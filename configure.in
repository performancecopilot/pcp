dnl
dnl Copyright (c) 2012 Red Hat.
dnl Copyright (c) 2008 Aconex.  All Rights Reserved.
dnl Copyright (c) 2000-2004,2008 Silicon Graphics, Inc.  All Rights Reserved.
dnl 
dnl This program is free software; you can redistribute it and/or modify it
dnl under the terms of the GNU General Public License as published by the
dnl Free Software Foundation; either version 2 of the License, or (at your
dnl option) any later version.
dnl 
dnl This program is distributed in the hope that it will be useful, but
dnl WITHOUT ANY WARRANTY; without even the implied warranty of MERCHANTABILITY
dnl or FITNESS FOR A PARTICULAR PURPOSE.  See the GNU General Public License
dnl for more details.
dnl 

dnl unpacking check - this file must exist
AC_INIT(src/include/pcp/pmapi.h)
AC_PREREQ([2.60])dnl

dnl Irix build issue ... use the tools from the local filesystems
unset ROOT TOOLROOT

AC_ARG_WITH(
    [64bit],
    [AS_HELP_STRING([--with-64bit],
		    [turn on 64 bit compilation mode (default is platform dependent)])],
    [use_64bit=$withval; PACKAGE_CONFIGURE="$PACKAGE_CONFIGURE --with-64bit=$withval"])

AC_ARG_WITH(
    [threads],
    [AC_HELP_STRING([--with-threads],
		    [enable support for multiple threads (default is on)])],
    [do_threads=$withval; PACKAGE_CONFIGURE="$PACKAGE_CONFIGURE --with-threads=$withval"],
    [do_threads=check])

AC_ARG_WITH(
<<<<<<< HEAD
    [secure-sockets],
    [AC_HELP_STRING([--with-secure-sockets],
		    [enable support for secure sockets (default is on)])],
    [do_secure=$withval; PACKAGE_CONFIGURE="$PACKAGE_CONFIGURE --with-secure-sockets=$withval"],
    [do_secure=check])
=======
    [tmpdir],
    [AS_HELP_STRING(
	    [--with-tmpdir],
	    [define a temporary directory])],
    [with_tmpdir=$withval],
    [with_tmpdir=default])
>>>>>>> e63ba4a6

#
# Note: the following environment variables may be
# set to override the defaults.
#
# MAKE CC CPP LD LEX YACC INSTALL AWK SED ECHO
#

dnl Guess target platfrom
AC_CANONICAL_SYSTEM
if test -z "$target"
then
    echo
    echo '
FATAL ERROR: Cannot guess your target, try explicit specification
             using --target or, if that fails, add it to config.guess and 
	     send a copy to pcp@oss.sgi.com.'
    rm -rf conftest conftest.*
    exit 1
else
    dnl Remove 4th name component, if present, from target, target_os,
    dnl  build and build_os. Squash all x86 cpus into one LCD form - i386
    target=`echo $target | sed '[s/^\([^-][^-]*-[^-][^-]*-[^-][^-]*\)-.*$/\1/]'`
    target_os=`echo $target_os | sed '[s/solaris2\..*/solaris/]'`
    target_os=`echo $target_os | sed '[s/^\([^-][^-]*\)-.*$/\1/]' | sed '[s/[\.0-9]*//g]'`
    target_cpu=`echo $target_cpu | sed '[s/i[3-6]86/i386/]' | sed '[s/powerpc/ppc/]'`

    build=`echo $build | sed '[s/^\([^-][^-]*-[^-][^-]*-[^-][^-]*\)-.*$/\1/]'`
    build_os=`echo $build_os | sed '[s/solaris2\..*/solaris/]'`
    build_os=`echo $build_os | sed '[s/^\([^-][^-]*\)-.*$/\1/]'`
    build_cpu=`echo $build_cpu | sed '[s/i[3-6]86/i386/]' | sed '[s/powerpc/ppc/]'`
fi

echo Building on $build for $target 
echo "Build: os=$build_os cpu=$build_cpu"
echo "Target: os=$target_os cpu=$target_cpu"

dnl CFLAGS setting is a co-dependency between here and PCFLAGS in
dnl src/include/builddefs.in ... need to be the same in both places
target_distro=$target_os
if test $target_os = linux
then
    AC_DEFINE(IS_LINUX)
    test -f /etc/SuSE-release && target_distro=suse
    test -f /etc/fedora-release && target_distro=fedora
    test -f /etc/redhat-release && target_distro=redhat
    test -f /etc/debian_version && target_distro=debian
    test -f /etc/slackware-version && target_distro=slackware
    test -f /etc/gentoo-release && target_distro=gentoo
    test -f /etc/mandriva-release && target_distro=mandriva
    export CFLAGS="-fpic -fno-strict-aliasing -D_GNU_SOURCE"
elif test $target_os = darwin
then
    AC_DEFINE(IS_DARWIN)
    target_distro=macosx
    version=`sw_vers -productVersion | sed -e 's/\.//' -e 's/\..*//g'`
    CFLAGS="-fPIC -no-cpp-precomp -fno-strict-aliasing -arch i386"
    if test $version -ge 106
    then
	target_distro=cocoa
	CFLAGS="$CFLAGS -arch x86_64"
    fi
    export CFLAGS
elif test $target_os = mingw
then
    AC_DEFINE(IS_MINGW)
    CFLAGS="-fno-strict-aliasing"
    export CPPFLAGS="$CPPFLAGS -I$PCP_DIR/include -I$PCP_DIR/local/include"
    export CFLAGS="$CFLAGS -I$PCP_DIR/include -I$PCP_DIR/local/include"
    export LDFLAGS="$LDFLAGS -L$PCP_DIR/lib -L$PCP_DIR/local/lib"
    export PATH="$PATH:$PCP_DIR/bin:$PCP_DIR/local/bin"
elif test $target_os = solaris
then
    AC_DEFINE(IS_SOLARIS)
    export PATH="$PATH:/opt/SunStudioExpress/bin"
    export CFLAGS_IF_GCC="-fPIC -fno-strict-aliasing"
    export CFLAGS_IF_SUNCC="-fPIC -xalias_level=any"
elif test $target_os = aix
then
    AC_DEFINE(IS_AIX)
    export CFLAGS="-qcpluscmt"
elif test $target_os = freebsd || test $target_os = kfreebsd
then
    AC_DEFINE(IS_FREEBSD)
    test -f /etc/debian_version && target_distro=debian
    export CFLAGS="-fpic -fno-strict-aliasing -D_GNU_SOURCE"
else
    echo
    echo "FATAL ERROR: need platform-specific customization for \"$target_os\""
    rm -rf conftest conftest.*
    exit 1
fi

# Add some security-related gcc flags
AC_ARG_ENABLE([ssp],
  [AS_HELP_STRING([--disable-ssp], [disable gcc stack-protector])])
AS_IF([test "x$enable_ssp" != xno],[
   save_CFLAGS="$CFLAGS"
   save_CXXFLAGS="$CXXFLAGS"
   CFLAGS="$CFLAGS -fstack-protector-all -D_FORTIFY_SOURCE=2"
   AC_COMPILE_IFELSE([AC_LANG_SOURCE([int something ();])], [
       AC_MSG_NOTICE([Compiling with gcc -fstack-protector-all et al.])
       CFLAGS="$save_CFLAGS -fstack-protector-all -D_FORTIFY_SOURCE=2"],[
       AC_MSG_NOTICE([Compiler does not support -fstack-protector-all et al.])
       CFLAGS="$save_CFLAGS"])])

# Check for even more security-related gcc/linker flags, useful for daemons
AC_ARG_ENABLE([pie],
  [AS_HELP_STRING([--disable-pie], [disable position-independent-executable])])
AS_IF([test "x$enable_pie" != xno],[
   PIECFLAGS='-fPIE'
   PIELDFLAGS='-pie -Wl,-z,relro -Wl,-z,now'
   save_CFLAGS="$CFLAGS"
   save_LDFLAGS="$LDFLAGS"
   CFLAGS="$CFLAGS $PIECFLAGS"
   LDFLAGS="$LDFLAGS $PIELDFLAGS"
   AC_LINK_IFELSE([AC_LANG_SOURCE([void main () {}])], [
       AC_MSG_NOTICE([Compiling with gcc pie et al.])
   ], [
       AC_MSG_NOTICE([Compiler does not support -pie et al.])
       PIECFLAGS=""
       PIELDFLAGS=""
   ])
   CFLAGS="$save_CFLAGS"
   LDFLAGS="$save_LDFLAGS"
])
AC_SUBST(PIELDFLAGS)
AC_SUBST(PIECFLAGS)

# Prevent shared libaries from being built for libpcp and other core libraries
AC_ARG_ENABLE([shared],
  [AS_HELP_STRING([--disable-shared], [disable core shared libary generation])],
  [PACKAGE_CONFIGURE="$PACKAGE_CONFIGURE --disable-shared=$withval"])
AC_SUBST(enable_shared)

# setup additional platform-specific binary search PATH components
pcp_platform_paths=""
case $target_os
in
    aix)	pcp_platform_paths='/usr/bin/X11:/usr/local/bin';;
    linux|kfreebsd)
		pcp_platform_paths='/usr/bin/X11:/usr/local/bin';;
    mingw)	pcp_platform_paths='/mingw/bin:/perl/bin:/usr/local/bin';;
    darwin)	pcp_platform_paths='/usr/local/bin';;
    solaris)	pcp_platform_paths='/usr/bin/X11:/usr/local/bin:/opt/sfw/bin:/usr/sfw/bin';;
    freebsd)	pcp_platform_paths='/usr/bin/X11:/usr/bsd';;
esac
AC_SUBST(pcp_platform_paths)

# NB: No AC_PREFIX_DEFAULT is needed, as the default configure invocation
# targets a build for non-system directories such as /usr/local.
# AC_PREFIX_DEFAULT([])

if test -f VERSION.pcp
then
    . ./VERSION.pcp
fi

if test -z "$PACKAGE_MAJOR" ; then
    PACKAGE_MAJOR=1
fi

for V in MINOR REVISION BUILD; do
	P=`eval echo \\$PACKAGE_$i`
	if test -z "$P"; then
		eval PACKAGE_${i}=0
	fi
done
PACKAGE_VERSION=${PACKAGE_MAJOR}.${PACKAGE_MINOR}.${PACKAGE_REVISION}
AC_SUBST(PACKAGE_VERSION)
AC_SUBST(PACKAGE_MAJOR)
AC_SUBST(PACKAGE_MINOR)
AC_SUBST(PACKAGE_REVISION)
AC_SUBST(PACKAGE_BUILD)

if test -z "$PACKAGE_BUILD_DATE" ; then
    PACKAGE_BUILD_DATE=`date +%Y-%m-%d`
fi
AC_SUBST(PACKAGE_BUILD_DATE)

if test -z "$PACKAGE_DISTRIBUTION" ; then
    PACKAGE_DISTRIBUTION=$target_distro
fi
AC_SUBST(PACKAGE_DISTRIBUTION)

if test -z "$PACKAGE_BUILDER"
then
    case "$target_os"
    in
	solaris)
	    if test -x /usr/xpg4/bin/id
	    then
		package_builder=`/usr/xpg4/bin/id -u -n`@`hostname`
	    else
		package_builder=`whoami`@`hostname`
	    fi
	    ;;
	*)
	    package_builder=`id -u -n`@`hostname | sed -e 's/\..*//'`
	    ;;
    esac
else
    package_builder="$PACKAGE_BUILDER"
fi
AC_SUBST(package_builder)

dnl output header with cpp defs HAVE_*, etc
AC_CONFIG_HEADER(src/include/pcp/platform_header.h)
AC_OUTPUT(src/include/pcp/platform_defs.h)

dnl check if user wants their own C compiler
cflags_abi=
AC_PROG_CC(suncc gcc cc)
if test $target_os = solaris
then
    AC_PATH_PROG(CCPATH,$CC,$CC)
    cc=$CCPATH
    if test "$GCC" = "yes"
    then
	CFLAGS="$CFLAGS $CFLAGS_IF_GCC"
    else
	CFLAGS="$CFLAGS $CFLAGS_IF_SUNCC"
    fi
    if test "$use_64bit" = "no"
    then
	:
    else
	AC_MSG_CHECKING([for 64 bit Solaris host])
	case `isainfo -k`
	in
	    amd64|sparcv9)
		cflags_abi=-m64
		CFLAGS="$CFLAGS -m64"
		LDFLAGS="$LDFLAGS -m64"
		AC_MSG_RESULT(yes)
		;;
	    *)
		AC_MSG_RESULT(no)
		;;
	esac
    fi
else
    cc=$CC
fi
AC_SUBST(cc)
cc_is_gcc=$GCC
AC_SUBST(cc_is_gcc)
AC_SUBST(cflags_abi)
PCFLAGS=$CFLAGS
AC_SUBST(PCFLAGS)

dnl check if user wants their own make program
dnl note: all makefiles in this package use the gmake syntax
if test -z "$MAKE"
then
    AC_PATH_PROG(MAKE, gmake)
    if test -z "$MAKE" 
    then
	# look elsewhere ...
	AC_MSG_CHECKING([for GNU make elsewhere])
	for f in /usr/local/bin/gmake /usr/freeware/bin/gmake /usr/local/bin/make /opt/sfw/bin/gmake nowhere
	do
	    if test -x $f
	    then
		MAKE=$f
		break
	    fi
	done
	if test $f = nowhere
	then
	    # Check if /usr/bin/make is any good
            mver=`/usr/bin/make --version 2>/dev/null | sed -n -e1p | cut -c1-8`
	    if test "$mver" != "GNU Make"
	    then
		echo
		echo "FATAL ERROR: could not find GNU make anywhere"
		echo "You need to set \$MAKE as the full path to GNU make "
		echo "in the environment."
		rm -rf conftest conftest.*
		exit 1
	    else
		MAKE=/usr/bin/make
	    fi
	fi
	AC_MSG_RESULT($MAKE)
    fi 
fi
make=$MAKE
AC_SUBST(make)

dnl check if users wants their own CPP
if test -z "$CPP"; then
    AC_PROG_CPP
fi
cpp=$CPP
AC_SUBST(cpp)

dnl check if users wants their own linker
if test -z "$LD"; then
    AC_PATH_PROG(LD, ld, /usr/bin/ld)
fi
ld=$LD
AC_SUBST(ld)

dnl Provide ways to override owner and group for installed files
if test -z "$PCP_OWNER" ; then
    pcp_owner=root
else
    pcp_owner="$PCP_OWNER"
fi
AC_SUBST(pcp_owner)
if test -z "$PCP_GROUP" ; then
    case "$target_os"
    in
	darwin|freebsd)
	    pcp_group=wheel
	    ;;
	*)
	    pcp_group=root
	    ;;
    esac
else
    pcp_group="$PCP_GROUP"
fi
AC_SUBST(pcp_group)

dnl check if the tar program is available
if test -z "$TAR"; then
    AC_PATH_PROGS(TAR, gtar tar, tar)
fi
if test $target_os = darwin -a -x /usr/bin/gnutar
then
    TAR=/usr/bin/gnutar
fi
tar=$TAR
AC_SUBST(tar)

dnl check if the gzip program is available
dnl (needed to gzip man pages on some platforms)
if test -z "$ZIP"; then
    AC_PATH_PROG(ZIP, gzip, /bin/gzip)
fi
test ! -x "$ZIP" && ZIP=/usr/local/bin/gzip
test ! -x "$ZIP" && ZIP=/usr/freeware/bin/gzip
test ! -x "$ZIP" && ZIP=/usr/bin/gzip
gzip=$ZIP
test -z "$gzip" && gzip=no-gzip
AC_SUBST(gzip)

dnl check if the bzip2 program is available
dnl (needed to bzip2 man pages on some platforms)
if test -z "$BZIP2"; then
    AC_PATH_PROG(BZIP2, bzip2, /bin/bzip2)
fi
test ! -x "$BZIP2" && BZIP2=/usr/bin/bzip2
test ! -x "$BZIP2" && BZIP2=/usr/local/bin/bzip2
test ! -x "$BZIP2" && BZIP2=/usr/freeware/bin/bzip2
bzip2=$BZIP2
test -z "$bzip2" && bzip2=no-bzip2
AC_SUBST(bzip2)

dnl check if the lzma program is available
dnl (needed to lzma man pages on some platforms)
if test -z "$LZMA"; then
    AC_PATH_PROG(LZMA, lzma, /bin/lzma)
fi
test ! -x "$LZMA" && LZMA=/usr/bin/lzma
test ! -x "$LZMA" && LZMA=/usr/local/bin/lzma
test ! -x "$LZMA" && LZMA=/usr/freeware/bin/lzma
lzma=$LZMA
test -z "$lzma" && lzma=no-lzma
AC_SUBST(lzma)

dnl check if the xz program is available
dnl (needed to xz man pages on some platforms)
if test -z "$XZ"; then
    AC_PATH_PROG(XZ, xz, /bin/xz)
fi
test ! -x "$XZ" && XZ=/usr/bin/xz
test ! -x "$XZ" && XZ=/usr/local/bin/xz
test ! -x "$XZ" && XZ=/usr/freeware/bin/xz
xz=$XZ
test -z "$xz" && xz=no-xz
AC_SUBST(xz)

dnl Check for mac PackageMaker
AC_MSG_CHECKING([for PackageMaker])
if test -z "$PACKAGE_MAKER"
then
    if test $target_os = darwin
    then
	if test -x /Developer/Applications/PackageMaker.app/Contents/MacOS/PackageMaker
	then # Darwin 6.x
	    package_maker=/Developer/Applications/PackageMaker.app/Contents/MacOS/PackageMaker
	    AC_MSG_RESULT([ yes (darwin 6.x)])
	elif test -x /Developer/Applications/Utilities/PackageMaker.app/Contents/MacOS/PackageMaker
	then # Darwin 7.x
	    AC_MSG_RESULT([ yes (darwin 7.x)])
	    package_maker=/Developer/Applications/Utilities/PackageMaker.app/Contents/MacOS/PackageMaker
	else
	    AC_MSG_RESULT([ not found!])
	    AC_MSG_WARN([PackageMaker not found, mac packages will not be made])
	fi
    else
	AC_MSG_RESULT([ no])	
    fi
else
    package_maker="$PACKAGE_MAKER"
fi
AC_SUBST(package_maker)

dnl check if the hdiutil program is available
if test -z "$HDIUTIL"; then
    AC_PATH_PROG(HDIUTIL, hdiutil)
fi
hdiutil=$HDIUTIL
AC_SUBST(hdiutil)

dnl check if the mkinstallp program is available (AIX)
if test -z "$MKINSTALLP"; then
    AC_PATH_PROG(MKINSTALLP, mkinstallp)
fi
mkinstallp=$MKINSTALLP
AC_SUBST(mkinstallp)

dnl check for the Solaris pmgmk package maker
if test -z "$PKGMK"; then
    AC_PATH_PROG(PKGMK, pkgmk)
fi
pkgmk=$PKGMK
AC_SUBST(pkgmk)

dnl check if the dlltool program is available
if test -z "$DLLTOOL"; then
    AC_PATH_PROG(DLLTOOL, dlltool)
fi
dlltool=$DLLTOOL
AC_SUBST(dlltool)

dnl check if the rpmbuild program is available
if test -z "$RPMBUILD"; then
    AC_PATH_PROG(RPMBUILD, rpmbuild)
fi
rpmbuild=$RPMBUILD
AC_SUBST(rpmbuild)

dnl check if the rpm program is available
if test -z "$RPM"; then
    AC_PATH_PROG(RPM, rpm)
fi
rpm=$RPM
AC_SUBST(rpm)

dnl if rpmbuild exists, use it, otherwise use rpm
if test -x "$RPMBUILD"
then
    rpmprog=$RPMBUILD
else
    rpmprog=$RPM
fi
AC_SUBST(rpmprog)

dnl check if the pod2man program is available (perl man page builder)
if test -z "$POD2MAN"; then
    AC_PATH_PROG(POD2MAN, pod2man)
fi
pod2man=$POD2MAN
AC_SUBST(pod2man)

dnl extra check for the Perl MakeMaker package
AC_MSG_CHECKING([if ExtUtils::MakeMaker is installed])
perl -e "use ExtUtils::MakeMaker" 2>/dev/null
if test $? -eq 0
then
    AC_MSG_RESULT([ yes])
else
    AC_MSG_RESULT([ no])
    echo
    echo "FATAL ERROR: Perl ExtUtils::MakeMaker module missing."
    echo "You can either install this from your distribution, or"
    echo "download from CPAN (Comprehensive Perl Archive Network)."
    rm -rf conftest conftest.*
    exit 1
fi

AC_PATH_PROG(TRUEPROG, true)

dnl check if the makedepend program is available
if test -z "$MAKEDEPEND"; then
    AC_PATH_PROG(MAKEDEPEND, makedepend, $TRUEPROG)
fi
makedepend=$MAKEDEPEND
AC_SUBST(makedepend)

dnl check if the md5sum program is available
if test -z "$MD5SUM"; then
   AC_PATH_PROG(MD5SUM, md5sum, $TRUEPROG)
fi
md5sum=$MD5SUM
AC_SUBST(md5sum)

dnl check if the Debian dpkg program is available
if test -z "$DPKG"; then
   AC_PATH_PROG(DPKG, dpkg)
fi
dpkg=$DKPG
AC_SUBST(dpkg)

dnl check for the Slackware makepkg packaging tool
if test -z "$MAKEPKG"; then
   AC_PATH_PROG(MAKEPKG, makepkg)
fi
makepkg=$MAKEPKG
AC_SUBST(makepkg)

dnl check if symbolic links are supported
AC_PROG_LN_S
if test $target_os = mingw; then
    as_ln_s=/bin/true
fi

dnl check if user wants their own lex, yacc
AC_PROG_LEX
lex=$LEX
AC_SUBST(lex)
AC_PROG_YACC
yacc=$YACC
AC_SUBST(yacc)

dnl extra check for lex and yacc as these are often not installed
AC_MSG_CHECKING([if yacc is executable])
binary=`echo $yacc | awk '{print $1}'`
binary=`which "$binary"`
if test -x "$binary"
then
    AC_MSG_RESULT([ yes])
else
    AC_MSG_RESULT([ no])
    echo
    echo "FATAL ERROR: did not find a valid yacc executable."
    echo "You can either set \$YACC as the full path to yacc"
    echo "in the environment, or install a yacc/bison package."
    rm -rf conftest conftest.*
    exit 1
fi
AC_MSG_CHECKING([if lex is executable])
binary=`echo $lex | awk '{print $1}'`
binary=`which "$binary"`
if test -x "$binary"
then
    AC_MSG_RESULT([ yes])
else
    AC_MSG_RESULT([ no])
    echo
    echo "FATAL ERROR: did not find a valid lex executable."
    echo "You can either set \$LEX as the full path to lex"
    echo "in the environment, or install a lex/flex package."
    rm -rf conftest conftest.*
    exit 1
fi

dnl check if user wants their own awk, sed and echo
if test -z "$AWK"; then
    AC_PATH_PROGS(AWK, gawk awk, /usr/bin/awk)
fi
case "$AWK"
in
    gawk|*/gawk)
	awk="$AWK --posix"
	;;
    *)
	awk=$AWK
	;;
esac
AC_SUBST(awk)
if test -z "$SED"; then
    AC_PATH_PROG(SED, sed, /bin/sed)
fi
sed=$SED
AC_SUBST(sed)
if test -z "$ECHO"; then
    AC_PATH_PROG(ECHO, echo, /bin/echo)
fi
echo=$ECHO
AC_SUBST(echo)

dnl check we don't get the Windows sort ...
AC_MSG_CHECKING([where unix-like sort(1) lives])
if test $target_os = mingw; then
    for d in /bin /usr/bin /mingw/bin /mingw/usr/bin
    do
	if test -x $d/sort; then
	    sort=$d/sort
	    break
	fi
    done
else
    sort=`which sort`
fi
AC_MSG_RESULT($sort)
$sort -n </dev/null
if test $? != 0
then
    echo
    echo "FATAL ERROR: $sort -n failed!"
    rm -rf conftest conftest.*
    exit 1
fi
AC_SUBST(sort)

dnl echo_n set to -n if echo understands -n to suppress newline
dnl echo_c set to \c if echo understands \c to suppress newline
AC_MSG_CHECKING([if echo uses -n or backslash-c to suppress newlines])
if ( $echo "testing\c"; $echo 1,2,3 ) | grep c >/dev/null
then
  if ( $echo -n testing; $echo 1,2,3 ) | sed s/-n/xn/ | grep xn >/dev/null
  then
    echo_n= echo_c=
    AC_MSG_RESULT([neither?])
  else
    echo_n=-n echo_c=
    AC_MSG_RESULT([ -n])
  fi
else
  echo_n= echo_c='\c'
  AC_MSG_RESULT([backslash-c])
fi
AC_SUBST(echo_n)
AC_SUBST(echo_c)

dnl if /proc is not mounted, try and mount it
dnl before trying to run the ps style test below
if test -d /proc
then
    test -f /proc/stat || mount /proc >/dev/null 2>&1
fi

dnl set platform specific ps
if test -n "$PROCPS"
then
    pcp_ps_prog="$PROCPS"
else
    pcp_ps_prog=ps
fi
AC_SUBST(pcp_ps_prog)

dnl ps variants, need $pcp_ps_prog and $awk from above
dnl want user in col 1, pid in col 2, and command+ps args at the end
AC_MSG_CHECKING([for ps style])
pcp_ps_all_flags=''
if $pcp_ps_prog -ef >conftest.out 2>/dev/null
then
    ans=`$awk <conftest.out '
NR == 1			{ if ($1 != "UID" && $1 != "USER") exit
			  if ($2 != "PID") exit
			}
# Unix variants
$2 == 1 && / init/	{ print "OK"; exit }
$2 == 1 && / \/etc\/init/ { print "OK"; exit }
# Fedora 9
$2 == 1 && / \/sbin\/init/ { print "OK"; exit }
# Fedora 15
$2 == 1 && / \/bin\/systemd/ { print "OK"; exit }
# Fedora 17
$2 == 1 && / \/usr\/lib\/systemd\/systemd/ { print "OK"; exit }'`
    if test "$ans" = OK
    then
	pcp_ps_have_bsd=false
	pcp_ps_all_flags=-ef
	AC_MSG_RESULT(SysV)
    fi
fi
if test -z "$pcp_ps_all_flags" && $pcp_ps_prog auxww >conftest.out 2>/dev/null
then
    ans=`$awk <conftest.out '
NR == 1			{ if ($1 != "UID" && $1 != "USER") exit
			  if ($2 != "PID") exit
			}
$2 == 1 && / init/	{ print "OK"; exit }
$2 == 1 && / \/sbin\/init/ { print "OK"; exit }
$2 == 1 && / \/sbin\/launchd/ { print "OK"; exit }
$2 == 1 && / \/init/	{ print "OK"; exit }'`
    if test "$ans" = OK
    then
	pcp_ps_have_bsd=true
	pcp_ps_all_flags=auxww
	AC_MSG_RESULT(BSD)
    fi
fi
if test -z "$pcp_ps_all_flags" && $pcp_ps_prog -eflW >conftest.out 2>/dev/null
then
    if test $target_os = mingw
    then
	pcp_ps_have_bsd=false
	pcp_ps_all_flags=-eflW
	AC_MSG_RESULT(MinGW)
    fi
fi
if test -z "$pcp_ps_all_flags"
then
    dnl this is bad ... need to expand the cases or relax the tests
    AC_MSG_RESULT(unknown)
    echo "FATAL ERROR: could not determine how to get the \"all processes with arguments\""
    echo "format output from your ps(1)."
    rm -rf conftest conftest.*
    exit 1
fi
dnl checking for w(ide) option so more psargs chars
if $pcp_ps_prog ${pcp_ps_all_flags}w >/dev/null 2>&1
then
    if test $target_os != solaris
    then
	pcp_ps_all_flags=${pcp_ps_all_flags}w
    fi
fi
AC_SUBST(pcp_ps_have_bsd)
AC_SUBST(pcp_ps_all_flags)

dnl set platform specific event logger
if test $target_os = mingw
then
    pcp_syslog_prog=pcp-eventlog
else
    pcp_syslog_prog=logger
fi
AC_SUBST(pcp_syslog_prog)

grep=grep
if test $target_os = solaris
then
    test -f /usr/xpg4/bin/grep && grep=/usr/xpg4/bin/grep
fi
AC_SUBST(grep)

if test -n "$WHICH"
then
    which=$WHICH
elif sh -c 'type -p sh' >/dev/null 2>&1 
then
    which=type
else
    which=which
fi
AC_SUBST(which)

dnl checks for /proc pseudo file system
AC_MSG_CHECKING([for /proc ])
if test -d /proc
then
    AC_DEFINE(HAVE_PROCFS)
    AC_MSG_RESULT(yes)
else
    AC_MSG_RESULT(no)
fi

dnl Checks for C header files.
AC_HEADER_DIRENT
AC_HEADER_STDC
AC_HEADER_SYS_WAIT
AC_CHECK_HEADERS(fcntl.h limits.h malloc.h strings.h syslog.h)
AC_CHECK_HEADERS(unistd.h stddef.h sched.h dlfcn.h dl.h ieeefp.h)
AC_CHECK_HEADERS(sys/time.h sys/timeb.h sys/times.h)
AC_CHECK_HEADERS(sys/resource.h sys/prctl.h)
AC_CHECK_HEADERS(sys/sysinfo.h sys/systeminfo.h)
AC_CHECK_HEADERS(endian.h standards.h sys/byteorder.h getopt.h)
AC_CHECK_HEADERS(values.h libgen.h sys/param.h sys/mman.h sys/un.h stdint.h)
AC_CHECK_HEADERS(pwd.h regex.h sys/wait.h)
AC_CHECK_HEADERS(termio.h termios.h sys/termios.h sys/ioctl.h)
AC_CHECK_HEADERS(netdb.h sys/socket.h netinet/in.h netinet/tcp.h arpa/inet.h)
AC_CHECK_HEADERS(windows.h winsock2.h ws2tcpip.h)
AC_CHECK_HEADERS(execinfo.h)
AC_CHECK_HEADERS(iptypes.h, [], [], [#include <windows.h>])

dnl Check if we have <sys/endian.h> ... standard way
AC_MSG_CHECKING([for sys/endian.h ])
AC_TRY_COMPILE(
[  
    #include <sys/endian.h> 
],
[
], AC_DEFINE(HAVE_SYS_ENDIAN_H) AC_MSG_RESULT(yes) , AC_MSG_RESULT(no))

dnl Check if we have <machine/endian.h> ... MacOSX way
AC_MSG_CHECKING([for machine/endian.h ])
AC_TRY_COMPILE(
[  
    #include <machine/endian.h> 
],
[
], AC_DEFINE(HAVE_MACHINE_ENDIAN_H) AC_MSG_RESULT(yes) , AC_MSG_RESULT(no))

dnl Check if we have <sys/endian.h> ... IRIX strangeness
AC_MSG_CHECKING([for sys/endian.h (IRIX variant) ])
AC_TRY_COMPILE(
[  
    #include <standards.h>
    #include <sys/endian.h> 
],
[
], AC_DEFINE(HAVE_SYS_ENDIAN_H) AC_MSG_RESULT(yes) , AC_MSG_RESULT(no))

dnl Checks for typedefs, structures, and compiler characteristics.
AC_C_CONST
AC_TYPE_OFF_T
AC_TYPE_PID_T
AC_TYPE_SIZE_T
AC_HEADER_TIME
AC_STRUCT_TM
AC_C_INLINE

dnl check if regex functions come from libregex (mingw)
AC_CHECK_LIB(regex, regcomp)
lib_for_regex=""
if test $ac_cv_lib_regex_regcomp = yes
then
    lib_for_regex="-lregex"
fi
AC_SUBST(lib_for_regex)

dnl Checks for library functions.
AC_TYPE_SIGNAL
AC_FUNC_WAIT3
AC_FUNC_VPRINTF
AC_CHECK_FUNCS(mktime nanosleep unsetenv)
AC_CHECK_FUNCS(gethostname select socket)
AC_CHECK_FUNCS(uname syslog __clone pipe2 fcntl ioctl)
AC_CHECK_FUNCS(prctl setlinebuf waitpid atexit kill)
AC_CHECK_FUNCS(chown getcwd scandir mkstemp)
AC_CHECK_FUNCS(brk sbrk memalign valloc)
AC_CHECK_FUNCS(signal sighold sigrelse tcgetattr)
AC_CHECK_FUNCS(regex regcmp regexec regcomp)
AC_CHECK_FUNCS(strtod strtol strtoll strtoull)
AC_CHECK_FUNCS(sysinfo getpwnam getpwnam_r)
AC_CHECK_FUNCS(backtrace)

dnl only define readdir64 on non-linux platforms that support it
if test $target_os != linux -a $target_os != freebsd -a $target_os != kfreebsd; then
    AC_CHECK_FUNCS(readdir64)
fi

dnl typedefs missing from sys/types.h, stdlib.h or stddef.h
if test $target_os = solaris
then
   AC_CHECK_TYPE(__int32_t, int32_t)
   AC_CHECK_TYPE(__uint32_t, uint32_t)
   AC_CHECK_TYPE(__int64_t, int64_t)
   AC_CHECK_TYPE(__uint64_t, uint64_t)
   AC_CHECK_TYPE(uint_t, u_int32_t)
else
    AC_CHECK_TYPE(__int32_t, int)
    AC_CHECK_TYPE(__uint32_t, unsigned int)
    AC_CHECK_TYPE(__int64_t, long long)
    AC_CHECK_TYPE(__uint64_t, unsigned long long)
    AC_CHECK_TYPE(uint_t, unsigned int)
fi

dnl Check if we have a type for the pointer's size integer (__psint_t)
AC_MSG_CHECKING([for __psint_t ])
AC_TRY_COMPILE(
[  
    #include <sys/types.h>
    #include <stdlib.h> 
    #include <stddef.h>
],
[
    __psint_t  psint;
], AC_DEFINE(HAVE___PSINT_T) AC_MSG_RESULT(yes) , AC_MSG_RESULT(no))

dnl Check if we have a type for pointer difference (ptrdiff_t)
AC_MSG_CHECKING([for ptrdiff_t ])
AC_TRY_COMPILE(
[  
    #include <stddef.h>
    #ifdef HAVE_MALLOC_H
    #include <malloc.h>
    #endif
],
[
    ptrdiff_t  ptrdiff;
], AC_DEFINE(HAVE_PTRDIFF_T) AC_MSG_RESULT(yes) , AC_MSG_RESULT(no))

dnl Check if we have a type for socklen_t
AC_MSG_CHECKING([for socklen_t ])
AC_TRY_COMPILE(
[  
    #include <sys/types.h>
    #include <sys/socket.h>
],
[
    socklen_t  len;
], AC_DEFINE(HAVE_SOCKLEN_T) AC_MSG_RESULT(yes) , AC_MSG_RESULT(no))

dnl check if LL suffix on constants is supported
AC_TRY_COMPILE(
[
    #include <stdio.h>
],
[
    long long x = 0LL;
], AC_DEFINE(HAVE_CONST_LONGLONG))

dnl check if _environ is declared globally
AC_TRY_LINK(
[
    #include <stdlib.h>
    #include <unistd.h>
],
[
    char **x = _environ;
], AC_DEFINE(HAVE_UNDERBAR_ENVIRON))

dnl check for PR_TERMCHILD and PR_SET_PDEATHSIG in <sys/prctl.h>
if test "$ac_cv_func_prctl" = "yes"
then
AC_MSG_CHECKING([for PR_TERMCHILD constants in sys/prctl.h])
AC_TRY_COMPILE(
[
    #include <sys/prctl.h>
],
[
    int i = PR_TERMCHILD;
], AC_DEFINE(HAVE_PR_TERMCHILD) AC_MSG_RESULT(yes) , AC_MSG_RESULT(no))
AC_MSG_CHECKING([for PR_SET_PDEATHSIG constants in sys/prctl.h])
AC_TRY_COMPILE(
[
    #include <sys/prctl.h>
],
[
    int i = PR_SET_PDEATHSIG;
], AC_DEFINE(HAVE_PR_SET_PDEATHSIG) AC_MSG_RESULT(yes) , AC_MSG_RESULT(no))
fi

AC_HEADER_TIOCGWINSZ

dnl check if linker needs -rdynamic for dynamically loaded shared
dnl libraries to see the symbols in the process loading them.
AC_MSG_CHECKING([if linker supports -rdynamic])
cat <<End-of-File >conftest.c
main() {;}
End-of-File
rdynamic_flag=
$CC -o conftest -rdynamic conftest.c 2>conftest.out
test -s conftest.out || rdynamic_flag=-rdynamic
AC_SUBST(rdynamic_flag)
if test -z "$rdynamic_flag"
then
   AC_MSG_RESULT(no)
else
   AC_MSG_RESULT(yes)
fi
rm -f conftest.c conftest.o conftest
rm -rf conftest.dSYM

dnl check if argument to user's select() method in scandir call is const
AC_MSG_CHECKING([whether const arg for scandir() select method])
cat <<End-of-File >conftest.c
#include <stdlib.h>
#include <unistd.h>
#include <dirent.h>
static int
my_select(const struct dirent *foo) { return 0; }
int main() { return scandir(NULL, NULL, my_select, NULL); }
End-of-File
(eval $ac_compile) 2>conftest.out
cat conftest.out >&5
if test -s conftest.out
then
    AC_MSG_RESULT(no)
else
    AC_DEFINE(HAVE_CONST_DIRENT)
    AC_MSG_RESULT(yes)
fi
rm -f conftest.*

dnl check if struct dirent has a d_off (directory offset) field
AC_MSG_CHECKING([whether struct dirent has a d_off field])
cat <<End-of-File >conftest.c
#include <stdlib.h>
#include <unistd.h>
#include <dirent.h>
int main() { struct dirent.d; d.d_off = 0; }
End-of-File
(eval $ac_compile) 2>conftest.out
cat conftest.out >&5
if test -s conftest.out
then
    AC_MSG_RESULT(no)
else
    AC_DEFINE(HAVE_DIRENT_D_OFF)
    AC_MSG_RESULT(yes)
fi
rm -f conftest.*

dnl check if getopt() needs $POSIXLY_CORRECT
AC_MSG_CHECKING([if getopt() needs \$POSIXLY_CORRECT])
cat <<End-of-File >conftest.c
#include <stdio.h>
#include <unistd.h>
main(int argc, char **argv) {
    int c;
    c = getopt(argc, argv, "x");
    if (c == 'x') putchar('n');
    if (c == EOF) putchar('y');
    putchar('\n');
}
End-of-File
(eval $ac_compile) 2>&5
(eval $ac_link) 2>&5
unset POSIXLY_CORRECT
ans=`./conftest arg -x`
echo "./conftest arg -x -> \"$ans\"" >&5
if test "$ans" = n
then
    POSIXLY_CORRECT=
    export POSIXLY_CORRECT
    ans=`./conftest arg -x`
    echo "POSIXLY_CORRECT= ./conftest arg -x -> \"$ans\"" >&5
    unset POSIXLY_CORRECT
    if test "$ans" = y
    then
	AC_DEFINE(HAVE_GETOPT_NEEDS_POSIXLY_CORRECT)
	AC_MSG_RESULT(yes)
    else
	AC_MSG_RESULT(unknown)
	echo "FATAL ERROR: could not coerce your getopt() work correctly"
	rm -rf conftest conftest.*
	exit 1
    fi
elif test "$ans" = y
then
    AC_MSG_RESULT(no)
else
    AC_MSG_RESULT(unknown)
    echo "FATAL ERROR: could not make your getopt() work at all"
    rm -rf conftest conftest.*
    exit 1
fi
rm -rf conftest conftest.*

dnl check if printf %p has 0x prefix
AC_MSG_CHECKING([if printf %p produces 0x prefix])
cat <<End-of-File >conftest.c
#include <stdio.h>
main(int argc,  char **argv) { printf("%p", argv); exit(0); }
End-of-File
(eval $ac_compile) 2>&5
(eval $ac_link) 2>&5
ans=`./conftest`
echo "./conftest -> \"$ans\"" >&5
case "$ans"
in
    0x*)
	AC_DEFINE(HAVE_PRINTF_P_PFX)
	AC_MSG_RESULT(yes)
	;;
    *)
	AC_MSG_RESULT(no)
	;;
esac
rm -rf conftest conftest.*

_do_type()
{
    # need to deal with this sort of cpp output ...
    #   typedef long pid_t;
    #   typedef unsigned int pid_t;
    #   typedef unsigned int pid_t __attribute__ ((__mode__ (__SI__)));
    #   __extension__ typedef int pid_t;
    #   typedef foo_t
    #                  pid_t;
    #   typedef struct {
    #         ....
    #   } pid_t;
    #   typedef ... *pid;
    # and chaining of the form
    #   typedef long __pid_t;
    #   typedef __pid_t pid_t;
    #
    _raw=`$CPP conftest.c \
    | $SED \
	-e 's/[[ 	]]__attribute__ ((.*));/;/' \
	-e 's/__extension__[[ 	]][[ 	]]*//' \
    | $AWK '
/bozo/		{ print; next }
$1 == "typedef"	{ printf "%s",$0
		  if ($NF ~ /;$/) {
		      print ""
		      next
		  }
		  wantsemi = 1
		  if ($0 ~ /{/) depth = 1
		  next
		}
wantsemi == 1	{ printf " %s",$0
		  if ($0 ~ /{/) depth++
		  if (depth) {
		      if ($0 ~ /}/) depth--
		      if (depth > 0) next
		  }
		  if ($NF ~ /;$/) {
		      print ""
		      wantsemi = 0
		      next
		  }
		}' \
    | $SED \
	-e 's/\*/* /g' \
	-e 's/^[[ 	]]*//' \
        -e 's/;[[ 	]]*$//' \
    | $AWK '
$1 == "typedef"	{ map[[$NF]] = ""
		  for (i = 2; i < NF; i++) {
		    if (i == 2)
			map[[$NF]] = $i
		    else
			map[[$NF]] = map[[$NF]] " " $i
		  }
		  print $NF " -> " map[[$NF]] >"conftest.debug"
		  next
		}
$2 == "bozo"	{ t = $1
		  printf "best guess: %s",t >"conftest.debug"
		  while (map[[t]] != "") {
		    t = map[[t]]
		    printf " -> %s",t >"conftest.debug"
		  }
		  print "" >"conftest.debug"
		  print t
		  exit
		}'`
    case "$_raw"
    in
    int)
    	_fmt='"d"'
	;;
    unsigned|'unsigned int')
    	_fmt='"u"'
	;;
    long|'long int')
	_fmt='"ld"'
	;;
    'unsigned long'|'unsigned long int'|'long unsigned int')
	_fmt='"lu"'
	;;
    *\*)	# pointer to a something
	_fmt='"p"'
	;;
    struct\ *)	# not much can be done here ...
	_fmt='"p"'
	;;
    *)
	echo
	echo "FATAL ERROR: don't know what to do with type \"$_raw\""
	echo "... typedef mapping ..."
	cat conftest.debug
	rm -rf conftest conftest.*
	exit 1
	;;
    esac
}

dnl printf type for pid_t
AC_MSG_CHECKING([printf type for pid_t])
cat <<End-of-File >conftest.c
#include <sys/types.h>
#include <unistd.h>
pid_t bozo;
End-of-File
_do_type
fmt_pid="$_fmt"
AC_MSG_RESULT($fmt_pid)
AC_SUBST(fmt_pid)
rm -rf conftest.c conftest.debug

if test "$do_threads" = "check" -o "$do_threads" = "yes"
then
    AC_CHECK_HEADERS(
	pthread.h,
	[],
	[
	    if test "$do_threads" = "yes"
	    then
		AC_MSG_ERROR(cannot enable multi-threaded mode - no pthread.h)
	    fi
	])

    dnl Check if pthread_mutex_t is defined in pthread.h
    dnl Ignore the fact that pthread.h could be missing - we don't
    dnl really care if this test fails because of missing pthread_mutex_t
    dnl or because of missing headers.
    AC_MSG_CHECKING([for pthread_mutex_t in pthread.h])
    AC_TRY_COMPILE(
	[#include <pthread.h>], [pthread_mutex_t mymutex;],
	AC_DEFINE(HAVE_PTHREAD_MUTEX_T) AC_MSG_RESULT(yes),
	[
	    if test "$do_threads" = "yes"
	    then
		AC_MSG_ERROR(cannot enable multi-threaded mode - no mutexes)
	    else
		AC_MSG_RESULT(no)
	    fi
	])

    dnl Check which library provide pthread stuff
    AC_MSG_CHECKING([where pthread_create() is defined])
    for cand in "" pthreads pthread ; do
	savedLIBS=$LIBS
	if test -n "$cand" 
	then
	    LIBS=`echo $LIBS -l$cand`
	fi
	AC_TRY_LINK(
	[
	    #include <pthread.h>
	],
	[
	    pthread_create(NULL, NULL, NULL, NULL);
	],  AC_MSG_RESULT(lib${cand:-c})
	    if test -z "$cand"
	    then
		lib_for_pthreads="$cand"
	    else
		lib_for_pthreads="-l$cand"
	    fi
	    LIBS=$savedLIBS
	    break )
	LIBS=$savedLIBS
    done
    AC_SUBST(lib_for_pthreads)

    if test "$ac_cv_header_pthread_h" = "yes"
    then
	dnl printf type for pthread_t
	AC_MSG_CHECKING([printf type for pthread_t])
	cat <<End-of-File >conftest.c
#include <pthread.h>
pthread_t bozo;
End-of-File
	_do_type
	fmt_pthread="$_fmt"
	AC_MSG_RESULT($fmt_pthread)
	AC_SUBST(fmt_pthread)
	rm -rf conftest.c conftest.debug

	dnl check if gcc supports __thread for thread private data
	AC_MSG_CHECKING([if compiler supports __thread])
	AC_TRY_COMPILE([#include <pthread.h>
    __thread int x;], [],
	    AC_DEFINE(HAVE___THREAD) AC_MSG_RESULT(yes), AC_MSG_RESULT(no))

	dnl Check if pthread_barrier_t is defined in pthread.h
	AC_MSG_CHECKING([for pthread_barrier_t in pthread.h])
	AC_TRY_COMPILE([#include <pthread.h>], [pthread_barrier_t mybarrier;],
	    AC_DEFINE(HAVE_PTHREAD_BARRIER_T) AC_MSG_RESULT(yes),
	    AC_MSG_RESULT(no))
    fi
fi

dnl check sizeof long
AC_MSG_CHECKING([sizeof long])
cat <<End-of-File >conftest.c
#include <stdio.h>
main() { printf("%d", (int)sizeof(long)); }
End-of-File
(eval $ac_compile) 2>&5
(eval $ac_link) 2>&5
ans=`./conftest`
echo "./conftest -> \"$ans\"" >&5
AC_MSG_RESULT($ans)
if test "$ans" = 4; then
    AC_DEFINE(HAVE_32BIT_LONG)
elif test "$ans" = 8; then
    AC_DEFINE(HAVE_64BIT_LONG)
else
    echo
    echo "FATAL ERROR: size of long is not 32 or 64 bits, cannot proceed."
    echo "sizeof(char *) -> $ans"
    rm -rf conftest conftest.*
    exit 1
fi
rm -rf conftest conftest.*

dnl check sizeof pointer
AC_MSG_CHECKING([sizeof pointer])
cat <<End-of-File >conftest.c
#include <stdio.h>
main() { printf("%d", (int)sizeof(char *)); }
End-of-File
(eval $ac_compile) 2>&5
(eval $ac_link) 2>&5
ans=`./conftest`
echo "./conftest -> \"$ans\"" >&5
AC_MSG_RESULT($ans)
if test "$ans" = 4; then
    AC_DEFINE(HAVE_32BIT_PTR)
    PCP_PTR_SIZE=32
elif test "$ans" = 8; then
    AC_DEFINE(HAVE_64BIT_PTR)
    PCP_PTR_SIZE=64
else
    echo
    echo "FATAL ERROR: size of pointer is not 32 or 64 bits, cannot proceed."
    echo "sizeof(char *) -> $ans"
    rm -rf conftest conftest.*
    exit 1
fi
rm -rf conftest conftest.*

dnl check sizeof int. If not 32, we die
AC_MSG_CHECKING([sizeof int])
cat <<End-of-File >conftest.c
#include <stdio.h>
main() { printf("%d", (int)sizeof(int)); }
End-of-File
(eval $ac_compile) 2>&5
(eval $ac_link) 2>&5
ans=`./conftest`
echo "./conftest -> \"$ans\"" >&5
AC_MSG_RESULT($ans)
if test "$ans" != 4
then
    echo
    echo "FATAL ERROR: sizeof(int) is not 32 bits, cannot proceed."
    echo "Note: 32-bit ints are assumed in the PCP external file formats and"
    echo "      the over-the-wire PDU formats"
    rm -rf conftest conftest.*
    exit 1
fi
rm -rf conftest conftest.*

dnl check bit field allocation order within a word
AC_MSG_CHECKING([if bit fields allocated left-to-right])
cat <<End-of-File >conftest.c
union { struct { unsigned int b:4; unsigned int c:4; } a; int p; } u;
main() { u.a.b = 1; u.a.c = 2; printf("%0*x", 2*sizeof(int), u.p); }
End-of-File
(eval $ac_compile) 2>&5
(eval $ac_link) 2>&5
ans=`./conftest`
echo "./conftest -> \"$ans\"" >&5
case "$ans"
in
    1200*|*0012)
	# left-to-right starting from MSB (SGI cc on MIPS), or
	# left-to-right ending at LSB
	AC_DEFINE(HAVE_BITFIELDS_LTOR)
	AC_MSG_RESULT(yes)
	;;
    2100*|*0021)
	# right-to-left ending at MSB, or
	# right-to-left starting from LSB (gcc in Intel)
	AC_MSG_RESULT(no)
	;;
    *)
	AC_MSG_RESULT(unknown)
	echo "FATAL ERROR: could not fathom your compiler's bit field allocation scheme"
	rm -f conftest conftest.*
	exit 1
	;;
esac
rm -rf conftest conftest.*

dnl check if compile can cast __uint64_t to double
AC_TRY_LINK(
[
    #include <stdlib.h>
    #include <unistd.h>
],
[
    __uint64_t x = 0;
    double y = (double)x;
], AC_DEFINE(HAVE_CAST_U64_DOUBLE))

dnl check if basename and dirname need -lgen, -lpcp or nothing to work
dnl (assume both go together)
AC_CHECK_FUNCS(basename)
if test $ac_cv_func_basename = yes
then
    AC_DEFINE(HAVE_BASENAME)
    AC_DEFINE(HAVE_DIRNAME)
    lib_for_basename=""
else
    AC_CHECK_LIB(gen, basename)
    if test $ac_cv_lib_gen_basename = yes
    then
	AC_DEFINE(HAVE_BASENAME)
	AC_DEFINE(HAVE_DIRNAME)
	lib_for_basename="-lgen"
    else
	lib_for_basename="-lpcp"
    fi
fi
AC_SUBST(lib_for_basename)

dnl check if dlopen et al need -ldl to work
lib_for_dlopen=
AC_CHECK_FUNCS(dlopen)
if test $ac_cv_func_dlopen = no
then
    AC_CHECK_LIB(dl, dlopen)
    if test $ac_cv_lib_dl_dlopen = yes
    then
	AC_DEFINE(HAVE_DLOPEN)
	lib_for_dlopen=-ldl
    fi
fi
AC_SUBST(lib_for_dlopen)

dnl check if flog10, fpclassify and isnanf are available in the maths library
lib_for_math=
AC_CHECK_FUNCS(flog10)
if test $ac_cv_func_flog10 = no
then
    AC_CHECK_LIB(m, flog10)
    if test $ac_cv_lib_m_flog10 = yes
    then
	AC_DEFINE(HAVE_FLOG10)
	lib_for_math=-lm
    fi
else
    AC_DEFINE(HAVE_FLOG10)
fi
AC_MSG_CHECKING([for fpclassify()])
ac_cv_func_fpclassify=no
AC_TRY_LINK(
[
    #include <math.h>
],
[
    double x = 123.456;
    if (fpclassify(x) == FP_NAN) exit(1);
], ac_cv_func_fpclassify=yes)
AC_MSG_RESULT($ac_cv_func_fpclassify)
if test $ac_cv_func_fpclassify = no
then
    dnl try with -lm
    AC_MSG_CHECKING([for fpclassify() with -lm])
    savedLIBS=$LIBS
    LIBS=-lm
    AC_TRY_LINK(
[
    #include <math.h>
],
[
    double x = 123.456;
    if (fpclassify(x) == FP_NAN) exit(1);
], ac_cv_func_fpclassify=yes)
    AC_MSG_RESULT($ac_cv_func_fpclassify)
    if test $ac_cv_func_fpclassify = yes
    then
	lib_for_math=-lm
    fi
    LIBS=$savedLIBS
fi
if test $ac_cv_func_fpclassify = yes
then
    AC_DEFINE(HAVE_FPCLASSIFY)
else
    dnl prefer fpclassify() but will take isnan() and isnanf() as
    dnl possible alternates
    AC_CHECK_FUNCS(isnan)
    if test $ac_cv_func_isnan = no
    then
	AC_CHECK_LIB(m, isnan)
	if test $ac_cv_lib_m_isnan = yes
	then
	    AC_DEFINE(HAVE_ISNAN)
	    lib_for_math=-lm
	fi
    fi
    AC_CHECK_FUNCS(isnanf)
    if test $ac_cv_func_isnanf = no
    then
	AC_CHECK_LIB(m, isnanf)
	if test $ac_cv_lib_m_isnanf = yes
	then
	    AC_DEFINE(HAVE_ISNANF)
	    lib_for_math=-lm
	fi
    fi
fi
AC_SUBST(lib_for_math)

dnl check if we have the SIG_PF typedef
AC_TRY_LINK([#include <signal.h>], [SIG_PF x;], AC_DEFINE(HAVE_SIGPF))

dnl check if we have the SA_SIGINFO #define
AC_TRY_LINK([#include <signal.h>], [int x = SA_SIGINFO;],
    AC_DEFINE(HAVE_SA_SIGINFO))

dnl check if we support the SIGPIPE signal
AC_TRY_LINK([#include <signal.h>], [int x = SIGPIPE;], AC_DEFINE(HAVE_SIGPIPE))

dnl check if we support the SIGHUP signal
AC_TRY_LINK([#include <signal.h>], [int x = SIGHUP;], AC_DEFINE(HAVE_SIGHUP))

dnl check if we support the SIGBUS signal
AC_TRY_LINK([#include <signal.h>], [int x = SIGBUS;], AC_DEFINE(HAVE_SIGBUS))

dnl check if we need to explicitly include signal.h
AC_TRY_LINK([#include <sys/wait.h>],
[   typedef void (*SIGRET)(int);
    SIGRET x = SIG_IGN;
], AC_DEFINE(HAVE_WAIT_INCLUDES_SIGNAL))

dnl check for name and type of time fields in struct stat
dnl IRIX example	timespec_t st_mtim;	
dnl Linux example 	struct timespec st_mtim;
dnl Darwin example 	struct timespec st_mtimespec;
dnl Solaris example	timestruc_t st_mtim;
dnl FreeBSD (6.1)	struct timespec st_mtimespec;
dnl			struct timespec {
dnl				time_t tv_sec;
dnl				long tv_nsec;
dnl			};
dnl
have_stat_type=false
have_stat_name=false
if test $have_stat_name = false
then
    AC_EGREP_HEADER(
    changequote(<<, >>)<<[ 	]st_mtimespec>>changequote([, ]),
    sys/stat.h, [ have_stat_name=true; AC_DEFINE(HAVE_ST_MTIME_WITH_SPEC) ])
fi
if test $have_stat_name = false -a $target_os != darwin -a $target_os != linux -a $target_os != kfreebsd
then
    AC_EGREP_HEADER(
    changequote(<<, >>)<<[ 	]st_mtime>>changequote([, ]),
    sys/stat.h, [ have_stat_name=true; AC_DEFINE(HAVE_ST_MTIME_WITH_E) ])
fi
if test $have_stat_type = false
then
    AC_EGREP_HEADER(
    changequote(<<, >>)<<timestruc_t[ 	][ 	]*st_mtim>>changequote([, ]),
    sys/stat.h, [ have_stat_type=true; AC_DEFINE(HAVE_STAT_TIMESTRUC) ])
fi
if test $have_stat_type = false
then
    AC_EGREP_HEADER(
    changequote(<<, >>)<<timespec_t[ 	][ 	]*st_mtim>>changequote([, ]),
    sys/stat.h, [ have_stat_type=true; AC_DEFINE(HAVE_STAT_TIMESPEC_T) ])
fi
if test $have_stat_type = false
then
    AC_EGREP_HEADER(
    changequote(<<, >>)<<timespec[ 	][ 	]*st_mtim>>changequote([, ]),
    sys/stat.h, [ have_stat_type=true; AC_DEFINE(HAVE_STAT_TIMESPEC) ])
fi
if test $have_stat_type = false
then
    AC_EGREP_HEADER(
    changequote(<<, >>)<<time_t[ 	][ 	]*st_mtim>>changequote([, ]),
    sys/stat.h, [ have_stat_type=true; AC_DEFINE(HAVE_STAT_TIME_T) ])
fi
if test $have_stat_type = false
then
    echo 'FATAL ERROR: Cannot determine stuct stat time types.'
    echo 'Please send a copy of sys/stat.h to pcp@oss.sgi.com.'
    rm -rf conftest conftest.*
    exit 1
fi

dnl
dnl Work out where to install stuff for this package
dnl (and where to find stuff at run-time for add-on packages).
dnl

dnl
dnl Predictable directory containing pcp.conf, or overridden
dnl by the $PCP_CONF environment variable. If this is not set
dnl (default /etc/pcp.conf), then $PCP_CONF must be set in
dnl the environment.
dnl
dnl The eval echo stuff is used to get around unfavourable
dnl elements of the GNU standards, which cause embedding of
dnl ${prefix} within many of these various $dirs.
dnl http://www.gnu.org/software/autoconf/manual/autoconf.html#Installation-Directory-Variables
dnl
pcp_etc_dir=`eval echo $sysconfdir`
pcp_etc_dir=`eval echo $pcp_etc_dir`
AC_SUBST(pcp_etc_dir)

dnl shared PCP files (shareable for diskless)
pcp_share_dir=`eval echo $datarootdir/pcp`
pcp_share_dir=`eval echo $pcp_share_dir`
AC_SUBST(pcp_share_dir)

dnl private PCP executables
pcp_binadm_dir=`eval echo $libexecdir/pcp/bin`
pcp_binadm_dir=`eval echo $pcp_binadm_dir`
AC_SUBST(pcp_binadm_dir)

dnl non-shared (i.e. system local) PCP files
pcp_var_dir=`eval echo $localstatedir/lib/pcp`
pcp_var_dir=`eval echo $pcp_var_dir`
AC_SUBST(pcp_var_dir)

dnl pmcd control and options files
AC_ARG_WITH(configdir,[AC_HELP_STRING([--with-configdir],[configuration directory [LOCALSTATEDIR/pcp/config]])],
                      [pcp_config_dir=$withval],
                      [pcp_config_dir=$pcp_var_dir/config])
pcp_pmcdconf_path=$pcp_config_dir/pmcd/pmcd.conf
pcp_pmcdrclocal_path=$pcp_config_dir/pmcd/rc.local
pcp_pmcdoptions_path=$pcp_config_dir/pmcd/pmcd.options
pcp_pmproxyoptions_path=$pcp_config_dir/pmproxy/pmproxy.options
pcp_pmiecontrol_path=$pcp_config_dir/pmie/control
pcp_pmsnapcontrol_path=$pcp_config_dir/pmsnap/control
pcp_pmloggercontrol_path=$pcp_config_dir/pmlogger/control
AC_SUBST(pcp_pmcdconf_path)
AC_SUBST(pcp_pmcdoptions_path)
AC_SUBST(pcp_pmcdrclocal_path)
AC_SUBST(pcp_pmproxyoptions_path)
AC_SUBST(pcp_pmiecontrol_path)
AC_SUBST(pcp_pmsnapcontrol_path)
AC_SUBST(pcp_pmloggercontrol_path)

pcp_pmdas_dir=$pcp_var_dir/pmdas
AC_SUBST(pcp_pmdas_dir)

dnl runtime shared libraries
pcp_lib_dir=`eval echo $libdir`
pcp_lib_dir=`eval echo $pcp_lib_dir`
pcp_lib32_dir=`echo $pcp_lib_dir | sed -e s,64,, -e s,//,/,`
AC_SUBST(pcp_lib_dir)
AC_SUBST(pcp_lib32_dir)

dnl perl modules
AC_ARG_WITH(perl_installdirs,[AC_HELP_STRING([--with-perl_installdirs],[perl installdirs [vendor]])],
                      [perl_installdirs=$withval],
                      [perl_installdirs=vendor])
perl_installdirs=`eval echo $perl_installdirs`
perl_installdirs=`eval echo $perl_installdirs`
AC_SUBST(perl_installdirs)
AC_ARG_WITH(perl_install_base,[AC_HELP_STRING([--with-perl_install_base],[perl install_base [PREFIX]])],
                      [perl_install_base=$withval],
                      [perl_install_base=$prefix])
perl_install_base=`eval echo $perl_install_base`
perl_install_base=`eval echo $perl_install_base`
AC_SUBST(perl_install_base)

AC_ARG_WITH(python_prefix,[AC_HELP_STRING([--with-python_prefix],[python setup.py prefix [PREFIX]])],
                      [python_prefix=$withval],
                      [python_prefix=$prefix])
python_prefix=`eval echo $python_prefix`
python_prefix=`eval echo $python_prefix`
AC_SUBST(python_prefix)

AC_CHECK_PROGS(PYTHON,python)
AC_SUBST(PYTHON)

AC_PATH_XTRA
pcp_x11_incflags=$X_CFLAGS
AC_SUBST(pcp_x11_incflags)
pcp_x11_libflags=$X_LIBS
AC_SUBST(pcp_x11_libflags)
pcp_x11_extra=$X_EXTRA_LIBS
AC_SUBST(pcp_x11_extra)
pcp_x11_pre=$X_PRE_LIBS
AC_SUBST(pcp_x11_pre)

dnl man pages (source)
have_gzipped_manpages=false
have_bzip2ed_manpages=false
have_lzmaed_manpages=false
have_xzed_manpages=false
need_old_tbl_header=false
man_header=
pcp_man_dir=`eval echo $mandir`
pcp_man_dir=`eval echo $pcp_man_dir`

dnl guess compression in use
for d in /usr/man /usr/share/man $pcp_man_dir
do
    for sd in man1 sman1
    do
	if test -f $d/$sd/man.1.gz
	then
	    have_gzipped_manpages=true
	    man_header=`$ZIP -d < $d/$sd/man.1.gz | head -1`
	    break
	elif test -f $d/$sd/man.1.bz2
	then
	    have_bzip2ed_manpages=true
	    man_header=`$BZIP2 -d < $d/$sd/man.1.bz2 | head -1`
	    break
	elif test -f $d/$sd/man.1.lzma
	then
	    have_lzmaed_manpages=true
	    man_header=`$LZMA -d < $d/$sd/man.1.lzma | head -1`
	    break
	elif test -f $d/$sd/man.1.xz
	then
	    have_xzed_manpages=true
	    man_header=`$XZ -d < $d/$sd/man.1.xz | head -1`
	    break
	elif test -f $d/$sd/man.1
	then
	    man_header=`head -1 $d/$sd/man.1`
	    break
	fi
    done
done
if test x"$man_header" = "x'\\\" t" -o x"$man_header" = "x'\\\" te" ; then
    need_old_tbl_header=true
fi
AC_SUBST(pcp_man_dir)
AC_SUBST(have_gzipped_manpages)
AC_SUBST(have_bzip2ed_manpages)
AC_SUBST(have_lzmaed_manpages)
AC_SUBST(have_xzed_manpages)
AC_SUBST(need_old_tbl_header)

dnl public binaries
pcp_bin_dir=`eval echo $bindir`
pcp_bin_dir=`eval echo $pcp_bin_dir`
AC_SUBST(pcp_bin_dir)

pcp_sbin_dir=`eval echo $sbindir`
pcp_sbin_dir=`eval echo $pcp_sbin_dir`
AC_SUBST(pcp_sbin_dir)

dnl include files
pcp_inc_dir=`eval echo $includedir/pcp`
pcp_inc_dir=`eval echo $pcp_inc_dir`
AC_SUBST(pcp_inc_dir)

dnl rc/startup files
AC_ARG_WITH(rcdir,[AC_HELP_STRING([--with-rcdir],[rc directory [SYSCONFDIR/rc.d]])],
                  [pcp_rc_dir=$withval],
                  [pcp_rc_dir=$pcp_etc_dir/rc.d])
AC_SUBST(pcp_rc_dir)

dnl rc sysconfig dir
AC_ARG_WITH(sysconfigdir,[AC_HELP_STRING([--with-sysconfigdir],[sysconfig directory [SYSCONFDIR/sysconfig]])],
                  [pcp_sysconfig_dir=$withval],
                  [pcp_sysconfig_dir=$pcp_etc_dir/sysconfig])
AC_SUBST(pcp_sysconfig_dir)

dnl logs
AC_ARG_WITH(logdir,[AC_HELP_STRING([--with-logdir],[log directory [LOCALSTATEDIR/log/pcp]])],
                   [pcp_log_dir=$withval],
                   [pcp_log_dir=$localstatedir/log/pcp])
pcp_log_dir=`eval echo $pcp_log_dir`
pcp_log_dir=`eval echo $pcp_log_dir`
AC_SUBST(pcp_log_dir)

AC_ARG_WITH(rundir,[AC_HELP_STRING([--with-rundir],[run directory [LOCALSTATEDIR/run/pcp]])],
                   [pcp_run_dir=$withval],
                   [pcp_run_dir=$localstatedir/run/pcp])
pcp_run_dir=`eval echo $pcp_run_dir`
pcp_run_dir=`eval echo $pcp_run_dir`
AC_SUBST(pcp_run_dir)

dnl temp files; these can go into system /tmp independent of $prefix
if test "x$with_tmpdir" = "x"
then
    if test -d /var/tmp
    then
        pcp_tmp_dir=/var/tmp
    else
        pcp_tmp_dir=/tmp
    fi
else
    pcp_tmp_dir=`eval echo $with_tmpdir`
fi
AC_SUBST(pcp_tmp_dir)

dnl doc directory
AC_ARG_WITH(docdir,[AC_HELP_STRING([--with-docdir],[docs directory [DOCDIR/pcp-VERSION]])],
                   [pcp_doc_dir=$withval],
                   [pcp_doc_dir=$docdir/pcp-${PACKAGE_VERSION}])
pcp_doc_dir=`eval echo $pcp_doc_dir`
pcp_doc_dir=`eval echo $pcp_doc_dir`
AC_SUBST(pcp_doc_dir)

dnl demos directory
AC_ARG_WITH(demosdir,[AC_HELP_STRING([--with-demosdir],[run directory [DATADIR/pcp/demos]])],
                   [pcp_demos_dir=$withval],
                   [pcp_demos_dir=$pcp_share_dir/demos])
AC_SUBST(pcp_demos_dir)

if test -z "$XCONFIRM" 
then
    AC_PATH_PROG(ac_xconfirm_prog, xconfirm, $pcp_bin_dir/pmconfirm)
else
    ac_xconfirm_prog=$XCONFIRM
fi
AC_SUBST(ac_xconfirm_prog)

dnl Check for FNDELAY defined in <fcntl.h>
if test "$ac_cv_header_fcntl_h" = "yes"
then
    AC_MSG_CHECKING([for FNDELAY in fcntl.h])
        AC_TRY_COMPILE(
	[
	    #include <fcntl.h>
	],
	[
	    int i = FNDELAY;
	], AC_DEFINE(HAVE_FNDELAY) AC_MSG_RESULT(yes) , AC_MSG_RESULT(no))
fi

dnl Check for Network Security Services
if test "$do_secure" = "check" -o "$do_secure" = "yes"
then
    enable_secure=true

    saved_CFLAGS="$CFLAGS"
    CFLAGS="$CFLAGS -I/usr/include/nss -I/usr/include/nss3"
    CFLAGS="$CFLAGS -I/usr/include/nspr -I/usr/include/nspr4"
    AC_CHECK_HEADERS([nss/nss.h], [nss_inc_dir=/usr/include/nss], [
	AC_CHECK_HEADERS([nss3/nss.h], [nss_inc_dir=/usr/include/nss3], [
	    enable_secure=false
	    if test "$do_secure" = "yes"
	    then
		AC_MSG_ERROR(cannot enable secure sockets mode - no NSS header)
	    fi
	])
    ])
    AC_CHECK_HEADERS([nspr/nspr.h], [nspr_inc_dir=/usr/include/nspr], [
	AC_CHECK_HEADERS([nspr4/nspr.h], [nspr_inc_dir=/usr/include/nspr4], [
	    enable_secure=false
	    if test "$do_secure" = "yes"
	    then
		AC_MSG_ERROR(cannot enable secure sockets mode - no NSPR header)
	    fi
	])
    ])
    AC_SUBST(nspr_inc_dir)
    AC_SUBST(nss_inc_dir)

    AC_CHECK_LIB(nss, NSS_Init, [lib_for_nss="-lnss"], [
	AC_CHECK_LIB(nss3, NSS_Init, [lib_for_nss="-lnss3"], [
	    enable_secure=false
	    if test "$do_secure" = "yes"
	    then
		AC_MSG_ERROR(cannot enable secure sockets mode - no NSS library)
	    fi
	])
    ])
    AC_SUBST(lib_for_nss)

    AC_CHECK_LIB(nspr, PR_Init, [lib_for_nspr="-lnspr"], [
	AC_CHECK_LIB(nspr4, PR_Init, [lib_for_nspr="-lnspr4"], [
	    enable_secure=false
	    if test "$do_secure" = "yes"
	    then
		AC_MSG_ERROR(cannot enable secure sockets mode - no NSPR library)
	    fi
	])
    ])
    AC_SUBST(lib_for_nspr)

    if test "$enable_secure" = "true"
    then
	AC_DEFINE(HAVE_SECURE_SOCKETS)
    fi
    CFLAGS="$saved_CFLAGS"
fi

dnl check for array sessions
if test -f /usr/include/sn/arsess.h
then
    pcp_mpi_dirs=libpcp_mpi\ libpcp_mpiread
else
    pcp_mpi_dirs=
fi
AC_SUBST(pcp_mpi_dirs)

dnl Check for struct timespec in <time.h>
AC_MSG_CHECKING([for struct timespec in time.h])
AC_TRY_COMPILE(
[
    #include <time.h>
],
[
    struct timespec foo;
], AC_DEFINE(HAVE_STRUCT_TIMESPEC) AC_MSG_RESULT(yes) , AC_MSG_RESULT(no))

dnl Check if we have IRIX style altzone 
AC_MSG_CHECKING([for altzone in time.h])
AC_TRY_COMPILE(
[
    #include <time.h>
],
[
    time_t az = altzone;
], AC_DEFINE(HAVE_ALTZONE) AC_MSG_RESULT(yes) , AC_MSG_RESULT(no))

dnl If there is no altzone, check if strftime can handle %z
AC_MSG_CHECKING([if strftime knows about %z])
AC_TRY_RUN(
[
#include <time.h>
int main () {
    char b[32]="";
    time_t t = time(NULL);
    struct tm * t1 = localtime (&t);
    if (strftime (b, 32, "%z", t1) < 3)
       return (1);
    if (strcmp(b, "%z") == 0)
       return(1);
    return (0);
}
], AC_DEFINE(HAVE_STRFTIME_z) AC_MSG_RESULT(yes) , AC_MSG_RESULT(no),  0)

dnl does strerror_r return char * a la GNU
dnl (as opposed to the int return for XSI-compliant variants)
AC_MSG_CHECKING([if strerror_r returns char *])
AC_TRY_COMPILE(
    [#include <string.h>], [strerror_r(0, NULL, 0)[0];],
    AC_DEFINE(HAVE_STRERROR_R_PTR) AC_MSG_RESULT(yes), AC_MSG_RESULT(no))

dnl first check for readline on its own then with curses
savedLIBS=$LIBS
LIBS=
lib_for_curses=
lib_for_readline=
AC_CHECK_FUNC(readline,,
    [
	AC_CHECK_LIB(readline, readline,,
	    [
		dnl AC seems to cache lib/func results
		dnl so use another readline func here
		AC_CHECK_LIB(readline, add_history,,,[-lcurses])
	    ])
    ])
if test $ac_cv_func_readline = yes
then
    AC_DEFINE(HAVE_READLINE)
elif test $ac_cv_lib_readline_readline = yes
then
    AC_DEFINE(HAVE_READLINE)
    lib_for_readline=-lreadline
elif test $ac_cv_lib_readline_add_history = yes
then
    AC_DEFINE(HAVE_READLINE)
    lib_for_curses=-lcurses
    lib_for_readline=-lreadline
fi
AC_SUBST(lib_for_readline)
AC_SUBST(lib_for_curses)
LIBS=$savedLIBS

dnl Do you have git installed?
AC_CHECK_PROGS(GIT,git)
AC_SUBST(GIT)

dnl Capture special options passed to configure
AC_SUBST(PACKAGE_CONFIGURE)

dnl
dnl output files
dnl

AC_OUTPUT(
dnl   Build definitions for use in Makefiles
    src/include/builddefs
dnl   PCP paths and other defs
    src/include/pcp.conf
dnl   Linux Software Map entry
    pcp.lsm
)<|MERGE_RESOLUTION|>--- conflicted
+++ resolved
@@ -35,20 +35,18 @@
     [do_threads=check])
 
 AC_ARG_WITH(
-<<<<<<< HEAD
+    [tmpdir],
+    [AS_HELP_STRING([--with-tmpdir],
+		    [define a temporary directory (default is /var/tmp)])],
+    [with_tmpdir=$withval],
+    [with_tmpdir=default])
+
+AC_ARG_WITH(
     [secure-sockets],
     [AC_HELP_STRING([--with-secure-sockets],
 		    [enable support for secure sockets (default is on)])],
     [do_secure=$withval; PACKAGE_CONFIGURE="$PACKAGE_CONFIGURE --with-secure-sockets=$withval"],
     [do_secure=check])
-=======
-    [tmpdir],
-    [AS_HELP_STRING(
-	    [--with-tmpdir],
-	    [define a temporary directory])],
-    [with_tmpdir=$withval],
-    [with_tmpdir=default])
->>>>>>> e63ba4a6
 
 #
 # Note: the following environment variables may be

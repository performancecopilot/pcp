--- conflicted
+++ resolved
@@ -1115,11 +1115,7 @@
 887 pmlogsummary archive multi-archive local
 888 pmda.linux local
 889 pmda.proc local
-<<<<<<< HEAD
-891 local
-=======
 891:reserved local
->>>>>>> 4971bc9b
 892 pmcd libpcp local
 897 pmlc pmlogger local
 898 pmlogmv local 

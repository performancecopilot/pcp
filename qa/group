--- conflicted
+++ resolved
@@ -953,11 +953,7 @@
 603 trace pmda.install remote
 605 trace local
 606 python archive pmns pmiostat local
-<<<<<<< HEAD
-610 pmlogrewrite pmdumplog xz-decompress local
-=======
 610 libpcp local
->>>>>>> 7ab2c18f
 614 pmns local
 617 dbpmda help local
 622 pmie remote

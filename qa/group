--- conflicted
+++ resolved
@@ -395,7 +395,6 @@
 123 libpcp local
 124 pmie local #870661
 125 pmval archive
-<<<<<<< HEAD
 126:retired pmda.linux local
 127 pmlogreduce local sanity pmdumplog
 128 libirixpmda pminfo local
@@ -883,6 +882,7 @@
 654 pmda.gfs2 local
 655 pmda.gfs2 local
 660 pmwebapi local
+666 pmmgr pmlogger pmlogextract local
 701 pmlogcheck local
 702 python libpcp local
 703 pmda.weblog local
@@ -1005,612 +1005,6 @@
 996 pmdiff local
 999 pmns local
 1000 pmdumptext local
-=======
-126:retired pmda.linux local oss
-127 pmlogreduce local oss sanity pmdumplog
-128 libirixpmda pminfo local oss
-129 pmlogreduce local oss pmval
-130 libirixpmda local oss
-131 libpcp remote oss
-132 pmlogger local oss
-133 pmlc pmlogger local oss pmdumplog
-134 pmlc pmlogger local oss pmdumplog
-135 pmlc archive local oss pmdumplog
-136 pmlogger local oss pmdumplog pmloglabel
-137 dbpmda local pmda.simple oss sanity
-138 pmns local oss
-139 pmlc local oss
-140 pmns local oss
-141 archive context local oss
-142 pmlogreduce local oss
-143 pmns local oss
-144 pmlogreduce local oss pmval
-145 pmns local oss
-146 pmns libpcp local oss sanity
-147 dbpmda local oss
-148 libirixpmda local oss
-149 libirixpmda local oss
-150 pmlogreduce local oss pmval
-151 logutil local oss pmlogextract
-152 pmda.pmcd pmval local oss
-153 folio local oss sanity
-154 pmda.cisco help local oss sanity
-155 pmcd pmstore pmda.sample local oss sanity
-156 pmda.sample pmda.proc local pmcd_wait pmda.install oss
-157 pmlogger local oss
-158 pmval pmie local oss
-159 pmda.cisco pmda.proc remote pmda.install oss
-160 libpcp local oss
-161 pmlogger local oss
-162 pmda pmda.proc local pmda.shping pmda.install oss
-163 archive local oss
-164 diskstat local oss pmval pmdumplog
-165 pmval local oss
-166 pmlogreduce local oss pmval pmdumplog archive
-167 pmda.pmcd pmval local oss
-168 pmlogextract #933456 local oss pmstore
-169 pmcd local oss
-170 other local oss
-171 archive local oss pmdumplog
-172 pmcd pmlc local oss
-173 archive local oss pmdumplog
-174 dbpmda local oss
-175 pmval local oss
-176 libpcp pmval local oss
-177 archive pmval local oss pmdumplog
-178 logutil pmval local pmlogextract oss sanity pmdumplog
-179 pmval pmlc local oss pmdumplog
-180 archive pmval local oss
-181 pmval archive pmval local oss
-182 pmlc pmlogger local oss
-183 logutil local oss
-184 logutil remote folio oss sanity pmdumplog
-185 logutil local folio oss
-186 logutil local pmlogextract oss
-187 pmcd pmlogger #327288 remote oss pmstore
-188 libpcp local oss
-189 pmie local oss
-190 libpcp local oss
-191 pmie local oss
-192 pdu local oss
-193 libpcp pmcd #935490 local oss pdu
-194 libpcp pmcd #935490 local oss
-195 archive local oss pmdumplog
-196 pmcd remote oss
-197 context local oss
-198 pmda context #934332 local oss
-199 pmda.trivial pmda.proc local pmda.install oss
-200 context local oss
-201 pmda local oss sanity
-202 logutil pmval local pmlogextract oss pmdumplog
-203 logutil archive pmval local pmlogextract oss pmdumplog
-204 pmlogger local oss pmdumplog
-205 pdu local oss
-206 archive pmval local oss
-207 pmns local oss sanity
-208 pmns local oss sanity
-209 pmval local oss
-210 pmns local oss pmval pmie sanity pmdumplog
-211 pmns local oss pmval pmie pmdumplog
-212 pmda pmda.cisco local oss
-213 dbpmda pmns local oss pmda.sample pmda.mmv
-214 pmlogextract local oss pmdumplog
-215 other pmsocks pmval remote oss
-216 pmda.linux local oss
-217 folio local oss
-218 archive logutil local pmlogextract oss pmdumplog
-219 other local oss
-220 pmlogger local oss
-221 pmlogger local oss
-222 other local oss
-223:retired pmns local oss
-224 pmcd local oss
-225 derive local oss
-226 dbpmda local oss
-227 folio local oss
-228 pmie local oss
-229 pmie local oss
-230 pmlogger pmlc local oss
-231 pmie #421411 local oss
-232 libpcp local oss sanity
-233 context_local local oss
-234 logutil local pmdumplog pmlogsummary pmlogextract oss sanity
-235 pmns local oss
-236 pmns local oss
-237 pmns local oss
-238 pmns local oss
-239 pmns local oss
-240 pmns local oss
-241 pmda.mmv local oss pmval perl
-242 pmlogger local oss
-243 pmcd local pmprobe oss
-244 pmcd local pmprobe oss
-245 pmns local oss
-246 derive local oss
-247 derive local oss
-248 pmlogger local oss pmdumplog
-249 derive local oss sanity
-250 pmns local oss
-251 archive pmval local oss
-252 pmlogger local oss pmdumplog
-253 derive local oss
-254 libpcp pmns local oss
-255 compat pmda #508731 #509091 pmda.proc help pmda.install local pmda.simple oss
-256 derive pmns local oss sanity
-257 libpcp pmns compat remote oss
-258 trace local pmda.install oss
-259 derive pmval local oss
-260 derive pmie local oss
-261 logutil pmdumplog pmval local pmlogextract oss
-262 context_local pmie pmsocks remote pmstat oss
-263 derive local oss sanity
-264 pmns local oss
-265 libpcp local oss
-266 logutil #466346 patch2140 patch2141 local pmlogextract oss pmdumplog
-267 pmlogger local oss
-268 interop local oss
-269 wrap pmval pmkstat local oss
-270 pmlogextract logutil local oss pmdumplog
-271 archive local oss pmdumplog
-272 pmcd pmval pmprobe remote oss
-273 libpcp local oss
-274 pmda help local pmda.install oss dbpmda
-275 derive local oss
-276 pmie pmval indom local oss
-277 libpcp pdu interop local oss
-278 other help local oss sanity
-279 pmcd local oss
-280 pmlogger logutil local folio oss
-281 archive mem_leak #504616 local oss
-282 pmcd local pmprobe logutil oss
-283 context pmcd local oss
-284:retired  pdu local purify oss
-285 dbpmda local oss
-286 pmda.linux local oss
-287 pmlogreduce local oss pmval
-288 archive local oss
-289 libpcp fetch archive #505498 local oss
-290:retired  pmns local purify oss
-291 logutil local pmlogextract oss pmdumplog
-292 pmlogextract logutil pmval local oss
-293 pmstat #939275 local oss
-294 pmproxy local oss pmval pmie
-295 pmproxy local oss pmval
-296 pmcd local oss
-297 pmproxy local oss
-298 pmie local oss
-299 libpcp local oss sanity
-300 pmcd local oss
-301 pmda pmcd pmlogger local oss
-302 pmlogextract logutil local oss pmdumplog
-303 logutil local pmlogextract oss pmdumplog
-304 pmlogger local oss
-305 pmgadgets local oss
-306 other local oss
-307 pmlc #936084 local oss
-308 pmlc pmlogger #452417 remote oss pmdumplog pmda.proc
-309 libpcp pmcd pmda.linux pmda.simple local oss
-310 pmie local oss
-311 archive compat pmlogger #509592 pminfo local oss pmstore pmdumplog
-312 pmie local oss
-313 pmval archive local oss pmdumplog
-314 pmie local oss
-315 pmie local oss
-316 libpcp local oss
-317 logutil pmlogsummary local oss
-318 pmie local oss
-319 pmie local oss
-320 local folio oss
-321 pmie local oss
-322 pmlc pmlogger remote oss
-323 pmda.shping pmda.proc local pmda.install oss
-324 pmda.txmon pmda.proc local pmda.install oss
-325 libpcp local oss
-326 pmlogger pmval libpcp pmcd local pmda.install folio oss pmdumplog
-327 archive oss local pmdumplog pmloglabel
-328 logutil local pmlogextract oss pmdumplog
-329:retired archive mem_leak local purify oss
-330:retired archive mem_leak local purify oss
-331:retired archive mem_leak local purify oss
-332:retired archive mem_leak local purify oss
-333:retired archive mem_leak local purify oss
-334 derive local oss
-335 derive local oss
-336 trace local pmda.install oss
-337 pmlogextract local oss pmval pmdumplog
-338 logutil pmlogextract local oss sanity
-339 pmie local oss
-340 pmcd remote oss
-341 pmda local oss
-342 other remote oss
-343 pmlogreduce local oss pmdumplog
-344 context_local local oss
-345 pmns derive local oss sanity
-346 pmda.mailq local pmda.install oss
-347 pmda.news local pmda.install oss perl
-348 pmda.kvm local pmda.install oss
-349 pmda.summary local pmda.install oss
-350 pmda.simple pmda local oss
-351 derive local oss
-352 derive pmlogger local oss pmdumplog
-353 pmsocks remote oss
-354 folio local oss sanity
-355 trace local pmda.install oss
-356 derive local oss
-357 other local oss
-358 pmie local oss pmstore
-359 pmcd pminfo sanity local oss
-360 pmie remote oss
-361 pmda.linux local oss
-362 pmlogconf local oss
-363 logutil local oss
-364 pmlogconf local oss
-365 pmcd remote oss
-366 pmlogconf local oss
-367 pdu local trace oss
-368 pmlogconf local oss
-369 pmimport local oss sanity pmdumplog perl
-370 pmimport local oss derive pmdumplog perl
-371 pmimport local oss pmdumplog perl libpcp_pmi
-372 pmimport local oss pmdumplog perl
-373 pmimport local oss perl
-374 pmlc pmlogger remote oss
-375 pmlc pmlogger remote oss
-376 trace local pmda.install oss
-377 other local oss
-378 pmie local oss
-379 pmda.cisco local oss
-380 libpcp pmda pmda.sample local oss
-381 logutil pmlc remote oss
-382 dbpmda pmda pmda.sample local oss
-383 pmda.cisco local flakey oss
-384 pmda.pmcd local oss
-385 libpcp pmda.sample pminfo pmprobe local oss event sanity
-386 pdu mem_leak valgrind local oss
-387 pmns mem_leak valgrind local oss
-388 archive mem_leak valgrind local oss
-389 pmlogger local oss
-390 pmda.proc local pmval oss
-391 archive mem_leak valgrind local oss
-392 pmns local oss
-393 archive mem_leak valgrind local oss
-394 archive mem_leak valgrind local oss flakey
-395 archive mem_leak valgrind local oss
-396 pmval local oss
-397 dbpmda libpcp local oss pdu event sanity
-398 pmcd local oss
-399 pmie local oss
-400 pminfo mem_leak valgrind context_local libpcp local oss event
-401 libpcp pminfo local oss event sanity
-402 archive local pmprobe oss
-403 pmprobe pminfo pmval #541380 local oss sanity
-404 libpcp local oss event sanity
-405 libpcp mem_leak valgrind local oss event
-406 libpcp local oss event
-407 derive local oss event sanity
-408 pmda local #627395 help oss
-409 libpcp pminfo local oss event
-410 pmdumplog local oss event
-411 pmda.simple local pmda.install oss
-412 wrap archive libpcp pmval local oss pmdumplog
-413 pmie local oss event
-414 libpcp local oss
-415 pmval pmstore local oss event
-416 pmda.news dbpmda local oss sanity perl
-417 archive local oss pmdumplog
-418 pmdumplog local oss
-419 pmdumplog local oss
-420 folio local oss pmdumplog
-421 trace local pmda.install oss
-422 libpcp local oss pmstore
-423 libpcp local oss
-424 logutil local pmlogsummary oss
-425 wrap logutil local pmlogsummary oss pmdumplog
-426 trace local oss
-427 pmcd #564017 local oss
-428 archive local pmval oss pmstore
-429 pmns local oss
-430 logutil local #553276 #568199 folio oss
-431 derive local oss
-432 pmlogreduce local oss
-433 pmie local #573184 oss
-434 pmval local oss
-435 archive local oss sanity pmdumplog
-436 archive local oss sanity pmdumplog
-437 archive local oss sanity
-438 archive local oss pmdumplog
-439 pmlc local oss
-440 pmlogger local oss pmdumplog
-441 pmlogger local oss
-442 pmlogextract local oss
-443 event local oss
-444 event local oss
-445 trace local oss
-446 trace local oss
-447 event local oss
-448 libpcp local oss
-449 threads local flakey oss
-450 pmlogextract local #584487 pmval oss
-451 threads local oss
-452 pmda.linux local oss
-453 perl local oss sanity
-454 pmcd local oss
-455 pmda.rsyslog local flakey pmda.install oss
-456 logutil local #591459 folio oss pmlogextract
-457 pmda.logger pmda.install event local flakey oss
-458 pmda.logger pmda.install event local oss
-459 pmlogreduce local oss valgrind
-460 pmlogextract local #598265 oss pmdumplog
-461 pmda.logger pmda.install event local oss
-462 pmcd_wait local #589006 #581025 oss
-463 pmns local oss
-464 pmns local oss
-465 pmdumplog local #625913 folio oss
-466 pmlogger local #625913 oss
-467 pmns pmdumptext local oss
-468 pmns pmdumptext local oss
-469 help local #626853 oss
-470 threads local oss
-471 pmda local #621699 oss
-472 threads local oss
-473 threads local oss
-474 threads local oss
-475 threads local oss
-476 fault local oss
-477 event fault local oss
-478 fault local oss
-479 archive pmdumplog local oss
-480 archive fault local oss
-481 pmlogrewrite local oss
-482 pmlogsummary local oss pmdumplog
-483 pmlogrewrite local oss pmdumplog
-484 pmlogrewrite local oss pmdumplog
-485 pmlogrewrite local oss pmdumplog
-486 pmlogrewrite local oss pmdumplog
-487 pmlogrewrite pmdumplog local oss
-488 pmlogrewrite pmdumplog local oss
-489 pmda local oss
-490 pmlogrewrite mem_leak valgrind local oss
-491 pmda local oss
-492 pmlogrewrite local oss
-493 pmlogrewrite local oss
-494 pmlogrewrite pmdumplog local oss
-495 pmlogrewrite pmval local oss pmlogextract
-496 pmlogrewrite pmdumplog local oss
-497 pmlogconf local oss
-498 event pmda local oss
-499 pmlogrewrite local oss
-500 logutil local #636417 folio oss
-501 pmie local oss
-502 pmlogrewrite local oss
-503 logutil pmlogrewrite local oss pmlogextract
-504 pmie remote pmsocks oss
-505 pmlogrewrite local oss
-506 pmlogrewrite local oss
-507 other local oss
-508 archive pmlogreduce pmlogextract local oss
-509 derive pmns local oss
-510 pmlogger pmlc local oss
-511 pmimport pmdumplog pmlogsummary perl local oss
-512 threads pminfo pmlogger pmlogextract pmdumplog dbpmda local oss fault
-513 libpcp pdu local oss
-514 pmie local oss
-515 pmie local oss
-516 pmie local oss
-517 other local oss
-518 other local oss flakey
-519 pmie remote oss
-520 pmie local oss
-521 pmie local oss
-522 pmcd local oss
-523 pmie local oss
-524 libpcp pmlogger local oss
-525 pmda.summary pmie local oss
-526 pmimport local oss valgrind
-527 libpcp_import perl local oss
-528 pmimport pmdumplog perl local oss
-529 pmie local oss
-530 logutil local pmlogextract local oss
-531 dbpmda local pmda.sample oss
-532 logutil pmlogextract local oss
-533 dbpmda local pmda.sample oss
-534 pmie local oss
-535 pmie local pmprobe oss
-536 pmimport local oss
-537 pmimport perl local oss
-538 pmie local oss pmstore
-539 pmpost local oss flakey
-540 pmda.linux local pminfo oss
-541 pmie #535080 local pmprobe oss
-542 pmdate #666344 local oss
-543 logutil remote oss pmlogextract
-544 pmimport local oss
-545 pmsocks local oss
-546 pmcd local oss
-547 libpcp pmcd local oss
-548 pmie local oss sanity
-549 pmie local oss
-550 libpcp pmcd local oss
-551 libpcp pmcd local oss
-552 libpcp local oss
-553 dbpmda python pmda.gluster local oss
-554 pmie local oss
-555 pmie local oss
-556 pmie local oss
-557 pmie local oss
-558 pmie local oss
-559 pmlogsummary local oss
-560 pmda.simple local pmda.install oss
-564 logutil local oss pmlogextract
-565 pmda.sendmail local pmda.install oss
-566 pmlogcheck local oss
-569 pmprobe #679693 local oss sanity
-570 pmns #690735 local oss
-571 pmlogger local oss pmdumplog
-572 pmcd pmda local pmda.install oss pmda.sample pmda.simple pmda.trivial
-574 libpcp pmns compat local oss sanity
-575 pmie local oss
-578 pmcd local pmda.install oss pmval
-580 indom local ostest oss
-581 pmie local oss
-583 pmie #698718 remote oss
-584:retired libpcp pmie local #698774 oss purify
-587 pmcd #754795 local pmda.install oss pmda.trivial
-589 remote oss
-592 pmda.sample local oss
-593 pmlogger #779495 local oss pmstore
-594 pmda.sample #779246 #782029 local oss
-597 pmda.shping pmda.proc pmda.install local oss
-599 pmie local oss
-600 libpcp local oss
-601 trace pmda.install local oss
-602 trace pmda.install local oss
-603 trace pmda.install remote oss
-605 trace local oss
-614 pmns local oss
-617 dbpmda help local oss
-622 pmie remote oss
-628 pmda local pmda.simple oss
-633 pmlogger local oss
-634 libirixpmda local pmval oss
-635 pmda.linux libirixpmda remote oss
-636 libpcp local oss
-638 pmns local oss
-639 pmns local oss
-640 pmpost local oss
-642 pmda.trivial pmns local oss pmda.simple pmda.sample pmda.sendmail trace
-643 pmda.trivial pmns local oss
-644 pmns local oss
-645 pmlogger local oss
-646 pmda.mmv local oss sanity
-647 pmda.mmv local oss
-648 pmda.mmv local oss
-649 pmda.mmv local oss
-650 pmlogger local oss pmdumplog
-651 pmproxy local oss
-652 pmda.systemd event flakey oss
-653 libpcp local oss
-654 pmda.gfs2 local oss
-655 pmda.gfs2 local oss
-660 pmwebapi local oss
-701 pmlogcheck local oss
-666 pmmgr pmlogger pmlogextract local oss
-702 python libpcp local oss
-703 pmda.weblog local oss
-704:reserved pmda.mmv python mmv local oss
-705 libpcp local oss
-706 libpcp local oss
-707 python libpcp local oss
-708 python pmimport local oss
-709 python local oss
-710 python pmimport local oss
-711 pmimport pmdumplog pmlogsummary perl local oss
-712 context libpcp pmcd secure local oss
-713 context libpcp pmproxy secure local oss
-714 context libpcp pmcd secure local oss
-715 pmda.simple perl oss
-716 dbpmda pmda.simple perl oss
-717 pmda.simple python oss
-718 dbpmda pmda.simple python oss
-719 libpcp local oss
-720 libpcp local oss
-721 dbpmda local oss
-722 python local oss
-723 pmda.proc local oss
-724 pmfind local oss
-725 pmda.jbd2 local oss
-726 pmlogger pmdumplog local oss
-727 avahi local oss
-728 libpcp getopt local oss
-729 python local oss
-730 pmda.proc local oss
-731 pmda.proc local oss
-733 pmie pmval pmdumplog local oss
-734 libpcp pmstat remote oss
-735 pmda.proc local oss
-736 pmlogrewrite local oss
-737 python local oss
-738 logutil local oss
-739 python getopt local oss
-740 pmda.sample pmstore secure local oss
-741 python getopt local oss
-742 python local oss
-743 python local oss
-744 pmda.nvidia local oss
-745 pmda.nvidia local oss
-748 pmlogrewrite pmda.mysql local oss
-749 pmcd local oss
-750 pmda.rpm local oss
-751 pmda.rpm local oss
-752 libpcp local oss
-753 derive pmie local oss
-755 pmda.apache pmda.install local oss
-763 pmda local oss
-764 pmie local oss
-766 pmfind local oss
-768 pmlogextract local oss
-775 sanity pmfind local oss
-776 pmfind local oss
-779 pmda local oss
-780 pmwebapi local oss
-781 logutil local oss
-783 pmda.rpm local oss
-786 context context_local libpcp local oss
-787:reserved archive local oss pmie pmlogrewrite pmdumplog pmval
-798 pmda.nfsclient local oss
-815 pmie local oss
-823 pmda.sample pmstore secure local oss
-824 pmlogsummary local oss #1132476
-827 pmlogrewrite pmda.linux local oss
-828 valgrind archive context local oss
-829 python local oss
-830 other local oss
-831 pmda.sample pmstore secure local oss
-832 pmda.sample pmstore secure local oss
-833 archive context local oss
-834 pmie local oss
-835 pmda.memcache local oss
-836 pmlogsummary local oss
-840 avahi local oss
-841 pmda local oss
-842 python local oss
-844 pmda.linux local oss
-861 pmcd pmda.pmcd local oss
-875 libpcp local oss
-876 pmda.xfs local oss
-897 pmlc pmlogger local oss
-899 libpcp getopt local oss
-900 libpcp sanity local oss
-901 libpcp event local oss
-902 libpcp mem_leak valgrind event local oss
-903 pmda.papi local oss
-914 pmda.papi local oss
-922 derive pmie pmval local oss
-928 archive local oss
-929 logutil local oss
-943 pmprobe pmda.proc local oss
-944 pmcd secure local oss
-945 pmlogrewrite pmda.xfs local oss
-946 pmfind avahi local oss
-950 avahi local oss
-957 pmda.linux local oss
-958 archive local oss
-959 pmda.sample pmstore local oss
-962 archive local oss
-966 secure local oss
-972 pmda.zswap dbpmda local oss
-973 pmda.zswap pmda.install local oss
-978 libpcp getopt sanity local oss
-979 python local oss
-980 python local oss
-985 pmda.dmcache dbpmda local oss
-986 pmda.dmcache pmda.install local oss
-987 pmda.xfs local oss
-988 pmda.xfs local oss valgrind
-991 python local oss
-994 other verify oss
-1000 pmdumptext local sgi
->>>>>>> 8a8d59db
 1001 pmchart local
 1002 pmchart local
 1003 pmchart local

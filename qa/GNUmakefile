#!gmake
#
# Copyright (c) 2015 Red Hat.
# Copyright (c) 1997-2002 Silicon Graphics, Inc.  All Rights Reserved.
#
# NB: this GNUmakefile is only for use from within the PCP build tree.  It governs
# only the packaging of the testsuite into the $PCP_VAR_DIR/testsuite directory.
# The nearby GNUmakefile.install file actually governs execution of the testsuite.

TOPDIR = ..
include $(TOPDIR)/src/include/builddefs
-include ./GNUlocaldefs

TESTDIR = $(PCP_VAR_DIR)/testsuite
TESTS	= $(shell sed -n -e '/^[0-9]/s/:retired//' -e '/^[0-9]/s/:reserved//' -e '/^[0-9]/s/[        ].*//' -e '/^[0-9]/p' <group)

SUBDIRS = src pmdas cisco gluster pconf sadist collectl secure nfsclient \
<<<<<<< HEAD
	  archives views qt linux perfevent unbound cifs gpfs lustre ganglia \
	  postfix
ifeq "$(ENABLE_PYTHON)" "true"
=======
	  archives views qt linux perfevent unbound cifs gpfs lustre ganglia
ifeq "$(ENABLE_PYTHON2)" "true"
>>>>>>> cb5f2c1c
SUBDIRS += secure
endif
LCONFIG = localconfig

# No implicit rules here, thank you
#
.SUFFIXES:

# and do nothing if NNN.out is older than NNN
#
%.out: %

default_pcp default: new remake check qa_outfiles $(OTHERS) $(SUBDIRS) $(LCONFIG)
	$(SUBDIRS_MAKERULE)

setup: $(SUBDIRS) $(LCONFIG) qa_hosts
	$(SUBDIRS_MAKERULE)

LDIRT += 051.work 134.full.* \
	 *.bak *.bad *.core *.full *.raw *.o core a.out core.* \
	 *.log eek* urk* so_locations tmp.* gmon.out oss.qa.tar.gz \
	 *.full.ok *.new rc_cron_check.clean \
	  make.out qa_hosts qa_outfiles localconfig check.time
	# these ones are links to the real files created when the associated
	# test is run
LDIRT += $(shell [ -f .gitignore ] && grep '\.out$$' .gitignore)

SCRIPTS = mk.localconfig mk.pcpversion mk.qa_hosts mk.variant getpmcdhosts \
	  new check recheck remake findmetric group-stats changeversion \
	  check-gitignore check-group chk.setup show-me disk-work \
	  xlate_2_new_pmns common setup.051

COMMON_SCRIPTS = common.install.cisco common.pcpweb
COMMON = common.check common.config common.filter \
	 common.product common.rc common.setup \
	 common.secure common.gfs2 common.rpm \
	 common.sh common.qt common.avahi \
	 common.discovery common.compress common.webapi
ifeq "$(ENABLE_PYTHON2)" "true"
COMMON += common.python 
endif

OTHERS = GNUmakefile.install group qa_hosts.master README \
	 valgrind-suppress sanity.coverage

DOTOUTFILES = $(shell [ -f qa_outfiles ] && cat qa_outfiles || ls -1 | grep '^[0-9]' | grep -v '^[0-9][0-9][0-9]$$' | grep -v '^[0-9][0-9][0-9][0-9]$$' | egrep -v '^[0-9][0-9][0-9]*\.(full|out\.bad|notrun|work)' | tee qa_outfiles)
LSRCFILES = $(SCRIPTS) $(COMMON_SCRIPTS) $(COMMON) $(TESTS) $(DOTOUTFILES) $(OTHERS)

qa_outfiles:
	@echo $(DOTOUTFILES) > qa_outfiles

qa_hosts:	qa_hosts.master mk.qa_hosts
	./mk.qa_hosts

localconfig:
	@echo PCP_PLATFORM=$(PCP_PLATFORM) > localconfig
	./mk.pcpversion $(PCP_VERSION) >> localconfig
	@echo 'PCP_EOE_VER=0' >> localconfig
	@echo 'PCP_PRO_VER=0' >> localconfig

install_pcp install: $(SUBDIRS)
ifeq (, $(filter mingw darwin solaris, $(TARGET_OS)))
	$(INSTALL) -m 755 -d $(TESTDIR)
	$(INSTALL) -m 755 $(TESTS) $(SCRIPTS) $(COMMON_SCRIPTS) $(TESTDIR)
	$(INSTALL) -m 644 $(COMMON) $(OTHERS) $(TESTDIR)
	$(INSTALL) -m 644 GNUmakefile.install $(TESTDIR)/GNUmakefile
	$(INSTALL) -m 644 qa_outfiles $(DOTOUTFILES) $(TESTDIR)
	$(SUBDIRS_MAKERULE)
endif

include $(BUILDRULES)

debug-me:
	@echo TESTS=$(TESTS)
	@echo SRCFILES=$(SRCFILES)
	@echo CONFFILES=$(CONFFILES)
	@echo SUBDIRS=$(SUBDIRS)<|MERGE_RESOLUTION|>--- conflicted
+++ resolved
@@ -15,14 +15,9 @@
 TESTS	= $(shell sed -n -e '/^[0-9]/s/:retired//' -e '/^[0-9]/s/:reserved//' -e '/^[0-9]/s/[        ].*//' -e '/^[0-9]/p' <group)
 
 SUBDIRS = src pmdas cisco gluster pconf sadist collectl secure nfsclient \
-<<<<<<< HEAD
 	  archives views qt linux perfevent unbound cifs gpfs lustre ganglia \
 	  postfix
-ifeq "$(ENABLE_PYTHON)" "true"
-=======
-	  archives views qt linux perfevent unbound cifs gpfs lustre ganglia
 ifeq "$(ENABLE_PYTHON2)" "true"
->>>>>>> cb5f2c1c
 SUBDIRS += secure
 endif
 LCONFIG = localconfig

#!/bin/sh
# PCP QA Test No. 1131
# Exercise pcp2json, pcp2openmetrics, and pcp2opentelemetry.
#
# Copyright (c) 2017 Red Hat.
#

seq=`basename $0`
echo "QA output created by $seq"

. ./common.python

$python -c "from pcp import pmapi" >/dev/null 2>&1
[ $? -eq 0 ] || _notrun "python pcp pmapi module not installed"
$python -c "from collections import OrderedDict" >/dev/null 2>&1
[ $? -eq 0 ] || _notrun "python collections OrderedDict module not installed"

which pcp2json >/dev/null 2>&1 || _notrun "pcp2json not installed"
which pcp2openmetrics >/dev/null 2>&1 || _notrun "pcp2openmetrics not installed"

status=1       # failure is the default!
signal=$PCP_BINADM_DIR/pmsignal
trap "cd $here; rm -rf $tmp.*; exit \$status" 0 1 2 3 15

A="$here/archives/rep"
hostname=`hostname`
machineid=`_machine_id`
domainid=`_domain_name`

_archive_filter()
{
    sed -e "s,$A,ARCHIVE_PATH,g"
}

_value_filter()
{
    sed 's/\(\.[0-9]\)[0-9]*/\1/g'
}

_filter_pcp2openmetrics()
{
    tee -a $seq_full \
    | col -b \
    | sed \
    -e '/domainname=/s/'$domainid'/DOMAINID/' \
    -e '/machineid=/s/'$machineid'/MACHINEID/' \
    -e '/groupid=/s/groupid="*[0-9][0-9]*"*/groupid="GROUPID"/' \
    -e '/userid=/s/userid="*[0-9][0-9]*"*/userid="USERID"/' \
    -e '/hostname=/s/'$hostname'/HOST/' \
    -e 's/\(.*}\).*/\1 NCPU/' \
    | LC_COLLATE=POSIX sort
}

_filter_pcp2opentelemetry()
{
   tee -a $here/$seq.full \
   | col -b \
   | sed \
       -e '/\"asDouble\":/ s/[0-9][0-9]*/NCPU/' \
       -e 's/\"'$machineid'\"/MACHINEID/' \
       -e 's/\"'$hostname'\"/HOSTNAME/' \
       -e 's/\"'$domainid'\"/DOMAINID/' \
       -e 's/\"agent\": .*/\"agent\": \"'$OSTYPE'\"/' \
       -e 's/\"startTimeUnixNano\": .*/\"startTimeUnixNano\": TIME/' \
       -e 's/\"userid\": .*/\"userid\": USERID/' \
       -e 's/\"userid\": .*/\"userid\": GROUPID/'
}

# real QA test starts here
echo "---"
pcp2json -a $A -H -I -z "" | _archive_filter
echo "---"
pcp2json -a $A -H -I -z -E "" | _archive_filter | _value_filter
echo "---"
pcp2json -a $A -H -I -Z UTC+0 -x "" | _archive_filter
echo "---"
pcp2json -a $A -H -I -z -X -b GB -P 2 -F $tmp.outfile ""
echo "---"
pcp2openmetrics -s1 -z hinv.ncpu | _filter_pcp2openmetrics
echo "---"
<<<<<<< HEAD
pcp2opentelemetry -s1 -H -z hinv.ncpu | _filter_pcp2opentelemetry
=======
pcp2openmetrics -s2 -x hinv.ncpu | _filter_pcp2openmetrics
>>>>>>> 54f6a92e
echo "---"

cat $tmp.outfile | _archive_filter
which json_verify > /dev/null 2>&1
if [ $? -eq 0 ]; then
    json_verify < $tmp.outfile > /dev/null 2>&1
    [ $? -ne 0 ] && echo "JSON is not valid!"
fi
rm -f $tmp.outfile
echo "---"

# success, all done
status=0
exit<|MERGE_RESOLUTION|>--- conflicted
+++ resolved
@@ -78,11 +78,9 @@
 echo "---"
 pcp2openmetrics -s1 -z hinv.ncpu | _filter_pcp2openmetrics
 echo "---"
-<<<<<<< HEAD
 pcp2opentelemetry -s1 -H -z hinv.ncpu | _filter_pcp2opentelemetry
-=======
+echo "---"
 pcp2openmetrics -s2 -x hinv.ncpu | _filter_pcp2openmetrics
->>>>>>> 54f6a92e
 echo "---"
 
 cat $tmp.outfile | _archive_filter

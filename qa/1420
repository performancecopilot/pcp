#!/bin/sh
# PCP QA Test No. 1420
# comparing input archive and pmlogreduce output archive in terms
# of metadata and metric values, for both V2 and V3 archives
#
# non-valgrind variant, see qa/1421 for the valgrind variant
#
# Copyright (c) 2022 Ken McDonell.  All Rights Reserved.
#

if [ $# -eq 0 ]
then
    seq=`basename $0`
    echo "QA output created by $seq"
else
    # use $seq from caller, unless not set
    [ -n "$seq" ] || seq=`basename $0`
    echo "QA output created by `basename $0` $*"
fi

# get standard environment, filters and checks
. ./common.product
. ./common.filter
. ./common.check

do_valgrind=false
if [ "$1" = "--valgrind" ]
then
    _check_valgrind
    do_valgrind=true
elif which valgrind >/dev/null 2>&1
then
    [ $PCPQA_VALGRIND = both ] || \
	_notrun "valgrind variant qa/1421 will be run"
fi

_cleanup()
{
    cd $here
    $sudo rm -rf $tmp $tmp.*
}

status=0	# success is the default!
trap "_cleanup; exit \$status" 0 1 2 3 15

cat <<End-of-File >$tmp.config
sample.colour
sample.write_me
sample.dupnames.four.colour
sample.dupnames.two.write_me
sample.dupnames.three.write_me
sample.long.million
sample.long.write_me
sample.long.bin_ctr
sample.ulong.million
sample.ulong.bin_ctr
sample.float.million
sample.float.bin_ctr
sample.longlong.million
sample.longlong.bin_ctr
sample.ulonglong.million
sample.ulonglong.bin_ctr
sample.double.million
sample.double.bin_ctr
sample.string.hullo
sample.string.bin
# sample.proc.ordinal
sample.proc.exec
# sample.proc.time
# sampledso.event.records
# sampledso.event.highres_records
pmcd.seqnum
pmcd.pid
pmcd.pmlogger.archive
pmcd.pmlogger.port
pmcd.pmlogger.host
# event.flags
# event.missed
End-of-File

_filter()
{
    tee -a $seq_full \
    | sed \
	-e "s@$tmp@TMP@g" \
	-e '/^end:/s/ .*/ DATE/' \
	-e '/^archive:/s/ .*/ PATH/' \
    # end
}

# filter out and sort unique metadata records
# also pmlogreduce does not emit help text records nor
# label records, so cull these
#
_scanmeta()
{
    src/scanmeta -a "$1.meta" \
    | tee -a $seq_full \
    | sed -n -e '/^\[/s/[^ ]*] //p' \
    | sed \
	-e 's/$/ /' \
	-e 's/@ [^ ]* //' \
	-e '/oneline text/d' \
	-e '/help text/d' \
	-e '/metric label/d' \
	-e 's/ $//' \
    | LC_COLLATE=POSIX sort \
    | uniq
}

# real QA test starts here

echo "Mostly silence is golden ..."


for vers in 2 3
do
    echo
    echo "=== Version $vers ===" | tee -a $seq_full
    echo

    # remove problematic metrics, like event records
    #
    rm -f $tmp.x.0 $tmp.x.meta $tmp.x.index
    pmlogextract -c $tmp.config archives/omnibus-nomark_v$vers $tmp.x

<<<<<<< HEAD
    _scanmeta $tmp.x | tee -a $seq_full >$tmp.in.meta
=======
    echo "+++ input archive scanmeta" >>$seq_full
    _scanmeta $tmp.x >$tmp.in.meta
>>>>>>> 9c42cfa7

    rm -f $tmp.0 $tmp.meta $tmp.index
    if $do_valgrind
    then
	_run_valgrind pmlogreduce -t 1sec $tmp.x $tmp
    else
	pmlogreduce -t 1sec $tmp.x $tmp 2>&1
    fi \
    | sed -e "s@$tmp@TMP@g"

<<<<<<< HEAD
    _scanmeta $tmp | tee -a $seq_full >$tmp.out.meta
=======
    echo "+++ output archive scanmeta" >>$seq_full
    _scanmeta $tmp >$tmp.out.meta
>>>>>>> 9c42cfa7
    if diff $tmp.in.meta $tmp.out.meta >$tmp.diff
    then
	:
    else
	echo "--- metadata differences ---"
	cat $tmp.diff
    fi

    sed -e '/^#/d' <$tmp.config \
    | while read metric
    do
<<<<<<< HEAD
	pmdumplog $tmp.x $metric >>$seq_full
	pmval -XX -a $tmp.x -z -w 12 -t 1sec $metric | tee -a $seq_full | _filter >$tmp.in
	pmdumplog $tmp $metric >>$seq_full
	pmval -XX -a $tmp   -z -w 12 -t 1sec $metric | tee -a $seq_full | _filter >$tmp.out
=======
	echo "+++ input archive pmval for $metric" >>$seq_full
	pmval -a $tmp.x -z -S +1.01sec -s 5 -w 12 -t 1sec $metric | _filter >$tmp.in
	echo "+++ output archive pmval for $metric" >>$seq_full
	pmval -a $tmp   -z -S +1.01sec -s 5 -w 12 -t 1sec $metric | _filter >$tmp.out
>>>>>>> 9c42cfa7
	if diff $tmp.in $tmp.out >$tmp.diff
	then
	    :
	else
	    echo "--- $metric ---"
	    cat $tmp.diff
	fi
    done

done

# success, all done
exit<|MERGE_RESOLUTION|>--- conflicted
+++ resolved
@@ -124,12 +124,8 @@
     rm -f $tmp.x.0 $tmp.x.meta $tmp.x.index
     pmlogextract -c $tmp.config archives/omnibus-nomark_v$vers $tmp.x
 
-<<<<<<< HEAD
-    _scanmeta $tmp.x | tee -a $seq_full >$tmp.in.meta
-=======
     echo "+++ input archive scanmeta" >>$seq_full
     _scanmeta $tmp.x >$tmp.in.meta
->>>>>>> 9c42cfa7
 
     rm -f $tmp.0 $tmp.meta $tmp.index
     if $do_valgrind
@@ -140,12 +136,8 @@
     fi \
     | sed -e "s@$tmp@TMP@g"
 
-<<<<<<< HEAD
-    _scanmeta $tmp | tee -a $seq_full >$tmp.out.meta
-=======
     echo "+++ output archive scanmeta" >>$seq_full
     _scanmeta $tmp >$tmp.out.meta
->>>>>>> 9c42cfa7
     if diff $tmp.in.meta $tmp.out.meta >$tmp.diff
     then
 	:
@@ -157,17 +149,10 @@
     sed -e '/^#/d' <$tmp.config \
     | while read metric
     do
-<<<<<<< HEAD
-	pmdumplog $tmp.x $metric >>$seq_full
-	pmval -XX -a $tmp.x -z -w 12 -t 1sec $metric | tee -a $seq_full | _filter >$tmp.in
-	pmdumplog $tmp $metric >>$seq_full
-	pmval -XX -a $tmp   -z -w 12 -t 1sec $metric | tee -a $seq_full | _filter >$tmp.out
-=======
 	echo "+++ input archive pmval for $metric" >>$seq_full
 	pmval -a $tmp.x -z -S +1.01sec -s 5 -w 12 -t 1sec $metric | _filter >$tmp.in
 	echo "+++ output archive pmval for $metric" >>$seq_full
 	pmval -a $tmp   -z -S +1.01sec -s 5 -w 12 -t 1sec $metric | _filter >$tmp.out
->>>>>>> 9c42cfa7
 	if diff $tmp.in $tmp.out >$tmp.diff
 	then
 	    :

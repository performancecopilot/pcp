#!/bin/sh
# PCP QA Test No. 709
# Exercise the python collectl implementation
#
# Copyright (c) 2012-2014, Red Hat.
#

seq=`basename $0`
echo "QA output created by $seq"

# get standard environment, filters and checks
. ./common.product
. ./common.filter
. ./common.check

status=0	# success is the default!
$sudo rm -fr $tmp.* $seq.full
trap "cd $here; rm -fr $tmp.*; exit \$status" 0 1 2 3 15

remove_extra_whitespace()
{
    sed \
	-e 's/>>>.*<<<//g' \
	-e 's/[0-9]/9/g' \
	-e 's/9[9]*/9/g' \
	-e 's/  *$//' \
	-e '/^ *$/d' \
	-e 's/  */ /g' \
	-e 's/^ *//' \
	-e 's/RECORD.*$/RECORD/' \
	-e 's/<-*Int/<-Int/' \
	-e 's/Int-*>/Int->/' \
    # end
}

remove_extra_columns()
{
    sed \
	-e 's/^ *//' \
	-e 's/ [a-zA-Z0-9 ]* *$//' \
	-e 's/^#<-*-/#<--/g' \
	-e 's/-*->/--->/g' \
    # end
}

# using a given metric (arg1), check that each of its instances
# exists in output file (arg2).
#
check_instances()
{
    metric=$1
    file=$2
    eval set -- `pmprobe -I $metric`
    [ $? -eq 0 ] || exit 1
    shift  # skip metric name
    shift  # skip instance count
    while [ $# -gt 0 ]
    do
	instance="$1"
	shift
	grep -q "$instance" $file && continue
	echo "Instance $instance of $metric is missing from $file!"
    done
}

# real QA test starts here
mkdir $tmp.$seq
cd $tmp.$seq

#PYCOLLECTL=pmcollectl.py	# developer version
PYCOLLECTL=pmcollectl		# installed version
args="-c 2 -i 0.1"
$PYCOLLECTL $args -sc | remove_extra_whitespace | tee -a $tmp.out 2>&1
$PYCOLLECTL $args -sd | remove_extra_whitespace | tee -a $tmp.out 2>&1
$PYCOLLECTL $args -sn | remove_extra_whitespace | tee -a $tmp.out 2>&1
$PYCOLLECTL $args -sj | remove_extra_whitespace | remove_extra_columns | tee -a $tmp.out 2>&1
$PYCOLLECTL $args -sm | remove_extra_whitespace | tee -a $tmp.out 2>&1
$PYCOLLECTL $args -sc --verbose | remove_extra_whitespace | tee -a $tmp.out 2>&1
$PYCOLLECTL $args -sd --verbose | remove_extra_whitespace | tee -a $tmp.out 2>&1
$PYCOLLECTL $args -sn --verbose | remove_extra_whitespace | tee -a $tmp.out 2>&1
$PYCOLLECTL $args -sm --verbose | remove_extra_whitespace | tee -a $tmp.out 2>&1

$PYCOLLECTL $args -sN > $tmp.net 2>&1 
check_instances network.interface.total.bytes $tmp.net

$PYCOLLECTL $args -sD > $tmp.disk 2>&1 
check_instances disk.dev.total_bytes $tmp.disk

<<<<<<< HEAD
# need a generic way to test these on any system
# $PYCOLLECTL $args -sC | remove_extra_whitespace | tee -a $tmp.out 2>&1
# $PYCOLLECTL $args -sJ | remove_extra_whitespace | tee -a $tmp.out 2>&1
# $PYCOLLECTL $args -sCD | remove_extra_whitespace | tee -a $tmp.out 2>&1
$PYCOLLECTL $args | remove_extra_whitespace | tee -a $tmp.out 2>&1
$PYCOLLECTL $args --verbose | remove_extra_whitespace | tee -a $tmp.out 2>&1
$PYCOLLECTL $args -scd | remove_extra_whitespace | tee -a $tmp.out 2>&1
$PYCOLLECTL $args -scd --verbose | remove_extra_whitespace | tee -a $tmp.out 2>&1
=======
$PYCOLLECTL -sN -c2 >| /tmp/,$$ 2>&1 
for i in $(netstat -i | sed -e '/^[A-Z]/d' -e 's/ .*$//') ; do
    if grep -q $i /tmp/,$$ ; then true ; else NOMATCH=1 ; fi
done
if [ ! -z "$NOMATCH" ] ; then
    (echo "No match for -sN";cat /tmp/,$$) | tee -a $tmp.out 2>&1
    unset NOMATCH
else
    echo "-sN network interface names are okay" | tee -a $tmp.out 2>&1
fi
$PYCOLLECTL -sD -c2 >| /tmp/,$$ 2>&1 
for i in $(lsblk -n -io KNAME,TYPE | /usr/bin/grep disk | sed 's/ .*$//') ; do
    if grep -q $i /tmp/,$$ ; then true ; else NOMATCH=1 ; fi
done
if [ ! -z "$NOMATCH" ] ; then
    (echo "No match for -sD";cat /tmp/,$$) | tee -a $tmp.out 2>&1
else
    echo "-sD disk names are okay" | tee -a $tmp.out 2>&1
fi
# need a generic way to test these on any system
# $PYCOLLECTL -sC -c2 | remove_extra_whitespace | tee -a $tmp.out 2>&1
# $PYCOLLECTL -sJ -c2 | remove_extra_whitespace | tee -a $tmp.out 2>&1
# $PYCOLLECTL -sCD -c2 | remove_extra_whitespace | tee -a $tmp.out 2>&1
$PYCOLLECTL -c2 | remove_extra_whitespace | tee -a $tmp.out 2>&1
$PYCOLLECTL -c2 --verbose | remove_extra_whitespace | tee -a $tmp.out 2>&1
$PYCOLLECTL -scd -c2 | remove_extra_whitespace | tee -a $tmp.out 2>&1
$PYCOLLECTL -scd -c2 --verbose | remove_extra_whitespace | tee -a $tmp.out 2>&1
# test playback
$PYCOLLECTL -sdDcCnNjJm -f test.pmcollectl -c10 -i1.2
$PYCOLLECTL -sd -c2 -p test.pmcollectl | remove_extra_whitespace | tee -a $tmp.out 2>&1
$PYCOLLECTL -sc -c2 -p test.pmcollectl | remove_extra_whitespace | tee -a $tmp.out 2>&1
$PYCOLLECTL -sn -c2 -p test.pmcollectl | remove_extra_whitespace | tee -a $tmp.out 2>&1
$PYCOLLECTL -sm -c2 -p test.pmcollectl | remove_extra_whitespace | tee -a $tmp.out 2>&1
$PYCOLLECTL -sd -c2 -p test.pmcollectl --verbose | remove_extra_whitespace | tee -a $tmp.out 2>&1
$PYCOLLECTL -sc -c2 -p test.pmcollectl --verbose | remove_extra_whitespace | tee -a $tmp.out 2>&1
$PYCOLLECTL -sn -c2 -p test.pmcollectl --verbose | remove_extra_whitespace | tee -a $tmp.out 2>&1
$PYCOLLECTL -sm -c2 -p test.pmcollectl --verbose | remove_extra_whitespace | tee -a $tmp.out 2>&1
>>>>>>> 6dd921d6

# test playback
interval=1
$PYCOLLECTL -sdDcCnNjJm -f test.pmcollectl -c10 #-i $interval
# TODO: if we fix RH BZ 1098117, we can make above -i 0.1 too
logargs="-c 2 -i $interval -p test.pmcollectl"
$PYCOLLECTL $logargs -sd | remove_extra_whitespace | tee -a $tmp.out 2>&1
$PYCOLLECTL $logargs -sc | remove_extra_whitespace | tee -a $tmp.out 2>&1
$PYCOLLECTL $logargs -sn | remove_extra_whitespace | tee -a $tmp.out 2>&1
$PYCOLLECTL $logargs -sm | remove_extra_whitespace | tee -a $tmp.out 2>&1
$PYCOLLECTL $logargs -sd --verbose | remove_extra_whitespace | tee -a $tmp.out 2>&1
$PYCOLLECTL $logargs -sc --verbose | remove_extra_whitespace | tee -a $tmp.out 2>&1
$PYCOLLECTL $logargs -sn --verbose | remove_extra_whitespace | tee -a $tmp.out 2>&1
$PYCOLLECTL $logargs -sm --verbose | remove_extra_whitespace | tee -a $tmp.out 2>&1

cat $tmp.out >>$here/$seq.full

# success, all done
<<<<<<< HEAD
=======
eval `pmafm test.pmcollectl remove`
cd $here

>>>>>>> 6dd921d6
status=0
exit<|MERGE_RESOLUTION|>--- conflicted
+++ resolved
@@ -86,7 +86,6 @@
 $PYCOLLECTL $args -sD > $tmp.disk 2>&1 
 check_instances disk.dev.total_bytes $tmp.disk
 
-<<<<<<< HEAD
 # need a generic way to test these on any system
 # $PYCOLLECTL $args -sC | remove_extra_whitespace | tee -a $tmp.out 2>&1
 # $PYCOLLECTL $args -sJ | remove_extra_whitespace | tee -a $tmp.out 2>&1
@@ -95,50 +94,10 @@
 $PYCOLLECTL $args --verbose | remove_extra_whitespace | tee -a $tmp.out 2>&1
 $PYCOLLECTL $args -scd | remove_extra_whitespace | tee -a $tmp.out 2>&1
 $PYCOLLECTL $args -scd --verbose | remove_extra_whitespace | tee -a $tmp.out 2>&1
-=======
-$PYCOLLECTL -sN -c2 >| /tmp/,$$ 2>&1 
-for i in $(netstat -i | sed -e '/^[A-Z]/d' -e 's/ .*$//') ; do
-    if grep -q $i /tmp/,$$ ; then true ; else NOMATCH=1 ; fi
-done
-if [ ! -z "$NOMATCH" ] ; then
-    (echo "No match for -sN";cat /tmp/,$$) | tee -a $tmp.out 2>&1
-    unset NOMATCH
-else
-    echo "-sN network interface names are okay" | tee -a $tmp.out 2>&1
-fi
-$PYCOLLECTL -sD -c2 >| /tmp/,$$ 2>&1 
-for i in $(lsblk -n -io KNAME,TYPE | /usr/bin/grep disk | sed 's/ .*$//') ; do
-    if grep -q $i /tmp/,$$ ; then true ; else NOMATCH=1 ; fi
-done
-if [ ! -z "$NOMATCH" ] ; then
-    (echo "No match for -sD";cat /tmp/,$$) | tee -a $tmp.out 2>&1
-else
-    echo "-sD disk names are okay" | tee -a $tmp.out 2>&1
-fi
-# need a generic way to test these on any system
-# $PYCOLLECTL -sC -c2 | remove_extra_whitespace | tee -a $tmp.out 2>&1
-# $PYCOLLECTL -sJ -c2 | remove_extra_whitespace | tee -a $tmp.out 2>&1
-# $PYCOLLECTL -sCD -c2 | remove_extra_whitespace | tee -a $tmp.out 2>&1
-$PYCOLLECTL -c2 | remove_extra_whitespace | tee -a $tmp.out 2>&1
-$PYCOLLECTL -c2 --verbose | remove_extra_whitespace | tee -a $tmp.out 2>&1
-$PYCOLLECTL -scd -c2 | remove_extra_whitespace | tee -a $tmp.out 2>&1
-$PYCOLLECTL -scd -c2 --verbose | remove_extra_whitespace | tee -a $tmp.out 2>&1
-# test playback
-$PYCOLLECTL -sdDcCnNjJm -f test.pmcollectl -c10 -i1.2
-$PYCOLLECTL -sd -c2 -p test.pmcollectl | remove_extra_whitespace | tee -a $tmp.out 2>&1
-$PYCOLLECTL -sc -c2 -p test.pmcollectl | remove_extra_whitespace | tee -a $tmp.out 2>&1
-$PYCOLLECTL -sn -c2 -p test.pmcollectl | remove_extra_whitespace | tee -a $tmp.out 2>&1
-$PYCOLLECTL -sm -c2 -p test.pmcollectl | remove_extra_whitespace | tee -a $tmp.out 2>&1
-$PYCOLLECTL -sd -c2 -p test.pmcollectl --verbose | remove_extra_whitespace | tee -a $tmp.out 2>&1
-$PYCOLLECTL -sc -c2 -p test.pmcollectl --verbose | remove_extra_whitespace | tee -a $tmp.out 2>&1
-$PYCOLLECTL -sn -c2 -p test.pmcollectl --verbose | remove_extra_whitespace | tee -a $tmp.out 2>&1
-$PYCOLLECTL -sm -c2 -p test.pmcollectl --verbose | remove_extra_whitespace | tee -a $tmp.out 2>&1
->>>>>>> 6dd921d6
 
 # test playback
-interval=1
-$PYCOLLECTL -sdDcCnNjJm -f test.pmcollectl -c10 #-i $interval
-# TODO: if we fix RH BZ 1098117, we can make above -i 0.1 too
+interval=0.1
+$PYCOLLECTL -sdDcCnNjJm -f test.pmcollectl -c10 -i $interval
 logargs="-c 2 -i $interval -p test.pmcollectl"
 $PYCOLLECTL $logargs -sd | remove_extra_whitespace | tee -a $tmp.out 2>&1
 $PYCOLLECTL $logargs -sc | remove_extra_whitespace | tee -a $tmp.out 2>&1
@@ -148,15 +107,10 @@
 $PYCOLLECTL $logargs -sc --verbose | remove_extra_whitespace | tee -a $tmp.out 2>&1
 $PYCOLLECTL $logargs -sn --verbose | remove_extra_whitespace | tee -a $tmp.out 2>&1
 $PYCOLLECTL $logargs -sm --verbose | remove_extra_whitespace | tee -a $tmp.out 2>&1
-
 cat $tmp.out >>$here/$seq.full
 
+eval `pmafm test.pmcollectl remove`
+
 # success, all done
-<<<<<<< HEAD
-=======
-eval `pmafm test.pmcollectl remove`
-cd $here
-
->>>>>>> 6dd921d6
 status=0
 exit
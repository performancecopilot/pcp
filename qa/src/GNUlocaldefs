#
# Copyright (c) 2012-2016 Red Hat.
# Copyright (c) 2009 Aconex.  All Rights Reserved.
# Copyright (c) 1997-2002 Silicon Graphics, Inc.  All Rights Reserved.
#

#DBG    = -DPCP_DEBUG -DDEBUG -DMALLOC_AUDIT -g
DBG     = -DPCP_DEBUG -DDEBUG -g

DEBUG   = $(DBG)

HAVE_64	= $(shell test `uname -m | sed -e 's/.*64/64/g'` = "64" && echo 1 || echo 0)

CFILES = disk_test.c exercise.c context_test.c chkoptfetch.c \
	xval.c xxx.c chkopenlog.c chkconnect.c t_fetch.c clienttimeout.c \
	hp-mib.c agenttimeout.c chkctx2.c pmcdgone.c chkhelp.c \
	scale.c chktrim.c store.c torture_api.c logcontrol.c xlog.c \
	hex2nbo.c chknumval.c xarch.c eofarch.c defctx.c chkacc1.c chkacc2.c \
	chkacc3.c storepast.c pmdashutdown.c exertz.c badpmcdpmid.c \
	permfetch.c archinst.c pmlcmacro.c whichtimezone.c eol.c \
	interp0.c interp1.c interp2.c interp3.c interp4.c \
	pcp_lite_crash.c compare.c mkfiles.c nameall.c nullinst.c \
	storepdu.c fetchpdu.c badloglabel.c interp_bug2.c interp_bug.c \
	xmktime.c descreqX2.c recon.c torture_indom.c \
	fetchrate.c stripmark.c pmnsinarchives.c \
	endian.c chk_memleak.c chk_metric_types.c mark-bug.c \
	pmnsunload.c parsemetricspec.c parseinterval.c \
	pducheck.c pducrash.c pdu-server.c \
	pmprintf.c pmsocks_objstyle.c numberstr.c \
	read-bf.c write-bf.c slow_af.c indom.c tztest.c \
	multifetch.c pmconvscale.c torture-eol.c \
	crashpmcd.c dumb_pmda.c torture_cache.c wrap_int.c \
	matchInstanceName.c torture_pmns.c \
	mmv_genstats.c mmv_instances.c mmv_poke.c mmv_noinit.c mmv_nostats.c \
	record.c record-setarg.c clientid.c killparent.c grind_ctx.c \
	pmdacache.c check_import.c unpack.c hrunpack.c aggrstore.c atomstr.c \
	semstr.c grind_conv.c getconfig.c err.c torture_logmeta.c keycache.c \
	keycache2.c pmdaqueue.c drain-server.c template.c anon-sa.c \
	username.c rtimetest.c getcontexthost.c badpmda.c chkputlogresult.c \
	churnctx.c badUnitsStr_r.c units-parse.c rootclient.c derived.c \
	lookupnametest.c getversion.c pdubufbounds.c statvfs.c storepmcd.c \
	github-50.c archfetch.c fetchloop.c sortinst.c fetchgroup.c \
<<<<<<< HEAD
	loadderived.c sum16.c badmmv.c mmv_simple.c mmv2_genstats.c \
	mmv2_instances.c mmv2_nostats.c mmv2_simple.c
=======
	loadderived.c sum16.c badmmv.c multictx.c
>>>>>>> 12cf4698

ifeq ($(shell test -f ../localconfig && echo 1), 1)
include ../localconfig
else
ifeq ($(shell cd ..; ( $(MAKE) localconfig >/dev/null && echo 1 )), 1)
include ../localconfig
else
$(error Cannot make qa/localconfig)
endif
endif

ifeq ($(shell test $(PCP_VER) -ge 3600 && echo 1), 1)
CFILES += multithread0.c multithread1.c multithread2.c multithread3.c \
	multithread4.c multithread5.c multithread6.c multithread7.c \
	multithread8.c multithread9.c multithread10.c \
	exerlock.c
else
MYFILES += multithread0.c multithread1.c multithread2.c multithread3.c \
	multithread4.c multithread5.c multithread6.c multithread7.c \
	multithread8.c multithread9.c multithread10.c \
	exerlock.c
LDIRT += multithread0 multithread1 multithread2 multithread3 \
	multithread4 multithread5 multithread6 multithread7 \
	multithread8 multithread9 multithread10 \
	exerlock
endif

ifeq ($(shell test $(PCP_VER) -ge 3700 && echo 1), 1)
CFILES += hashwalk.c
else
MYFILES += hashwalk.c
LDIRT += hashwalk
endif

ifeq ($(shell test $(PCP_VER) -ge 3800 && echo 1), 1)
CFILES += parsehostattrs.c parsehostspec.c check_import_name.c
else
MYFILES += parsehostattrs.c parsehostspec.c check_import_name.c
LDIRT += parsehostattrs parsehostspec check_import_name
endif

ifeq ($(shell test $(PCP_VER) -ge 3802 && echo 1), 1)
CFILES += chkacc4.c
else
MYFILES += chkacc4.c
LDIRT += chkacc4
endif

ifeq ($(shell test $(PCP_VER) -ge 3901 && echo 1), 1)
CFILES += getoptions.c
else
MYFILES += getoptions.c
LDIRT += getoptions
endif

ifeq ($(shell test -f /usr/include/pcp/fault.h && echo 1), 1)
# only make these ones if the fault injection version of libpcp
# appears to have been installed (assumes PCP >= 3.5), and then
# only for the setup target (so not in the build)
#
XTRATARGETS += check_fault_injection exercise_fault
endif
MYFILES += check_fault_injection.c exercise_fault.c
LDIRT += check_fault_injection exercise_fault

POSIXFILES = \
	ipc.c proc_test.c context_fd_leak.c arch_maxfd.c torture_trace.c \
	779246.c 

TRACEFILES = \
	obs.c tstate.c tabort.c 

PERLFILES = \
	batch_import.perl check_import.perl import_limit_test.perl
# not installed:
PLFILES = $(shell echo $(PERLFILES) | sed -e 's/\.perl/.pl/g')

ifeq "$(HAVE_PYTHON)" "true"
PYTHONFILES = \
	test_pcp.python test_pmcc.python \
	test_pmi.python check_import.python \
	test_mmv.python test_webapi.python \
	test_pcp_options.python test_pcp_getopts.python \
	test_pcp_time.python test_pmnswalk.python \
	pmapi_exceptions.python fsstats.python procpid.python \
	test_set_source.python test_pmda_memleak.python \
	test_webcontainers.python test_webprocesses.python \
        test_pmfg.python
# not installed:
PYFILES = $(shell echo $(PYTHONFILES) | sed -e 's/\.python/.py/g')
LDIRT += $(PYFILES)
else
PYTHONFILES =
PYFILES =
endif

ifneq "$(TARGET_OS)" "mingw"
CFILES += $(POSIXFILES) $(TRACEFILES)
else
MYFILES += $(POSIXFILES) $(TRACEFILES)
endif

MYFILES += \
	err_v1.dump \
	root_irix root_pmns tiny.pmns sgi.bf versiondefs \
	pthread_barrier.h pv.c qa_test.c qa_timezone.c \
	permslist \
	qa_shmctl.c \
	qa_sem_msg_ctl.c 

MYSCRIPTS = grind-tools ipcs_clear show-args fixhosts mkpermslist \
	memcachestats.pl

PSCRIPTS = $(PERLFILES) $(PYTHONFILES)

CFILES_TARGETS = $(CFILES)

TARGETS = $(subst broken_pmda,,$(basename $(CFILES_TARGETS))) \
	chkctx2_lite template \
	fetchrate_lite pv

ifeq "$(TARGET_OS)" "linux"
TARGETS += qa_shmctl.$(DSOSUFFIX) qa_sem_msg_ctl.$(DSOSUFFIX)
endif

ifeq ($(HAVE_64), 1)
TARGETS	+= pv64
endif

LCFLAGS = -DHAVE_TRACE
LLDLIBS	= $(LDFLAGS) $(PCPLIB)

ifneq ($(NVIDIAQALIB),)
LIBTARGET = true
MYCFILES += nvidia-ml.c
LDIRT += nvidia-ml.o
LCFLAGS += $(NVIDIACFLAGS)
TARGETS += $(NVIDIAQALIB)
endif

# libpcp_trace is ready
TRACELIB	= $(LLDLIBS) -lpcp_trace

# all archives, except the ones checked into the source tree,
# then add executables beyond $(TARGETS)
#
LDIRT	+= *.log domain.h help.pag help.dir \
	big[0-2].[0-2] big[0-2].index big[0-2].meta \
	chkctx2_lite.c fetchrate_lite.c \
	localconfig.h gmon.out \
	$(TARGETS)

.ORDER:	torture_api \
	chkctx2 fetchrate

default default_pcp: \
	$(CFILES_TARGETS) $(TARGETS) \
	$(SRCARCHPART) \
	$(PLFILES) $(PYFILES) \
	ipcs_clear

setup: default $(XTRATARGETS)

$(TARGETS):

include $(BUILDRULES)

# remove just the binaries, not the archives
#
clean-exec:
	rm -f $(TARGETS)
	rm -f $(OBJECTS)
	rm -f pv64

OBJECTS = $(shell echo $(CFILES) | sed -e 's/\.c/.o/g')

# make just the archives, not the binaries
#
arch:	$(SRCARCHPART)

# --- do NOT need libpcp
#

statvfs:	statvfs.c
	rm -f $@
	$(CCF) $(CDEFS) -o $@ statvfs.c

pause:	pause.c
	$(CCF) $(CDEFS) -o pause pause.c

errmap: errmap.c
	$(CCF) $(CDEFS) -o errmap errmap.c

cpuload:	cpuload.c
	rm -f $@
	$(CCF) $(CDEFS) -o $@ cpuload.c

load_o2000:	load_o2000.c
	rm -f $@
	$(CCF) $(CDEFS) -o $@ load_o2000.c

chain:	chain.c
	rm -f $@
	$(CCF) $(CDEFS) -o $@ chain.c

syscall:	syscall.c
	rm -f $@
	$(CCF) $(CDEFS) -o $@ syscall.c

getpagesize:	getpagesize.c
	rm -f $@
	$(CCF) $(CDEFS) -o $@ getpagesize.c

rdwr:	rdwr.c
	rm -f $@
	$(CCF) $(CDEFS) -o $@ rdwr.c

spawn:	spawn.c
	rm -f $@
	$(CCF) $(CDEFS) -o $@ spawn.c

diowr:	diowr.c
	rm -f $@
	$(CCF) $(CDEFS) -o $@ diowr.c

endian:	endian.c
	rm -f $@
	$(CCF) $(CDEFS) -o $@ endian.c

pmlcmacro:	pmlcmacro.c
	rm -f $@
	$(CCF) $(CDEFS) -o $@ pmlcmacro.c

sys5_ipc:	sys5_ipc.c
	rm -f $@
	$(CCF) $(CDEFS) -o $@ sys5_ipc.c

stripmark: stripmark.c
	$(CCF) $(CDEFS) -o $@ stripmark.c

anon-sa: anon-sa.c
	$(CCF) $(CDEFS) -o $@ anon-sa.c

# --- need libpcp
#

template:	template.c
	rm -f $@
	$(CCF) $(CDEFS) -o $@ template.c $(LDLIBS)

exercise:	exercise.c
	rm -f $@
	$(CCF) $(CDEFS) -o $@ exercise.c  $(LDLIBS)

chkacc1:	chkacc1.c
	rm -f $@
	$(CCF) $(CDEFS) -o $@ chkacc1.c $(LDLIBS)

chkacc2:	chkacc2.c
	rm -f $@
	$(CCF) $(CDEFS) -o $@ chkacc2.c $(LDLIBS)

chkacc3:	chkacc3.c
	rm -f $@
	$(CCF) $(CDEFS) -o $@ chkacc3.c $(LDLIBS)

ipc:	ipc.c
	rm -f $@
	$(CCF) $(CDEFS) -o $@ ipc.c  $(LDLIBS)

chk_memleak:	chk_memleak.c
	rm -f $@
	$(CCF) $(CDEFS) -o $@ chk_memleak.c $(LDLIBS)

chknumval:	chknumval.c
	rm -f $@
	$(CCF) $(CDEFS) -o $@ chknumval.c  $(LDLIBS)

logcontrol:	logcontrol.c
	rm -f $@
	$(CCF) $(CDEFS) -o $@ logcontrol.c  $(LDLIBS)

numberstr: numberstr.c
	rm -f $@
	$(CCF) $(CDEFS) -o $@ numberstr.c $(LDLIBS)

pmcdgone:	pmcdgone.c localconfig.h
	rm -f $@
	$(CCF) $(CDEFS) -o $@ pmcdgone.c  $(LDLIBS)

slow_af:	slow_af.c
	rm -f $@
	$(CCF) $(CDEFS) -o $@ slow_af.c  $(LDLIBS)

mmv_poke:	mmv_poke.c
	rm -f $@
	$(CCF) $(CDEFS) -o $@ mmv_poke.c $(LDLIBS)

# --- need libpcp but also PM_CONTEXT_LOCAL
#

fetchrate_lite:	fetchrate_lite.c
	rm -f $@
	$(CCF) $(CDEFS) -DLITE=1 -o $@ fetchrate_lite.c $(LDLIBS)

fetchrate_lite.c:	fetchrate.c
	rm -f $@
	ln -s fetchrate.c fetchrate_lite.c

chkctx2_lite:	chkctx2_lite.c
	rm -f $@
	$(CCF) $(CDEFS) -DLITE=1 -o $@ chkctx2_lite.c $(LDLIBS)

chkctx2_lite.c:	chkctx2.c
	rm -f $@
	ln -s chkctx2.c chkctx2_lite.c

hp-mib: hp-mib.c
	rm -f $@
	$(CCF) $(CDEFS) -DLITE=1 -o $@ hp-mib.c $(LDLIBS)

pcp_lite_crash: pcp_lite_crash.c
	rm -f $@
	$(CCF) $(CDEFS) -DLITE=1 -o $@ pcp_lite_crash.c $(LDLIBS)

store: store.c
	rm -f $@
	$(CCF) $(CDEFS) -DLITE=1 -o $@ store.c $(LDLIBS)

# --- need libpcp_pmda
#

domain.h:	$(PCP_VAR_DIR)/pmns/stdpmid
	rm -f $@
	echo "/*" >domain.h
	echo " * built from $(PCP_VAR_DIR)/pmns/stdpmid on `date`" >>domain.h
	echo " */" >>domain.h
	sed -n -e 's/[ 	]*$$//' -e '/define[ 	]BROKEN[ 	]/s/.*[ 	]/#define BROKEN /p' $(PCP_VAR_DIR)/pmns/stdpmid >>domain.h
	sed -n -e 's/[ 	]*$$//' -e '/define[ 	]DYNAMIC[ 	]/s/.*[ 	]/#define DYNAMIC /p' $(PCP_VAR_DIR)/pmns/stdpmid >>domain.h

pmdashutdown:	pmdashutdown.c
	rm -f $@
	$(CCF) $(CDEFS) -o $@ $@.c $(LDLIBS) -lpcp_pmda

dumb_pmda: dumb_pmda.c
	$(CCF) $(LCDEFS) $(LCOPTS) -o $@ $@.c $(LDLIBS) -lpcp_pmda

pmdacache: pmdacache.c
	$(CCF) $(LCDEFS) $(LCOPTS) -o $@ $@.c $(LDLIBS) -lpcp_pmda

pmdaqueue: pmdaqueue.c
	$(CCF) $(LCDEFS) $(LCOPTS) -o $@ $@.c $(LDLIBS) -lpcp_pmda

rootclient: rootclient.c
	$(CCF) $(LCDEFS) $(LCOPTS) -o $@ $@.c $(LDLIBS) -lpcp_pmda

atomstr: atomstr.c
	$(CCF) $(LCDEFS) $(LCOPTS) -o $@ $@.c $(LDLIBS) -lpcp_pmda

semstr: semstr.c
	$(CCF) $(LCDEFS) $(LCOPTS) -o $@ $@.c $(LDLIBS) -lpcp_pmda

keycache: keycache.c
	$(CCF) $(LCDEFS) $(LCOPTS) -o $@ $@.c $(LDLIBS) -lpcp_pmda

keycache2: keycache2.c
	$(CCF) $(LCDEFS) $(LCOPTS) -o $@ $@.c $(LDLIBS) -lpcp_pmda

badpmda: badpmda.c
	$(CCF) $(LCDEFS) $(LCOPTS) -o $@ $@.c $(LDLIBS) -lpcp_pmda

torture_cache:	torture_cache.o 
	rm -f $@
	$(CCF) $(CDEFS) -o $@ $@.o $(LDLIBS) -lpcp_pmda

# --- need libpcp_gui
#

record:	record.c
	rm -f $@
	$(CCF) $(CDEFS) -o $@ $@.c $(LDLIBS) -lpcp_gui

record-setarg: record-setarg.c
	rm -f $@
	$(CCF) $(CDEFS) -o $@ $@.c $(LDLIBS) -lpcp_gui

# --- need libpcp_mmv
#
mmv%:	mmv%.o
	rm -f $@
	$(CCF) $(CDEFS) -o $@ $@.c $(LDLIBS) -lpcp_mmv

# --- need extra libraries
#
pducheck:	pducheck.o 
	rm -f $@
	$(CCF) $(CDEFS) -o $@ pducheck.o  $(TRACELIB) $(LDLIBS) -lpcp_pmda

pducrash:	pducrash.o 
	rm -f $@
	$(CCF) $(CDEFS) -o $@ pducrash.o  $(TRACELIB) $(LDLIBS)

pdu-server:	pdu-server.o
	rm -f $@
	$(CCF) $(CDEFS) -o $@ pdu-server.o  $(TRACELIB) $(LIBSOL) $(LDLIBS)

obs:	obs.c
	rm -f $@
	$(CCF) $(CDEFS) -o $@ obs.c $(TRACELIB) 

torture_trace:	torture_trace.c
	rm -f $@
	$(CCF) $(CDEFS) -o $@ torture_trace.c $(LIB_FOR_PTHREADS) $(TRACELIB) 

tstate:	tstate.c
	rm -f $@
	$(CCF) $(CDEFS) -o $@ tstate.c $(TRACELIB) 

tabort:	tabort.c
	rm -f $@
	$(CCF) $(CDEFS) -o $@ tabort.c $(TRACELIB) 

# --- need libpcp_import
#

check_import:	check_import.c
	rm -f $@
	$(CCF) $(CDEFS) -o $@ $@.c $(LDLIBS) -lpcp_import

check_import_name:	check_import_name.c
	rm -f $@
	$(CCF) $(CDEFS) -o $@ $@.c $(LDLIBS) -lpcp_import

# --- need libpcp_fault
#

check_fault_injection: check_fault_injection.c
	rm -f $@
	$(CCF) $(CDEFS) -DPM_FAULT_INJECTION=1 -o $@ $@.c -lpcp_fault -lpcp -lpcp_pmda

exercise_fault: exercise_fault.c
	rm -f $@
	$(CCF) $(CDEFS) -DPM_FAULT_INJECTION=1 -o $@ $@.c -lpcp_fault -lpcp -lpcp_pmda

# --- need lib for pthreads
#

multithread0:	multithread0.c
	rm -f $@
	$(CCF) $(CDEFS) -o $@ $@.c $(LIB_FOR_PTHREADS) $(LDLIBS)

multithread1:	multithread1.c
	rm -f $@
ifeq "$(TARGET_OS)" "darwin"
	@# see comments in multithread1.c to explain this crock
	$(CCF) $(CDEFS) -Ddarwin_hack=1 -o $@ $@.c $(LIB_FOR_PTHREADS) -framework CoreFoundation $(LDLIBS)
else
	$(CCF) $(CDEFS) -o $@ $@.c $(LIB_FOR_PTHREADS) $(LDLIBS)
endif

multithread2:	multithread2.c
	rm -f $@
	$(CCF) $(CDEFS) -o $@ $@.c $(LIB_FOR_PTHREADS) $(LDLIBS)

multithread3:	multithread3.c
	rm -f $@
	$(CCF) $(CDEFS) -o $@ $@.c $(LIB_FOR_PTHREADS) $(LDLIBS)

multithread4:	multithread4.c
	rm -f $@
	$(CCF) $(CDEFS) -o $@ $@.c $(LIB_FOR_PTHREADS) $(LDLIBS)

multithread5:	multithread5.c
	rm -f $@
	$(CCF) $(CDEFS) -o $@ $@.c $(LIB_FOR_PTHREADS) $(LDLIBS)

multithread6:	multithread6.c
	rm -f $@
	$(CCF) $(CDEFS) -o $@ $@.c $(LIB_FOR_PTHREADS) $(LDLIBS)

multithread7:	multithread7.c
	rm -f $@
	$(CCF) $(CDEFS) -o $@ $@.c $(LIB_FOR_PTHREADS) $(LDLIBS)

multithread8:	multithread8.c
	rm -f $@
	$(CCF) $(CDEFS) -o $@ $@.c $(LIB_FOR_PTHREADS) $(LDLIBS)

multithread9:	multithread9.c
	rm -f $@
	$(CCF) $(CDEFS) -o $@ $@.c $(LIB_FOR_PTHREADS) $(LDLIBS)

multithread10:	multithread10.c
	rm -f $@
	$(CCF) $(CDEFS) -o $@ $@.c $(LIB_FOR_PTHREADS) $(LDLIBS)

exerlock:	exerlock.c
	rm -f $@
	$(CCF) $(CDEFS) -o $@ $@.c $(LIB_FOR_PTHREADS) $(LDLIBS)

# --- binary format dependencies
#

ifeq ($(HAVE_64), 1)
pv64: pv.c
	$(CCF) $(CDEFS) -o $@ pv.c $(LDLIBS)
endif

# -- archives
#

torture_indom: torture_indom.c
	rm -f $@
	$(CCF) $(CDEFS) -o $@ torture_indom.c $(LDLIBS)

torture_pmns: torture_pmns.c
	rm -f $@
	$(CCF) $(CDEFS) -o $@ torture_pmns.c $(LDLIBS)

units-parse: units-parse.c
	rm -f $@
	$(CCF) $(CDEFS) -o $@ units-parse.c $(LDLIBS)

# --- miscellaneous
#
qa_timezone.$(DSOSUFFIX):	qa_timezone.o
	$(LD) -shared -o $@ -nostdlib $<

qa_shmctl.$(DSOSUFFIX):	 qa_shmctl.c
	$(CCF) $(LDFLAGS) -shared -o $@ qa_shmctl.c
	@rm -f qa_shmctl.o

qa_sem_msg_ctl.$(DSOSUFFIX):	 qa_sem_msg_ctl.c
	$(CCF) $(LDFLAGS) -shared -o $@ qa_sem_msg_ctl.c
	@rm -f qa_sem_msg_ctl.o

ifneq ($(NVIDIAQALIB),)
$(NVIDIAQALIB):	nvidia-ml.o
	$(CC) $(LDFLAGS) $(_SHAREDOPTS) -o $@ $<
endif

arch_maxfd.o:	localconfig.h
scale.o:	localconfig.h

bozo:
	@echo TARGETS=$(TARGETS)<|MERGE_RESOLUTION|>--- conflicted
+++ resolved
@@ -40,12 +40,8 @@
 	churnctx.c badUnitsStr_r.c units-parse.c rootclient.c derived.c \
 	lookupnametest.c getversion.c pdubufbounds.c statvfs.c storepmcd.c \
 	github-50.c archfetch.c fetchloop.c sortinst.c fetchgroup.c \
-<<<<<<< HEAD
-	loadderived.c sum16.c badmmv.c mmv_simple.c mmv2_genstats.c \
-	mmv2_instances.c mmv2_nostats.c mmv2_simple.c
-=======
-	loadderived.c sum16.c badmmv.c multictx.c
->>>>>>> 12cf4698
+	loadderived.c sum16.c badmmv.c multictx.c mmv_simple.c \
+	mmv2_genstats.c mmv2_instances.c mmv2_nostats.c mmv2_simple.c
 
 ifeq ($(shell test -f ../localconfig && echo 1), 1)
 include ../localconfig

#
# Copyright (c) 2012-2015 Red Hat.
# Copyright (c) 2009 Aconex.  All Rights Reserved.
# Copyright (c) 1997-2002 Silicon Graphics, Inc.  All Rights Reserved.
#

#DBG    = -DPCP_DEBUG -DDEBUG -DMALLOC_AUDIT -g
DBG     = -DPCP_DEBUG -DDEBUG -g

DEBUG   = $(DBG)

HAVE_64	= $(shell test `uname -m | sed -e 's/.*64/64/g'` = "64" && echo 1 || echo 0)

SRCARCH	= mirage.0 moomba.client.0 \
	babylon.percpu.0 babylon.percpu_v2.0 \
	omen.client.0 bozo.client.0 bozo.client_v2.0 \
	late.0 ok-bigbin.0 ok-mv-bigbin.0 ok-truncbin.0 \
	babylon.pmview.0 babylon.pmview_v2.0 ok-foo.0 ok-mv-foo.0 \
	bug.0 bug_v2.0 ace.0 ace_v2.0 bigace.0 bigace_v2.0 \
	951127.23.01.0 951127.23.01_v2.0 960624.08.17.0 960624.08.17_v2.0 \
	rattle.0 mark-bug.0 arch_a.0 arch_b.0 \
	err_v1.0 changeinst.0 19970807.09.54.0 19970807.09.59.0 \
	binning.0 wrap.0 573184.0 xbug1.0 pcpcmd.0 markmerge.0 \
	sample-secs.0 gmt-boring.0 kenj-pc-1.0 kenj-pc-2.0 \
	reduce-1.0 reduce-2.0 kenj-pc-diskstat.0 snort-disks.0 \
	vldb-disks.0 moomba.pmkstat.0 fcsw_indom.0 \
	uwrap.0 20041125.0 ac15.0 conn20070309.0 logsummary-bug.0 \
	tzchange-10-a.0 tzchange-10-b.0 tzchange-11-a.0 tzchange-11-b.0 \
	tzchange-12-a.0 tzchange-12-b.0 sample_expr.0 \
	mirage-1.0 mirage-2.0 eventrec-old.0 eventrec.0 \
	540117-short.0 541380.0 541380_v2.0 573184.0 20101004-trunc.0 \
	bozo.client_v2.meta.bad.1 bozo.client_v2.meta.bad.2 \
	rewrite.0 proc.0 section-a.0 section-b.0 section-c.0 section-d.0 \
	interpmark.0 all-irix-6.5.25.0 all-sles9-sp1.0 naslog.0 \
	multi-vm00.0 multi-vm01.0 multi-vm02.0 multi-vm03.0 pmatop-log.0 \
	new_mysql.0 new_snmp.0 old_xfs.0 node_archive.0 count-mark.0 \
	pyapi.0 pcp-free.0 pcp-uptime.0 pcp-numastat-1-node.0 numa.0 \
	bug1057.0

SRCARCHPART = ok-noti-bigbin.0 pmatop-log.folio \
	20130706.0.bz2 20130706.index 20130706.meta

MKARCH	= foo.0 mv-foo.0 noti-foo.0 bar.0 mv-bar.0 noti-bar.0 \
	bigbin.0 mv-bigbin.0 noti-bigbin.0 truncbin.0 null.0 \
	interp.0 mv-interp.0 noti-interp.0 noti-ok-foo.0 gap.0 gap2.0 \
	dodgey-some.0 dodgey-all.0 dodgey-mixed.0 reduce-gap.0

CFILES = disk_test.c exercise.c context_test.c chkoptfetch.c \
	xval.c xxx.c chkopenlog.c chkconnect.c t_fetch.c \
	hp-mib.c agenttimeout.c chkctx2.c pmcdgone.c chkhelp.c \
	scale.c chktrim.c store.c torture_api.c logcontrol.c xlog.c \
	hex2nbo.c chknumval.c xarch.c eofarch.c defctx.c chkacc1.c chkacc2.c \
	chkacc3.c storepast.c pmdashutdown.c exertz.c badpmcdpmid.c \
	permfetch.c archinst.c pmlcmacro.c whichtimezone.c eol.c \
	interp0.c interp1.c interp2.c interp3.c interp4.c \
	pcp_lite_crash.c compare.c mkfiles.c nameall.c nullinst.c \
	storepdu.c fetchpdu.c badloglabel.c interp_bug2.c interp_bug.c \
	xmktime.c descreqX2.c recon.c torture_indom.c \
	fetchrate.c stripmark.c pmnsinarchives.c \
	endian.c chk_memleak.c chk_metric_types.c mark-bug.c \
	pmnsunload.c parsemetricspec.c parseinterval.c \
	pducheck.c pducrash.c pdu-server.c \
	pmprintf.c pmsocks_objstyle.c numberstr.c \
	read-bf.c write-bf.c slow_af.c indom.c tztest.c \
	multifetch.c pmconvscale.c torture-eol.c \
	crashpmcd.c dumb_pmda.c torture_cache.c wrap_int.c \
	matchInstanceName.c torture_pmns.c \
	mmv_genstats.c mmv_instances.c mmv_poke.c mmv_noinit.c mmv_nostats.c \
	record.c record-setarg.c clientid.c killparent.c grind_ctx.c \
	pmdacache.c check_import.c unpack.c hrunpack.c aggrstore.c atomstr.c \
	grind_conv.c getconfig.c err.c torture_logmeta.c keycache.c \
	keycache2.c pmdaqueue.c drain-server.c template.c anon-sa.c \
	username.c rtimetest.c getcontexthost.c badpmda.c chkputlogresult.c \
	churnctx.c badUnitsStr_r.c units-parse.c rootclient.c \
<<<<<<< HEAD
	lookupnametest.c getversion.c pdubufbounds.c statvfs.c
=======
	lookupnametest.c getversion.c pdubufbounds.c storepmcd.c
>>>>>>> e3f1e79b

ifeq ($(shell test -f ../localconfig && echo 1), 1)
include ../localconfig
else
ifeq ($(shell cd ..; ( $(MAKE) localconfig >/dev/null && echo 1 )), 1)
include ../localconfig
else
$(error Cannot make qa/localconfig)
endif
endif

ifeq ($(shell test $(PCP_VER) -ge 3600 && echo 1), 1)
CFILES += multithread0.c multithread1.c multithread2.c multithread3.c \
	multithread4.c multithread5.c multithread6.c multithread7.c \
	multithread8.c multithread9.c \
	exerlock.c
else
MYFILES += multithread0.c multithread1.c multithread2.c multithread3.c \
	multithread4.c multithread5.c multithread6.c multithread7.c \
	multithread8.c multithread9.c \
	exerlock.c
LDIRT += multithread0 multithread1 multithread2 multithread3 \
	multithread4 multithread5 multithread6 multithread7 \
	multithread8 multithread9 \
	exerlock
endif

ifeq ($(shell test $(PCP_VER) -ge 3700 && echo 1), 1)
CFILES += hashwalk.c
else
MYFILES += hashwalk.c
LDIRT += hashwalk
endif

ifeq ($(shell test $(PCP_VER) -ge 3800 && echo 1), 1)
CFILES += parsehostattrs.c parsehostspec.c check_import_name.c
else
MYFILES += parsehostattrs.c parsehostspec.c check_import_name.c
LDIRT += parsehostattrs parsehostspec check_import_name
endif

ifeq ($(shell test $(PCP_VER) -ge 3802 && echo 1), 1)
CFILES += chkacc4.c
else
MYFILES += chkacc4.c
LDIRT += chkacc4
endif

ifeq ($(shell test $(PCP_VER) -ge 3901 && echo 1), 1)
CFILES += getoptions.c
else
MYFILES += getoptions.c
LDIRT += getoptions
endif

ifeq ($(shell test $(PCP_VER) -ge 3811 && echo 1), 1)
CONFIG_INTERP = config2.interp
else
CONFIG_INTERP = config1.interp
endif

ifeq ($(shell test -f /usr/include/pcp/fault.h && echo 1), 1)
# only make these ones if the fault injection version of libpcp
# appears to have been installed (assumes PCP >= 3.5), and then
# only for the setup target (so not in the build)
#
XTRATARGETS += check_fault_injection exercise_fault
endif
MYFILES += check_fault_injection.c exercise_fault.c
LDIRT += check_fault_injection exercise_fault

POSIXFILES = \
	ipc.c proc_test.c context_fd_leak.c arch_maxfd.c torture_trace.c \
	779246.c 

TRACEFILES = \
	obs.c tstate.c tabort.c 

PERLFILES = \
	batch_import.perl check_import.perl import_limit_test.perl
# not installed:
PLFILES = $(shell echo $(PERLFILES) | sed -e 's/\.perl/.pl/g')

ifeq "$(HAVE_PYTHON)" "true"
PYTHONFILES = \
	test_pcp.python test_pmcc.python \
	test_pmi.python check_import.python \
	test_mmv.python test_webapi.python \
	test_pcp_options.python test_pcp_getopts.python \
	test_pcp_time.python test_pmnswalk.python \
	pmapi_exceptions.python fsstats.python procpid.python \
	test_set_source.python
# not installed:
PYFILES = $(shell echo $(PYTHONFILES) | sed -e 's/\.python/.py/g')
else
PYTHONFILES =
PYFILES =
endif

ifneq "$(TARGET_OS)" "mingw"
CFILES += $(POSIXFILES) $(TRACEFILES)
else
MYFILES += $(POSIXFILES) $(TRACEFILES)
endif

MYFILES += $(SRCARCH) \
	$(patsubst %.0,%.meta,$(SRCARCH)) $(patsubst %.0,%.index,$(SRCARCH)) \
	ok-mv-bigbin.[1-9] ok-mv-foo.[12] \
	$(SRCARCHPART) \
	ok-noti-bigbin.meta err_v1.dump \
	bigace.pmns \
	config.bar config.bigbin config.dodgey-all config.dodgey-mixed \
	config.dodgey-some config.foo config1.interp config2.interp \
	kenj-pc-2.config reduce.config uwrap.config wrap.config \
	root_irix root_pmns tiny.pmns sgi.bf versiondefs \
	simple.csv simple.ods simple-resave.csv simple-resave.xlsx \
	simple.sxc simple.xls simple.xlsx \
	iostat iostat-c iostat-d iostat-d-k iostat-d-m iostat-p-ALL \
	iostat-t iostat-t.ISO iostat-x iostat-z iostat-z-p-ALL \
	iostat-t-x-bud \
	pthread_barrier.h pv.c qa_test.c qa_timezone.c \
	sa-sysstat-9.0.4 sa-sysstat-9.0.6 sa-sysstat-9.0.6.1 \
	sa-sysstat-10.0.1 sa-sysstat-10.0.5 sa-sysstat-10.2.0 \
	sa-sysstat-9.0.4_rh6.5 \
	permslist \
	qa_shmctl.c

MYSCRIPTS = grind-tools ipcs_clear make.dodgey mkarch-all \
	mkeventrec mkinterpmark mkmirage mkproc mkrewrite mksample_expr \
	mksa-sysstat mktzchange show-args mkbig1 fixhosts mkpermslist \
	memcachestats.pl

PSCRIPTS = $(PERLFILES) $(PYTHONFILES)

CFILES_TARGETS = $(CFILES)

TARGETS = $(subst broken_pmda,,$(basename $(CFILES_TARGETS))) \
	chkctx2_lite template \
	fetchrate_lite pv

ifeq "$(TARGET_OS)" "linux"
TARGETS += qa_shmctl.$(DSOSUFFIX)
endif

ifeq ($(HAVE_64), 1)
TARGETS	+= pv64
endif

LCFLAGS = -DHAVE_TRACE
LLDLIBS	= $(LDFLAGS) $(PCPLIB)

ifneq ($(NVIDIAQALIB),)
LIBTARGET = true
MYCFILES += nvidia-ml.c
LCFLAGS += $(NVIDIACFLAGS)
TARGETS += $(NVIDIAQALIB)
endif

# libpcp_trace is ready
TRACELIB	= $(LLDLIBS) -lpcp_trace

# all archives, except the ones checked into the source tree,
# then add executables beyond $(TARGETS)
#
LDIRT	+= *.log domain.h help.pag help.dir \
	foo.0 foo.index foo.meta \
	mv-foo.[0-9] mv-foo.index mv-foo.meta \
	noti-foo.0 noti-foo.meta \
	bar.0 bar.index bar.meta \
	big[0-2].[0-2] big[0-2].index big[0-2].meta \
	mv-bar.[0-9] mv-bar.index mv-bar.meta \
	noti-bar.0 noti-bar.meta \
	bigbin.0 bigbin.index bigbin.meta \
	mv-bigbin.[0-9] mv-bigbin.index mv-bigbin.meta \
	noti-bigbin.0 noti-bigbin.meta \
	truncbin.0 truncbin.index truncbin.meta \
	null.0 null.index null.meta \
	interp.0 interp.index interp.meta \
	mv-interp.[0-9] mv-interp.index mv-interp.meta \
	noti-interp.0 noti-interp.meta \
	noti-ok-foo.0 noti-ok-foo.meta \
	gap.0 gap.index gap.meta \
	gap2.0 gap2.index gap2.meta \
	dodgey-some.0 dodgey-some.index dodgey-some.meta \
	dodgey-all.0 dodgey-all.index dodgey-all.meta \
	dodgey-mixed.0 dodgey-mixed.index dodgey-mixed.meta \
	reduce-gap.0 reduce-gap.index reduce-gap.meta \
	chkctx2_lite.c fetchrate_lite.c \
	localconfig.h gmon.out \
	$(TARGETS)

.ORDER:	torture_api \
	chkctx2 fetchrate

default default_pcp: \
	$(CFILES_TARGETS) $(TARGETS) \
	$(SRCARCH) $(SRCARCHPART) \
	$(PLFILES) $(PYFILES) \
	ipcs_clear

setup: default $(MKARCH) $(XTRATARGETS)

$(TARGETS):

include $(BUILDRULES)

# remove just the binaries, not the archives
#
clean-exec:
	rm -f $(TARGETS)
	rm -f $(OBJECTS)
	rm -f pv64

# remake just the archives, not the binaries
#
clean-arch:
	rm -f $(MKARCH) $(subst 0,meta,$(MKARCH)) $(subst 0,index,$(MKARCH))

OBJECTS = $(shell echo $(CFILES) | sed -e 's/\.c/.o/g')

# make just the archives, not the binaries
#
arch:	$(SRCARCH) $(SRCARCHPART) $(MKARCH)

# --- do NOT need libpcp
#

statvfs:	statvfs.c
	rm -f $@
	$(CCF) $(CDEFS) -o $@ statvfs.c

pause:	pause.c
	$(CCF) $(CDEFS) -o pause pause.c

errmap: errmap.c
	$(CCF) $(CDEFS) -o errmap errmap.c

cpuload:	cpuload.c
	rm -f $@
	$(CCF) $(CDEFS) -o $@ cpuload.c

load_o2000:	load_o2000.c
	rm -f $@
	$(CCF) $(CDEFS) -o $@ load_o2000.c

chain:	chain.c
	rm -f $@
	$(CCF) $(CDEFS) -o $@ chain.c

syscall:	syscall.c
	rm -f $@
	$(CCF) $(CDEFS) -o $@ syscall.c

getpagesize:	getpagesize.c
	rm -f $@
	$(CCF) $(CDEFS) -o $@ getpagesize.c

rdwr:	rdwr.c
	rm -f $@
	$(CCF) $(CDEFS) -o $@ rdwr.c

spawn:	spawn.c
	rm -f $@
	$(CCF) $(CDEFS) -o $@ spawn.c

diowr:	diowr.c
	rm -f $@
	$(CCF) $(CDEFS) -o $@ diowr.c

endian:	endian.c
	rm -f $@
	$(CCF) $(CDEFS) -o $@ endian.c

pmlcmacro:	pmlcmacro.c
	rm -f $@
	$(CCF) $(CDEFS) -o $@ pmlcmacro.c

sys5_ipc:	sys5_ipc.c
	rm -f $@
	$(CCF) $(CDEFS) -o $@ sys5_ipc.c

stripmark: stripmark.c
	$(CCF) $(CDEFS) -o $@ stripmark.c

anon-sa: anon-sa.c
	$(CCF) $(CDEFS) -o $@ anon-sa.c

# --- need libpcp
#

template:	template.c
	rm -f $@
	$(CCF) $(CDEFS) -o $@ template.c $(LDLIBS)

exercise:	exercise.c
	rm -f $@
	$(CCF) $(CDEFS) -o $@ exercise.c  $(LDLIBS)

chkacc1:	chkacc1.c
	rm -f $@
	$(CCF) $(CDEFS) -o $@ chkacc1.c $(LDLIBS)

chkacc2:	chkacc2.c
	rm -f $@
	$(CCF) $(CDEFS) -o $@ chkacc2.c $(LDLIBS)

chkacc3:	chkacc3.c
	rm -f $@
	$(CCF) $(CDEFS) -o $@ chkacc3.c $(LDLIBS)

ipc:	ipc.c
	rm -f $@
	$(CCF) $(CDEFS) -o $@ ipc.c  $(LDLIBS)

chk_memleak:	chk_memleak.c
	rm -f $@
	$(CCF) $(CDEFS) -o $@ chk_memleak.c $(LDLIBS)

chknumval:	chknumval.c
	rm -f $@
	$(CCF) $(CDEFS) -o $@ chknumval.c  $(LDLIBS)

logcontrol:	logcontrol.c
	rm -f $@
	$(CCF) $(CDEFS) -o $@ logcontrol.c  $(LDLIBS)

numberstr: numberstr.c
	rm -f $@
	$(CCF) $(CDEFS) -o $@ numberstr.c $(LDLIBS)

pmcdgone:	pmcdgone.c localconfig.h
	rm -f $@
	$(CCF) $(CDEFS) -o $@ pmcdgone.c  $(LDLIBS)

slow_af:	slow_af.c
	rm -f $@
	$(CCF) $(CDEFS) -o $@ slow_af.c  $(LDLIBS)

mmv_poke:	mmv_poke.c
	rm -f $@
	$(CCF) $(CDEFS) -o $@ mmv_poke.c $(LDLIBS)

# --- need libpcp but also PM_CONTEXT_LOCAL
#

fetchrate_lite:	fetchrate_lite.c
	rm -f $@
	$(CCF) $(CDEFS) -DLITE=1 -o $@ fetchrate_lite.c $(LDLIBS)

fetchrate_lite.c:	fetchrate.c
	rm -f $@
	ln -s fetchrate.c fetchrate_lite.c

chkctx2_lite:	chkctx2_lite.c
	rm -f $@
	$(CCF) $(CDEFS) -DLITE=1 -o $@ chkctx2_lite.c $(LDLIBS)

chkctx2_lite.c:	chkctx2.c
	rm -f $@
	ln -s chkctx2.c chkctx2_lite.c

hp-mib: hp-mib.c
	rm -f $@
	$(CCF) $(CDEFS) -DLITE=1 -o $@ hp-mib.c $(LDLIBS)

pcp_lite_crash: pcp_lite_crash.c
	rm -f $@
	$(CCF) $(CDEFS) -DLITE=1 -o $@ pcp_lite_crash.c $(LDLIBS)

store: store.c
	rm -f $@
	$(CCF) $(CDEFS) -DLITE=1 -o $@ store.c $(LDLIBS)

# --- need libpcp_pmda
#

domain.h:	$(PCP_VAR_DIR)/pmns/stdpmid
	rm -f $@
	echo "/*" >domain.h
	echo " * built from $(PCP_VAR_DIR)/pmns/stdpmid on `date`" >>domain.h
	echo " */" >>domain.h
	sed -n -e 's/[ 	]*$$//' -e '/define[ 	]BROKEN[ 	]/s/.*[ 	]/#define BROKEN /p' $(PCP_VAR_DIR)/pmns/stdpmid >>domain.h
	sed -n -e 's/[ 	]*$$//' -e '/define[ 	]DYNAMIC[ 	]/s/.*[ 	]/#define DYNAMIC /p' $(PCP_VAR_DIR)/pmns/stdpmid >>domain.h

pmdashutdown:	pmdashutdown.c
	rm -f $@
	$(CCF) $(CDEFS) -o $@ $@.c $(LDLIBS) -lpcp_pmda

dumb_pmda: dumb_pmda.c
	$(CCF) $(LCDEFS) $(LCOPTS) -o $@ $@.c $(LDLIBS) -lpcp_pmda

pmdacache: pmdacache.c
	$(CCF) $(LCDEFS) $(LCOPTS) -o $@ $@.c $(LDLIBS) -lpcp_pmda

pmdaqueue: pmdaqueue.c
	$(CCF) $(LCDEFS) $(LCOPTS) -o $@ $@.c $(LDLIBS) -lpcp_pmda

rootclient: rootclient.c
	$(CCF) $(LCDEFS) $(LCOPTS) -o $@ $@.c $(LDLIBS) -lpcp_pmda

atomstr: atomstr.c
	$(CCF) $(LCDEFS) $(LCOPTS) -o $@ $@.c $(LDLIBS) -lpcp_pmda

keycache: keycache.c
	$(CCF) $(LCDEFS) $(LCOPTS) -o $@ $@.c $(LDLIBS) -lpcp_pmda

keycache2: keycache2.c
	$(CCF) $(LCDEFS) $(LCOPTS) -o $@ $@.c $(LDLIBS) -lpcp_pmda

badpmda: badpmda.c
	$(CCF) $(LCDEFS) $(LCOPTS) -o $@ $@.c $(LDLIBS) -lpcp_pmda

# --- need libpcp_gui
#

record:	record.c
	rm -f $@
	$(CCF) $(CDEFS) -o $@ $@.c $(LDLIBS) -lpcp_gui

record-setarg: record-setarg.c
	rm -f $@
	$(CCF) $(CDEFS) -o $@ $@.c $(LDLIBS) -lpcp_gui

# --- need libpcp_mmv
#
mmv_genstats:	mmv_genstats.c
	rm -f $@
	$(CCF) $(CDEFS) -o $@ $@.c $(LDLIBS) -lpcp_mmv

mmv_instances:	mmv_instances.c
	rm -f $@
	$(CCF) $(CDEFS) -o $@ $@.c $(LDLIBS) -lpcp_mmv

mmv_noinit:	mmv_noinit.c
	rm -f $@
	$(CCF) $(CDEFS) -o $@ $@.c $(LDLIBS) -lpcp_mmv

mmv_nostats:	mmv_nostats.c
	rm -f $@
	$(CCF) $(CDEFS) -o $@ $@.c $(LDLIBS) -lpcp_mmv

pducheck:	pducheck.o 
	rm -f $@
	$(CCF) $(CDEFS) -o $@ pducheck.o  $(TRACELIB) $(LDLIBS) -lpcp_pmda

pducrash:	pducrash.o 
	rm -f $@
	$(CCF) $(CDEFS) -o $@ pducrash.o  $(TRACELIB) $(LDLIBS)

pdu-server:	pdu-server.o
	rm -f $@
	$(CCF) $(CDEFS) -o $@ pdu-server.o  $(TRACELIB) $(LIBSOL) $(LDLIBS)

torture_cache:	torture_cache.o 
	rm -f $@
	$(CCF) $(CDEFS) -o $@ torture_cache.o $(LDLIBS) -lpcp_pmda

obs:	obs.c
	rm -f $@
	$(CCF) $(CDEFS) -o $@ obs.c $(TRACELIB) 

torture_trace:	torture_trace.c
	rm -f $@
	$(CCF) $(CDEFS) -o $@ torture_trace.c $(LIB_FOR_PTHREADS) $(TRACELIB) 

tstate:	tstate.c
	rm -f $@
	$(CCF) $(CDEFS) -o $@ tstate.c $(TRACELIB) 

tabort:	tabort.c
	rm -f $@
	$(CCF) $(CDEFS) -o $@ tabort.c $(TRACELIB) 

# --- need libpcp_import
#

check_import:	check_import.c
	rm -f $@
	$(CCF) $(CDEFS) -o $@ $@.c $(LDLIBS) -lpcp_import

check_import_name:	check_import_name.c
	rm -f $@
	$(CCF) $(CDEFS) -o $@ $@.c $(LDLIBS) -lpcp_import

# --- need libpcp_fault
#

check_fault_injection: check_fault_injection.c
	rm -f $@
	$(CCF) $(CDEFS) -DPM_FAULT_INJECTION=1 -o $@ $@.c -lpcp_fault -lpcp -lpcp_pmda

exercise_fault: exercise_fault.c
	rm -f $@
	$(CCF) $(CDEFS) -DPM_FAULT_INJECTION=1 -o $@ $@.c -lpcp_fault -lpcp -lpcp_pmda

# --- need lib for pthreads
#

multithread0:	multithread0.c
	rm -f $@
	$(CCF) $(CDEFS) -o $@ $@.c $(LIB_FOR_PTHREADS) $(LDLIBS)

multithread1:	multithread1.c
	rm -f $@
ifeq "$(TARGET_OS)" "darwin"
	@# see comments in multithread1.c to explain this crock
	$(CCF) $(CDEFS) -Ddarwin_hack=1 -o $@ $@.c $(LIB_FOR_PTHREADS) -framework CoreFoundation $(LDLIBS)
else
	$(CCF) $(CDEFS) -o $@ $@.c $(LIB_FOR_PTHREADS) $(LDLIBS)
endif

multithread2:	multithread2.c
	rm -f $@
	$(CCF) $(CDEFS) -o $@ $@.c $(LIB_FOR_PTHREADS) $(LDLIBS)

multithread3:	multithread3.c
	rm -f $@
	$(CCF) $(CDEFS) -o $@ $@.c $(LIB_FOR_PTHREADS) $(LDLIBS)

multithread4:	multithread4.c
	rm -f $@
	$(CCF) $(CDEFS) -o $@ $@.c $(LIB_FOR_PTHREADS) $(LDLIBS)

multithread5:	multithread5.c
	rm -f $@
	$(CCF) $(CDEFS) -o $@ $@.c $(LIB_FOR_PTHREADS) $(LDLIBS)

multithread6:	multithread6.c
	rm -f $@
	$(CCF) $(CDEFS) -o $@ $@.c $(LIB_FOR_PTHREADS) $(LDLIBS)

multithread7:	multithread7.c
	rm -f $@
	$(CCF) $(CDEFS) -o $@ $@.c $(LIB_FOR_PTHREADS) $(LDLIBS)

multithread8:	multithread8.c
	rm -f $@
	$(CCF) $(CDEFS) -o $@ $@.c $(LIB_FOR_PTHREADS) $(LDLIBS)

multithread9:	multithread9.c
	rm -f $@
	$(CCF) $(CDEFS) -o $@ $@.c $(LIB_FOR_PTHREADS) $(LDLIBS)

exerlock:	exerlock.c
	rm -f $@
	$(CCF) $(CDEFS) -o $@ $@.c $(LIB_FOR_PTHREADS) $(LDLIBS)

# --- binary format dependencies
#

ifeq ($(HAVE_64), 1)
pv64: pv.c
	$(CCF) $(CDEFS) -o $@ pv.c $(LDLIBS)
endif

# -- archives
#

foo.0:	config.foo
	rm -f foo.index foo.meta foo.0
	pmlogger -c config.foo -s 8 foo

mv-foo.0:	config.foo
	rm -f mv-foo.index mv-foo.meta mv-foo.?
	pmlogger -c config.foo -s 8 -v 3 mv-foo

noti-foo.0:	foo.0
	cp foo.0 noti-foo.0
	cp foo.meta noti-foo.meta

noti-ok-foo.0:	ok-foo.0
	cp ok-foo.0 noti-ok-foo.0
	cp ok-foo.meta noti-ok-foo.meta

bar.0:	config.bar
	rm -f bar.index bar.meta bar.0
	pmlogger -c config.bar -s 70 bar

mv-bar.0:	config.bar
	rm -f mv-bar.index mv-bar.meta mv-bar.?
	pmlogger -c config.bar -s 70 -v 20 mv-bar

noti-bar.0:	bar.0
	cp bar.0 noti-bar.0
	cp bar.meta noti-bar.meta

mirage.0:
	rm -f mirage.index mirage.meta mirage.0
	pmlogger -c config.mirage -s 20 mirage

dodgey-some.0:	make.dodgey config.dodgey-some
	./make.dodgey some 50

dodgey-all.0:	make.dodgey config.dodgey-all
	./make.dodgey all 50

dodgey-mixed.0:	make.dodgey config.dodgey-mixed
	./make.dodgey mixed 150

bigbin.0:	config.bigbin
	rm -f bigbin.index bigbin.meta bigbin.0
	sync
	sleep 3
	pmlogger -c config.bigbin -s 1000 bigbin

mv-bigbin.0:	config.bigbin
	rm -f mv-bigbin.index mv-bigbin.meta mv-bigbin.?
	sync
	sleep 3
	pmlogger -c config.bigbin -s 1000 -v 101 mv-bigbin

noti-bigbin.0:	bigbin.0
	cp bigbin.0 noti-bigbin.0
	cp bigbin.meta noti-bigbin.meta

interp.0:	$(CONFIG_INTERP)
	rm -f interp.index interp.meta interp.0
	pmlogger -c $(CONFIG_INTERP) -s 30 interp

mv-interp.0:	$(CONFIG_INTERP)
	rm -f mv-interp.index mv-interp.meta mv-interp.?
	pmlogger -c $(CONFIG_INTERP) -s 30 -v 10 mv-interp

noti-interp.0:	interp.0
	cp interp.0 noti-interp.0
	cp interp.meta noti-interp.meta

truncbin.0:	bigbin.0
	rm -f truncbin.index truncbin.meta truncbin.0
	ln bigbin.meta truncbin.meta
	ln bigbin.index truncbin.index
	dd ibs=1024 count=200 if=bigbin.0 of=truncbin.0

# just the label record
null.0:	foo.0
	rm -f null.index null.meta null.0
	ln foo.meta null.meta
	ln foo.index null.index
	dd ibs=132 count=1 if=foo.0 of=null.0

# 4 secs, 3 sec gap, 4 secs, 3 sec gap, 4 secs
# and indom changes ... checked in, this is the recipe that was
# used
#
changeinst.0:
	rm -rf tmp
	mkdir tmp
	echo 'log mandatory on once { hinv.ncpu }' >tmp/A.config
	echo 'log mandatory on 1sec {' >>tmp/A.config
	echo '  sample.seconds,hinv.ncpu,sample.bin["bin-100","bin-200","bin-400"]' >>tmp/A.config
	echo '  sample.drift' >>tmp/A.config
	echo '  irix.network.interface.total.packets["lo0","ec0"]' >>tmp/A.config
	echo '}' >>tmp/A.config
	echo 'log mandatory on once { sample.bin["bin-500"] }' >tmp/B.config
	echo 'log mandatory on 1sec {' >>tmp/B.config
	echo '  sample.seconds,sample.milliseconds,sample.bin["bin-100","bin-300","bin-400"]' >>tmp/B.config
	echo '}' >>tmp/B.config
	echo 'log mandatory on once { hinv.ncpu }' >tmp/C.config
	echo 'log mandatory on 1sec {' >>tmp/C.config
	echo '  sample.drift' >>tmp/C.config
	echo '  sample.seconds,sample.bin["bin-200","bin-300","bin-400","bin-500"]' >>tmp/C.config
	echo '  irix.network.interface.total.packets["ec2","lo0"]' >>tmp/C.config
	echo '}' >>tmp/C.config
	pmlogger -s 5 -c tmp/A.config tmp/A
	sleep 3
	pmlogger -s 5 -c tmp/B.config tmp/B
	sleep 3
	pmlogger -s 5 -c tmp/C.config tmp/C
	rm -f changeinst.index changeinst.meta changeinst.0
	pmlogextract tmp/A tmp/B tmp/C changeinst
	rm -rf tmp

# gap: 10 sec data, 5 sec gap, 10 sec data
# gap2: 10 sec data, 5 sec gap, 10 sec data, 5 sec gap, 10 sec data
# sample.bin instances change across gaps
#
gap.0 gap2.0:
	rm -rf tmp
	mkdir tmp
	echo 'log mandatory on 1sec { pmcd.pdu_in,pmcd.numagents,hinv.ncpu,sample.bin["bin-100","bin-200","bin-400"] }' >tmp/A.config
	echo 'log mandatory on 1sec { pmcd.pdu_in,pmcd.numagents,hinv.ncpu,sample.bin["bin-100","bin-300","bin-400"] }' >tmp/B.config
	echo 'log mandatory on 1sec { pmcd.pdu_in,pmcd.numagents,hinv.ncpu,sample.bin["bin-100","bin-400"] }' >tmp/C.config
	pmlogger -s 10 -c tmp/A.config tmp/A
	sleep 5
	pmlogger -s 10 -c tmp/B.config tmp/B
	sleep 5
	pmlogger -s 10 -c tmp/C.config tmp/C
	rm -f gap.index gap.meta gap.0
	pmlogextract tmp/A tmp/B gap
	rm -f gap2.index gap2.meta gap2.0
	pmlogextract tmp/A tmp/B tmp/C gap2
	rm -rf tmp

reduce-gap.0:	reduce-1.0 reduce-2.0
	rm -f reduce-gap.*
	pmlogextract reduce-1 reduce-2 reduce-gap

torture_indom: torture_indom.c
	rm -f $@
	$(CCF) $(CDEFS) -o $@ torture_indom.c $(LDLIBS)

torture_pmns: torture_pmns.c
	rm -f $@
	$(CCF) $(CDEFS) -o $@ torture_pmns.c $(LDLIBS)

units-parse: units-parse.c
	rm -f $@
	$(CCF) $(CDEFS) -o $@ units-parse.c $(LDLIBS)

# --- miscellaneous
#
qa_timezone.$(DSOSUFFIX):	qa_timezone.o
	$(LD) -shared -o $@ -nostdlib $<

qa_shmctl.$(DSOSUFFIX):	 qa_shmctl.c
	$(CC) -fPIC -c qa_shmctl.c
	$(LD) -shared -o $@ -nostdlib qa_shmctl.o
	@rm -f qa_shmctl.o

ifneq ($(NVIDIAQALIB),)
$(NVIDIAQALIB):	nvidia-ml.o
	$(CC) $(LDFLAGS) $(_SHAREDOPTS) -o $@ $<
endif

arch_maxfd.o:	localconfig.h
scale.o:	localconfig.h

bozo:
	@echo TARGETS=$(TARGETS)<|MERGE_RESOLUTION|>--- conflicted
+++ resolved
@@ -72,11 +72,7 @@
 	keycache2.c pmdaqueue.c drain-server.c template.c anon-sa.c \
 	username.c rtimetest.c getcontexthost.c badpmda.c chkputlogresult.c \
 	churnctx.c badUnitsStr_r.c units-parse.c rootclient.c \
-<<<<<<< HEAD
-	lookupnametest.c getversion.c pdubufbounds.c statvfs.c
-=======
-	lookupnametest.c getversion.c pdubufbounds.c storepmcd.c
->>>>>>> e3f1e79b
+	lookupnametest.c getversion.c pdubufbounds.c statvfs.c storepmcd.c
 
 ifeq ($(shell test -f ../localconfig && echo 1), 1)
 include ../localconfig

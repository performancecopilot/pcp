QA output created by 396
=== 1,5 ===

metric:    kernel.all.load
<<<<<<< HEAD
host:      local:
=======
HOST
>>>>>>> 7d6f96ee
semantics: instantaneous value
units:     none
samples:   1

 NUMBER NUMBER
 NUMBER NUMBER

=== "'1 minute'" ===

metric:    kernel.all.load
<<<<<<< HEAD
host:      local:
=======
HOST
>>>>>>> 7d6f96ee
semantics: instantaneous value
units:     none
samples:   1

     1 minute 
 NUMBER

=== '"1 minute"' ===

metric:    kernel.all.load
<<<<<<< HEAD
host:      local:
=======
HOST
>>>>>>> 7d6f96ee
semantics: instantaneous value
units:     none
samples:   1

     1 minute 
 NUMBER

===  '"1 minute" "5 minute"' ===

metric:    kernel.all.load
<<<<<<< HEAD
host:      local:
=======
HOST
>>>>>>> 7d6f96ee
semantics: instantaneous value
units:     none
samples:   1

     1 minute      5 minute 
 NUMBER NUMBER

===  '"1 minute","5 minute"' ===

metric:    kernel.all.load
<<<<<<< HEAD
host:      local:
=======
HOST
>>>>>>> 7d6f96ee
semantics: instantaneous value
units:     none
samples:   1

     1 minute      5 minute 
 NUMBER NUMBER

===  " '1 minute' , '5 minute' " ===

metric:    kernel.all.load
<<<<<<< HEAD
host:      local:
=======
HOST
>>>>>>> 7d6f96ee
semantics: instantaneous value
units:     none
samples:   1

     1 minute      5 minute 
 NUMBER NUMBER<|MERGE_RESOLUTION|>--- conflicted
+++ resolved
@@ -2,11 +2,7 @@
 === 1,5 ===
 
 metric:    kernel.all.load
-<<<<<<< HEAD
-host:      local:
-=======
 HOST
->>>>>>> 7d6f96ee
 semantics: instantaneous value
 units:     none
 samples:   1
@@ -17,11 +13,7 @@
 === "'1 minute'" ===
 
 metric:    kernel.all.load
-<<<<<<< HEAD
-host:      local:
-=======
 HOST
->>>>>>> 7d6f96ee
 semantics: instantaneous value
 units:     none
 samples:   1
@@ -32,11 +24,7 @@
 === '"1 minute"' ===
 
 metric:    kernel.all.load
-<<<<<<< HEAD
-host:      local:
-=======
 HOST
->>>>>>> 7d6f96ee
 semantics: instantaneous value
 units:     none
 samples:   1
@@ -47,11 +35,7 @@
 ===  '"1 minute" "5 minute"' ===
 
 metric:    kernel.all.load
-<<<<<<< HEAD
-host:      local:
-=======
 HOST
->>>>>>> 7d6f96ee
 semantics: instantaneous value
 units:     none
 samples:   1
@@ -62,11 +46,7 @@
 ===  '"1 minute","5 minute"' ===
 
 metric:    kernel.all.load
-<<<<<<< HEAD
-host:      local:
-=======
 HOST
->>>>>>> 7d6f96ee
 semantics: instantaneous value
 units:     none
 samples:   1
@@ -77,11 +57,7 @@
 ===  " '1 minute' , '5 minute' " ===
 
 metric:    kernel.all.load
-<<<<<<< HEAD
-host:      local:
-=======
 HOST
->>>>>>> 7d6f96ee
 semantics: instantaneous value
 units:     none
 samples:   1

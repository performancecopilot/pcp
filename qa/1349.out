QA output created by 1349
=== LABEL ITEM changes ===
Running pmlogrewrite -c TMP.config archives/20180416.10.00 TMP.pmlogrewrite
Running pmdumplog -zhide archives/20180416.10.00
Running pmdumplog -zhide TMP.pmlogrewrite
Input archive:
    PMID 60.0.20 labels (21 bytes): {"device_type":"cpu"}
        [0] name(2,11) : value(15,5) [pmid]
    PMID 60.0.21 labels (21 bytes): {"device_type":"cpu"}
        [0] name(2,11) : value(15,5) [pmid]
    PMID 60.0.22 labels (21 bytes): {"device_type":"cpu"}
        [0] name(2,11) : value(15,5) [pmid]
Output archive:
    PMID 60.0.127 labels (21 bytes): {"device_type":"cpu"}
        [0] name(2,11) : value(15,5) [pmid]

=== LABEL ITEM cluster 0 -> cluster 1 ===
Running pmlogrewrite -c TMP.config archives/20180416.10.00 TMP.pmlogrewrite
Running pmdumplog -zhide archives/20180416.10.00
Running pmdumplog -zhide TMP.pmlogrewrite
Input archive:
    PMID 60.0.20 labels (21 bytes): {"device_type":"cpu"}
        [0] name(2,11) : value(15,5) [pmid]
    PMID 60.0.21 labels (21 bytes): {"device_type":"cpu"}
        [0] name(2,11) : value(15,5) [pmid]
    PMID 60.0.22 labels (21 bytes): {"device_type":"cpu"}
        [0] name(2,11) : value(15,5) [pmid]
    PMID 60.0.23 labels (21 bytes): {"device_type":"cpu"}
        [0] name(2,11) : value(15,5) [pmid]
    PMID 60.0.34 labels (21 bytes): {"device_type":"cpu"}
        [0] name(2,11) : value(15,5) [pmid]
    PMID 60.0.35 labels (21 bytes): {"device_type":"cpu"}
        [0] name(2,11) : value(15,5) [pmid]
    PMID 60.0.53 labels (21 bytes): {"device_type":"cpu"}
        [0] name(2,11) : value(15,5) [pmid]
    PMID 60.0.54 labels (21 bytes): {"device_type":"cpu"}
        [0] name(2,11) : value(15,5) [pmid]
    PMID 60.0.55 labels (21 bytes): {"device_type":"cpu"}
        [0] name(2,11) : value(15,5) [pmid]
    PMID 60.0.60 labels (21 bytes): {"device_type":"cpu"}
        [0] name(2,11) : value(15,5) [pmid]
    PMID 60.0.78 labels (21 bytes): {"device_type":"cpu"}
        [0] name(2,11) : value(15,5) [pmid]
    PMID 60.0.81 labels (21 bytes): {"device_type":"cpu"}
        [0] name(2,11) : value(15,5) [pmid]
    PMID 60.0.82 labels (21 bytes): {"device_type":"cpu"}
        [0] name(2,11) : value(15,5) [pmid]
Output archive:
    PMID 60.1.20 labels (21 bytes): {"device_type":"cpu"}
        [0] name(2,11) : value(15,5) [pmid]
    PMID 60.1.21 labels (21 bytes): {"device_type":"cpu"}
        [0] name(2,11) : value(15,5) [pmid]
    PMID 60.1.22 labels (21 bytes): {"device_type":"cpu"}
        [0] name(2,11) : value(15,5) [pmid]
    PMID 60.1.23 labels (21 bytes): {"device_type":"cpu"}
        [0] name(2,11) : value(15,5) [pmid]
    PMID 60.1.34 labels (21 bytes): {"device_type":"cpu"}
        [0] name(2,11) : value(15,5) [pmid]
    PMID 60.1.35 labels (21 bytes): {"device_type":"cpu"}
        [0] name(2,11) : value(15,5) [pmid]
    PMID 60.1.53 labels (21 bytes): {"device_type":"cpu"}
        [0] name(2,11) : value(15,5) [pmid]
    PMID 60.1.54 labels (21 bytes): {"device_type":"cpu"}
        [0] name(2,11) : value(15,5) [pmid]
    PMID 60.1.55 labels (21 bytes): {"device_type":"cpu"}
        [0] name(2,11) : value(15,5) [pmid]
    PMID 60.1.60 labels (21 bytes): {"device_type":"cpu"}
        [0] name(2,11) : value(15,5) [pmid]
    PMID 60.1.78 labels (21 bytes): {"device_type":"cpu"}
        [0] name(2,11) : value(15,5) [pmid]
    PMID 60.1.81 labels (21 bytes): {"device_type":"cpu"}
        [0] name(2,11) : value(15,5) [pmid]
    PMID 60.1.82 labels (21 bytes): {"device_type":"cpu"}
        [0] name(2,11) : value(15,5) [pmid]

=== LABEL ITEM domain 60 -> domain 127 ===
Running pmlogrewrite -c TMP.config archives/20180416.10.00 TMP.pmlogrewrite
Running pmdumplog -zhide archives/20180416.10.00
<<<<<<< HEAD
Running pmdumplog -zhide TMP.pmlogrewrite
Input archive:
    PMID 60.0.20 labels (21 bytes): {"device_type":"cpu"}
        [0] name(2,11) : value(15,5) [pmid]
    PMID 60.0.21 labels (21 bytes): {"device_type":"cpu"}
        [0] name(2,11) : value(15,5) [pmid]
    PMID 60.0.22 labels (21 bytes): {"device_type":"cpu"}
        [0] name(2,11) : value(15,5) [pmid]
    PMID 60.0.23 labels (21 bytes): {"device_type":"cpu"}
        [0] name(2,11) : value(15,5) [pmid]
    PMID 60.0.34 labels (21 bytes): {"device_type":"cpu"}
        [0] name(2,11) : value(15,5) [pmid]
    PMID 60.0.35 labels (21 bytes): {"device_type":"cpu"}
        [0] name(2,11) : value(15,5) [pmid]
    PMID 60.0.53 labels (21 bytes): {"device_type":"cpu"}
        [0] name(2,11) : value(15,5) [pmid]
    PMID 60.0.54 labels (21 bytes): {"device_type":"cpu"}
        [0] name(2,11) : value(15,5) [pmid]
    PMID 60.0.55 labels (21 bytes): {"device_type":"cpu"}
        [0] name(2,11) : value(15,5) [pmid]
    PMID 60.0.60 labels (21 bytes): {"device_type":"cpu"}
        [0] name(2,11) : value(15,5) [pmid]
    PMID 60.0.78 labels (21 bytes): {"device_type":"cpu"}
        [0] name(2,11) : value(15,5) [pmid]
    PMID 60.0.81 labels (21 bytes): {"device_type":"cpu"}
        [0] name(2,11) : value(15,5) [pmid]
    PMID 60.0.82 labels (21 bytes): {"device_type":"cpu"}
        [0] name(2,11) : value(15,5) [pmid]
Output archive:
    PMID 127.0.20 labels (21 bytes): {"device_type":"cpu"}
        [0] name(2,11) : value(15,5) [pmid]
    PMID 127.0.21 labels (21 bytes): {"device_type":"cpu"}
        [0] name(2,11) : value(15,5) [pmid]
    PMID 127.0.22 labels (21 bytes): {"device_type":"cpu"}
        [0] name(2,11) : value(15,5) [pmid]
    PMID 127.0.23 labels (21 bytes): {"device_type":"cpu"}
        [0] name(2,11) : value(15,5) [pmid]
    PMID 127.0.34 labels (21 bytes): {"device_type":"cpu"}
        [0] name(2,11) : value(15,5) [pmid]
    PMID 127.0.35 labels (21 bytes): {"device_type":"cpu"}
        [0] name(2,11) : value(15,5) [pmid]
    PMID 127.0.53 labels (21 bytes): {"device_type":"cpu"}
        [0] name(2,11) : value(15,5) [pmid]
    PMID 127.0.54 labels (21 bytes): {"device_type":"cpu"}
        [0] name(2,11) : value(15,5) [pmid]
    PMID 127.0.55 labels (21 bytes): {"device_type":"cpu"}
        [0] name(2,11) : value(15,5) [pmid]
    PMID 127.0.60 labels (21 bytes): {"device_type":"cpu"}
        [0] name(2,11) : value(15,5) [pmid]
    PMID 127.0.78 labels (21 bytes): {"device_type":"cpu"}
        [0] name(2,11) : value(15,5) [pmid]
    PMID 127.0.81 labels (21 bytes): {"device_type":"cpu"}
        [0] name(2,11) : value(15,5) [pmid]
    PMID 127.0.82 labels (21 bytes): {"device_type":"cpu"}
        [0] name(2,11) : value(15,5) [pmid]
=======
Running pmdumplog -iteh TMP.pmlogrewrite
Running diff TMP.original.txt TMP.rewritten.txt
3069c3069
<     PMID 60.0.20 labels (21 bytes): {"device_type":"cpu"}
---
>     PMID 127.0.20 labels (21 bytes): {"device_type":"cpu"}
3071c3071
<     PMID 60.0.21 labels (21 bytes): {"device_type":"cpu"}
---
>     PMID 127.0.21 labels (21 bytes): {"device_type":"cpu"}
3073c3073
<     PMID 60.0.22 labels (21 bytes): {"device_type":"cpu"}
---
>     PMID 127.0.22 labels (21 bytes): {"device_type":"cpu"}
3075c3075
<     PMID 60.0.23 labels (21 bytes): {"device_type":"cpu"}
---
>     PMID 127.0.23 labels (21 bytes): {"device_type":"cpu"}
3077c3077
<     PMID 60.0.34 labels (21 bytes): {"device_type":"cpu"}
---
>     PMID 127.0.34 labels (21 bytes): {"device_type":"cpu"}
3079c3079
<     PMID 60.0.35 labels (21 bytes): {"device_type":"cpu"}
---
>     PMID 127.0.35 labels (21 bytes): {"device_type":"cpu"}
3081c3081
<     PMID 60.0.53 labels (21 bytes): {"device_type":"cpu"}
---
>     PMID 127.0.53 labels (21 bytes): {"device_type":"cpu"}
3083c3083
<     PMID 60.0.54 labels (21 bytes): {"device_type":"cpu"}
---
>     PMID 127.0.54 labels (21 bytes): {"device_type":"cpu"}
3085c3085
<     PMID 60.0.55 labels (21 bytes): {"device_type":"cpu"}
---
>     PMID 127.0.55 labels (21 bytes): {"device_type":"cpu"}
3087c3087
<     PMID 60.0.60 labels (21 bytes): {"device_type":"cpu"}
---
>     PMID 127.0.60 labels (21 bytes): {"device_type":"cpu"}
3089c3089
<     PMID 60.0.78 labels (21 bytes): {"device_type":"cpu"}
---
>     PMID 127.0.78 labels (21 bytes): {"device_type":"cpu"}
3091c3091
<     PMID 60.0.81 labels (21 bytes): {"device_type":"cpu"}
---
>     PMID 127.0.81 labels (21 bytes): {"device_type":"cpu"}
3093c3093
<     PMID 60.0.82 labels (21 bytes): {"device_type":"cpu"}
---
>     PMID 127.0.82 labels (21 bytes): {"device_type":"cpu"}
Running pmlogrewrite -c TMP.config archives/20180416.10.00 TMP.pmlogrewrite
Running pmdumplog -zhide archives/20180416.10.00
Running pmdumplog -iteh TMP.pmlogrewrite
Running diff TMP.original.txt TMP.rewritten.txt
3057a3058,3068
> 10:01:25.325401
>     PMID 60.0.53 labels (35 bytes): {"new_item_label":"new_item_value"}
>         [0] name(2,14) : value(18,16) [pmid]
>     PMID 60.0.54 labels (33 bytes): {"new_item_number":-123.456e+789}
>         [0] name(2,15) : value(19,13) [pmid]
>     PMID 60.0.55 labels (22 bytes): {"new_item_true":true}
>         [0] name(2,13) : value(17,4) [pmid]
>     PMID 60.0.60 labels (24 bytes): {"new_item_false":false}
>         [0] name(2,14) : value(18,5) [pmid]
>     PMID 60.0.78 labels (22 bytes): {"new_item_null":null}
>         [0] name(2,13) : value(17,4) [pmid]
3069,3080c3080,3091
<     PMID 60.0.20 labels (21 bytes): {"device_type":"cpu"}
<         [0] name(2,11) : value(15,5) [pmid]
<     PMID 60.0.21 labels (21 bytes): {"device_type":"cpu"}
<         [0] name(2,11) : value(15,5) [pmid]
<     PMID 60.0.22 labels (21 bytes): {"device_type":"cpu"}
<         [0] name(2,11) : value(15,5) [pmid]
<     PMID 60.0.23 labels (21 bytes): {"device_type":"cpu"}
<         [0] name(2,11) : value(15,5) [pmid]
<     PMID 60.0.34 labels (21 bytes): {"device_type":"cpu"}
<         [0] name(2,11) : value(15,5) [pmid]
<     PMID 60.0.35 labels (21 bytes): {"device_type":"cpu"}
<         [0] name(2,11) : value(15,5) [pmid]
---
>     PMID 60.0.20 labels (25 bytes): {"new_device_type":"cpu"}
>         [0] name(2,15) : value(19,5) [pmid]
>     PMID 60.0.21 labels (27 bytes): {"device_type":"new_value"}
>         [0] name(2,11) : value(15,11) [pmid]
>     PMID 60.0.22 labels (25 bytes): {"new_device_type":"cpu"}
>         [0] name(2,15) : value(15,5) [pmid]
>     PMID 60.0.23 labels (27 bytes): {"device_type":"new_value"}
>         [0] name(2,11) : value(15,11) [pmid]
>     PMID 60.0.34 labels (25 bytes): {"new_device_type":"cpu"}
>         [0] name(2,15) : value(15,5) [pmid]
>     PMID 60.0.35 labels (27 bytes): {"device_type":"new_value"}
>         [0] name(2,11) : value(15,11) [pmid]
>>>>>>> 5731dd19
<|MERGE_RESOLUTION|>--- conflicted
+++ resolved
@@ -76,7 +76,6 @@
 === LABEL ITEM domain 60 -> domain 127 ===
 Running pmlogrewrite -c TMP.config archives/20180416.10.00 TMP.pmlogrewrite
 Running pmdumplog -zhide archives/20180416.10.00
-<<<<<<< HEAD
 Running pmdumplog -zhide TMP.pmlogrewrite
 Input archive:
     PMID 60.0.20 labels (21 bytes): {"device_type":"cpu"}
@@ -132,61 +131,6 @@
         [0] name(2,11) : value(15,5) [pmid]
     PMID 127.0.82 labels (21 bytes): {"device_type":"cpu"}
         [0] name(2,11) : value(15,5) [pmid]
-=======
-Running pmdumplog -iteh TMP.pmlogrewrite
-Running diff TMP.original.txt TMP.rewritten.txt
-3069c3069
-<     PMID 60.0.20 labels (21 bytes): {"device_type":"cpu"}
----
->     PMID 127.0.20 labels (21 bytes): {"device_type":"cpu"}
-3071c3071
-<     PMID 60.0.21 labels (21 bytes): {"device_type":"cpu"}
----
->     PMID 127.0.21 labels (21 bytes): {"device_type":"cpu"}
-3073c3073
-<     PMID 60.0.22 labels (21 bytes): {"device_type":"cpu"}
----
->     PMID 127.0.22 labels (21 bytes): {"device_type":"cpu"}
-3075c3075
-<     PMID 60.0.23 labels (21 bytes): {"device_type":"cpu"}
----
->     PMID 127.0.23 labels (21 bytes): {"device_type":"cpu"}
-3077c3077
-<     PMID 60.0.34 labels (21 bytes): {"device_type":"cpu"}
----
->     PMID 127.0.34 labels (21 bytes): {"device_type":"cpu"}
-3079c3079
-<     PMID 60.0.35 labels (21 bytes): {"device_type":"cpu"}
----
->     PMID 127.0.35 labels (21 bytes): {"device_type":"cpu"}
-3081c3081
-<     PMID 60.0.53 labels (21 bytes): {"device_type":"cpu"}
----
->     PMID 127.0.53 labels (21 bytes): {"device_type":"cpu"}
-3083c3083
-<     PMID 60.0.54 labels (21 bytes): {"device_type":"cpu"}
----
->     PMID 127.0.54 labels (21 bytes): {"device_type":"cpu"}
-3085c3085
-<     PMID 60.0.55 labels (21 bytes): {"device_type":"cpu"}
----
->     PMID 127.0.55 labels (21 bytes): {"device_type":"cpu"}
-3087c3087
-<     PMID 60.0.60 labels (21 bytes): {"device_type":"cpu"}
----
->     PMID 127.0.60 labels (21 bytes): {"device_type":"cpu"}
-3089c3089
-<     PMID 60.0.78 labels (21 bytes): {"device_type":"cpu"}
----
->     PMID 127.0.78 labels (21 bytes): {"device_type":"cpu"}
-3091c3091
-<     PMID 60.0.81 labels (21 bytes): {"device_type":"cpu"}
----
->     PMID 127.0.81 labels (21 bytes): {"device_type":"cpu"}
-3093c3093
-<     PMID 60.0.82 labels (21 bytes): {"device_type":"cpu"}
----
->     PMID 127.0.82 labels (21 bytes): {"device_type":"cpu"}
 Running pmlogrewrite -c TMP.config archives/20180416.10.00 TMP.pmlogrewrite
 Running pmdumplog -zhide archives/20180416.10.00
 Running pmdumplog -iteh TMP.pmlogrewrite
@@ -228,5 +172,4 @@
 >     PMID 60.0.34 labels (25 bytes): {"new_device_type":"cpu"}
 >         [0] name(2,15) : value(15,5) [pmid]
 >     PMID 60.0.35 labels (27 bytes): {"device_type":"new_value"}
->         [0] name(2,11) : value(15,11) [pmid]
->>>>>>> 5731dd19
+>         [0] name(2,11) : value(15,11) [pmid]
--- conflicted
+++ resolved
@@ -52,11 +52,7 @@
        o Tab label of a recording Tab should be "Record" not the start time,
 	 that takes too much space and is hard-to-read.
 
-<<<<<<< HEAD
-    - Print mode needs to understand time axis and multiple charts
-=======
     - Print mode needs to render the time button correctly
->>>>>>> 2e24f083
     - Export mode needs to understand time axis and multiple charts
 
     - Online Help needs more content

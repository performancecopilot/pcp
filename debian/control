--- conflicted
+++ resolved
@@ -4,11 +4,7 @@
 Homepage: http://oss.sgi.com/projects/pcp
 Maintainer: Nathan Scott <nathans@debian.org>
 Uploaders: Anibal Monsalve Salazar <anibal@debian.org>
-<<<<<<< HEAD
-Build-Depends: autoconf, bison, flex, gawk, procps, debhelper (>= 5), perl (>= 5.6), libreadline-dev
-=======
 Build-Depends: autoconf, bison, flex, gawk, procps, debhelper (>= 5), perl (>= 5.6), libreadline5-dev | libreadline-dev
->>>>>>> 70071b0e
 Standards-Version: 3.9.1
 
 Package: pcp

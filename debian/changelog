<<<<<<< HEAD
=======
pcp (3.6.5) unstable; urgency=low

  * New release (full details in CHANGELOG).

 -- Nathan Scott <nathans@debian.org>  Mon, 23 Jul 2012 12:31:28 +1000

>>>>>>> d6aa38d1
pcp (3.6.4) unstable; urgency=low

  * New release (full details in CHANGELOG).
  * Ensure correct pmpost used in startup scripts (closes: #677091)

 -- Nathan Scott <nathans@debian.org>  Tue, 12 Jun 2012 09:57:07 +1000

pcp (3.6.3) unstable; urgency=low

  * New release (full details in CHANGELOG).
  * Further kFreeBSD fixes, final remaining issue in glibc headers.

 -- Nathan Scott <nathans@debian.org>  Fri, 27 Apr 2012 11:25:47 +1000

pcp (3.6.2) unstable; urgency=low

  * New release (full details in CHANGELOG).
  * Resolve pcp RC script issue (closes: #668702)
  * Resolve FreeBSD build dependency (closes: #668671)

 -- Nathan Scott <nathans@debian.org>  Wed, 18 Apr 2012 20:23:05 +1000

pcp (3.6.1) unstable; urgency=low

  * New release (full details in CHANGELOG).

 -- Nathan Scott <nathans@debian.org>  Thu, 12 Apr 2012 11:27:26 +1000

pcp (3.6.0) unstable; urgency=low

  * New release (full details in CHANGELOG).

 -- Nathan Scott <nathans@debian.org>  Wed, 28 Mar 2012 10:39:34 +1100

pcp (3.5.11) unstable; urgency=low

  * New release (full details in CHANGELOG).

 -- Nathan Scott <nathans@debian.org>  Thu, 01 Dec 2011 20:39:52 +1100

pcp (3.5.10) unstable; urgency=low

  * New release (full details in CHANGELOG).

 -- Nathan Scott <nathans@debian.org>  Fri, 04 Nov 2011 11:11:11 +1100

pcp (3.5.9) unstable; urgency=low

  * New release (full details in CHANGELOG).

 -- Nathan Scott <nathans@debian.org>  Sun, 23 Oct 2011 21:43:09 +1100

pcp (3.5.8) unstable; urgency=low

  * New release (full details in CHANGELOG).

 -- Nathan Scott <nathans@debian.org>  Mon, 08 Aug 2011 12:21:13 +1000

pcp (3.5.7) unstable; urgency=low

  * New release (full details in CHANGELOG).

 -- Nathan Scott <nathans@debian.org>  Fri, 05 Aug 2011 11:20:31 +1000

pcp (3.5.6) unstable; urgency=low

  * New release (full details in CHANGELOG).
  * Number of new lintian warnings resolved.
  * Updated standards version.
  * Resolve readline build dependency (closes: #634448)

 -- Nathan Scott <nathans@debian.org>  Thu, 21 Jul 2011 11:25:11 +1000

pcp (3.5.2) unstable; urgency=low

  * New release (full details in CHANGELOG).
  * Fix build when $HOME not set (closes: #625961)

 -- Nathan Scott <nathans@debian.org>  Fri, 03 Jun 2011 16:28:14 +1000

pcp (3.5.0) unstable; urgency=low

  * New release (full details in CHANGELOG).

 -- Nathan Scott <nathans@debian.org>  Mon, 31 Jan 2011 21:01:35 +1100

pcp (3.4.1) unstable; urgency=low

  * New release (Win32 specific changes only).

 -- Nathan Scott <nathans@debian.org>  Sat, 09 Oct 2010 06:22:42 +1100

pcp (3.4.0) unstable; urgency=low

  * New release (full details in CHANGELOG).
  * Several Debian packaging updates to get lintian happier.
  * New packages for PCP archive importing - libs, dev, perl tools.

 -- Nathan Scott <nathans@debian.org>  Wed, 29 Sep 2010 16:23:05 +1000

pcp (3.3.3) unstable; urgency=low

  * New release (full details in CHANGELOG).

 -- Nathan Scott <nathans@debian.org>  Fri, 16 Jul 2010 12:12:17 +1000

pcp (3.3.2) unstable; urgency=low

  * New release (full details in CHANGELOG).
  * Fix up inter-package dependencies (closes: #586466)

 -- Nathan Scott <nathans@debian.org>  Sat, 10 Jul 2010 12:29:15 +1000

pcp (3.3.1) unstable; urgency=low

  * New release (full details in CHANGELOG).

 -- Nathan Scott <nathans@debian.org>  Tue, 29 Jun 2010 12:10:08 +1000

pcp (3.3.0) unstable; urgency=low

  * New release (full details in CHANGELOG).

 -- Nathan Scott <nathans@debian.org>  Fri, 25 Jun 2010 22:12:04 +1000

pcp (3.2.1) unstable; urgency=low

  * New release (full details in CHANGELOG).

 -- Nathan Scott <nathans@debian.org>  Mon, 03 May 2010 15:49:59 +1000

pcp (3.2.0) unstable; urgency=low

  * New release (full details in CHANGELOG).
  * Several Debian packaging updates to get lintian happier.

 -- Nathan Scott <nathans@debian.org>  Thu, 29 Apr 2010 12:32:09 +1000

pcp (3.1.2) unstable; urgency=low

  * New release (full details in CHANGELOG).

 -- Nathan Scott <nathans@debian.org>  Thu, 18 Mar 2010 08:35:56 +1100

pcp (3.1.1) unstable; urgency=low

  * New release (full details in CHANGELOG).
  * Added package Recommends line on pcp for PCP Perl PMDA module.

 -- Nathan Scott <nathans@debian.org>  Tue, 23 Feb 2010 08:19:41 +1100

pcp (3.1.0) unstable; urgency=low

  * New release (full details in CHANGELOG).
  * Added build dependency on readline library.

 -- Nathan Scott <nathans@debian.org>  Thu, 28 Jan 2010 22:09:49 +1100

pcp (3.0.3) unstable; urgency=low

  * New release (full details in CHANGELOG).

 -- Nathan Scott <nathans@debian.org>  Thu, 10 Dec 2009 17:44:53 +1100

pcp (3.0.2) unstable; urgency=low

  * New release (full details in CHANGELOG).

 -- Nathan Scott <nathans@debian.org>  Wed, 02 Dec 2009 12:48:38 +1100

pcp (3.0.1) unstable; urgency=low

  * Resolved issues with the Debian kFreeBSD build.
  * Reverted Fedora rc script changes (closes: #544350)
  * Add missing libpcp-mmv-perl perl dependency (closes: #552670)
  * Add missing libpcp-pmda-perl perl dependency (closes: #552671)
  * Add missing libpcp-mmv-perl dependency on libc (closes: #553247)

 -- Nathan Scott <nathans@debian.org>  Fri, 30 Oct 2009 13:54:41 +1100

pcp (3.0.0) unstable; urgency=low

  * New release (full details in CHANGELOG).
  * Original Alpha build issue resolved (closes: #541547)
  * More recent Alpha build issue resolved too (closes: #545851)

 -- Nathan Scott <nathans@debian.org>  Fri, 09 Oct 2009 12:55:12 +1100

pcp (2.9.3) unstable; urgency=low

  * New release (full details in CHANGELOG).

 -- Nathan Scott <nathans@debian.org>  Wed, 23 Sep 2009 17:03:07 +1000

pcp (2.9.2) unstable; urgency=low

  * New release (full details in CHANGELOG).
  * Attempt to resolve Alpha platform build issues for Debian.

 -- Nathan Scott <nathans@debian.org>  Mon, 07 Sep 2009 16:26:54 +1000

pcp (2.9.1) unstable; urgency=low

  * New release (full details in CHANGELOG).
  * Add Petters start script enhancements (closes: #544350)

 -- Nathan Scott <nathans@debian.org>  Wed, 02 Sep 2009 13:30:31 +1000

pcp (2.9.0) unstable; urgency=low

  * New release (full details in CHANGELOG).
  * Updated MMV and other package descriptions (closes: #537563).

 -- Nathan Scott <nathans@debian.org>  Mon, 27 Jul 2009 15:25:57 +1000

pcp (2.8.12) unstable; urgency=low

  * New release (full details in CHANGELOG).

 -- Nathan Scott <nathans@debian.org>  Wed, 08 Jul 2009 16:38:44 +1000

pcp (2.8.10) unstable; urgency=low

  * New release (full details in CHANGELOG).

 -- Nathan Scott <nathans@debian.org>  Wed, 01 Jul 2009 14:35:11 +1000

pcp (2.8.9) unstable; urgency=low

  * New release (full details in CHANGELOG).
  * Updated Perl module source build (closes: #533632).

 -- Nathan Scott <nathans@debian.org>  Wed, 01 Jul 2009 10:25:36 +1000

pcp (2.8.8) unstable; urgency=low

  * New release (full details in CHANGELOG).
  * Updated Perl PMDA module package, new version.

 -- Nathan Scott <nathans@debian.org>  Tue, 09 Jun 2009 15:00:44 +1000

pcp (2.8.7) unstable; urgency=low

  * New release (full details in CHANGELOG).

 -- Nathan Scott <nathans@debian.org>  Fri, 29 May 2009 11:34:10 +1000

pcp (2.8.5) unstable; urgency=low

  * New release (full details in CHANGELOG).
  * Some libpcp packaging tweaks for builddefs/rules files.

 -- Nathan Scott <nathans@debian.org>  Thu, 21 May 2009 16:24:12 +1000

pcp (2.8.4) unstable; urgency=low

  * New release (full details in CHANGELOG).

 -- Nathan Scott <nathans@debian.org>  Tue, 12 May 2009 11:51:34 +1000

pcp (2.8.3) unstable; urgency=low

  * New release (full details in CHANGELOG).

 -- Nathan Scott <nathans@debian.org>  Mon, 11 May 2009 20:46:55 +1000

pcp (2.8.2) unstable; urgency=low

  * Fix a pmie && and || operator bug.
  * Improve daily pmie/pmlogger script behaviour.

 -- Nathan Scott <nathans@debian.org>  Fri, 24 Apr 2009 09:35:55 +1000

pcp (2.8.1) unstable; urgency=low

  * New upstream release (closes: #524451).

 -- Nathan Scott <nathans@debian.org>  Sun, 19 Apr 2009 20:03:27 +1000

pcp (2.8.0) unstable; urgency=low

  * New upstream release.
  * New packages for Memory Mapped Value (MMV) library.

 -- Nathan Scott <nathans@debian.org>  Thu, 09 Apr 2009 12:26:40 +1000

pcp (2.7.8-20090319) unstable; urgency=low

  * New upstream release.

 -- Nathan Scott <nathans@debian.org>  Thu, 19 Mar 2009 12:28:54 +1100

pcp (2.7.8-20090306) unstable; urgency=low

  * New upstream release.

 -- Nathan Scott <nathans@debian.org>  Fri, 06 Mar 2009 15:56:03 +1100

pcp (2.7.8-20090217) unstable; urgency=low

  * New upstream release.

 -- Nathan Scott <nathans@debian.org>  Tue, 17 Feb 2009 08:55:16 +1100

pcp (2.7.8-20090127) unstable; urgency=low

  * New upstream release.

 -- Nathan Scott <nathans@debian.org>  Tue, 27 Jan 2009 17:08:01 +1100

pcp (2.7.8-20081209) unstable; urgency=low

  * New upstream release.

 -- Nathan Scott <nathans@debian.org>  Tue, 09 Dec 2008 13:19:38 +1100

pcp (2.7.8-20081205) unstable; urgency=low

  * Fix perl PMDA interface build (closes: #507830)

 -- Nathan Scott <nathans@debian.org>  Fri, 05 Dec 2008 16:48:04 +1100

pcp (2.7.8-20081201) unstable; urgency=low

  * Merged with new code from SGI.
  * Infiniband and KVM PMDAs included.
  * Added PCP::LogSummary module - libpcp-logsummary-perl.
  * Fixes build issue with gcc 4.4 (closes: #504832)

 -- Nathan Scott <nathans@debian.org>  Mon, 01 Dec 2008 13:14:41 +1100

pcp (2.7.7-20080924) unstable; urgency=low

  * Merged with new code from SGI.
  * VMware PMDA included, memcached PMDA updated.

 -- Nathan Scott <nathans@debian.org>  Wed, 24 Sep 2008 17:55:14 +1000

pcp (2.7.4-20081001) unstable; urgency=low

  * Added the Perl PCP::PMDA interface package - libpcp-pmda-perl.
  * Several new Perl PMDAs (mysql, dbping, systemtap, memcached).
  * Several new Linux kernel metrics (cpu steal time, IO scheduler,
    additional NFS server metrics).
  * Many portability changes for native Win32 builds under MinGW.
  * Deprecated (IRIX) pmkstat tool is now removed.
  * Old "irix." metric auto-prepend-on-failure hack removed.
  * Huge code cleanup, most/all IRIX-specific code removed.

 -- Nathan Scott <nathans@debian.org>  Mon, 01 Sep 2008 11:49:03 +1000

pcp (2.7.4-20080507) unstable; urgency=low

  * Fix location of pcp.conf - moved into libpcp runtime.
  * Introduce a shlibs.local file to track package inter-dependencies.

 -- Nathan Scott <nathans@debian.org>  Wed, 07 May 2008 16:43:34 +1000

pcp (2.7.4-20080506) unstable; urgency=low

  * Fix location of headers - moved into dev packages.

 -- Nathan Scott <nathans@debian.org>  Tue, 06 May 2008 21:14:07 +1000

pcp (2.7.4-20080430) unstable; urgency=low

  * Fix network interface speed metrics.
  * Fix "/etc/init.d/pmie status" reporting on running pmies.

 -- Nathan Scott <nathans@debian.org>  Wed, 30 Apr 2008 07:44:51 +1000

pcp (2.7.4-20080418) unstable; urgency=low

  * Resolve duplicate names with pgpool2 (closes: #476605)

 -- Nathan Scott <nathans@debian.org>  Fri, 18 Apr 2008 11:14:45 +1000

pcp (2.7.4-20080415) unstable; urgency=low

  * Improve path handling in pcp.env.
  * Cygwin and Mac OS X ps fixes making daemon restart reliable.
  * Mac OS X local context support.
  * Improve kmchart integration.

 -- Nathan Scott <nathans@debian.org>  Tue, 15 Apr 2008 17:27:49 +1000

pcp (2.7.4-20080404) unstable; urgency=low

  * Fix builds on systems without deprecated C++ headers.

 -- Nathan Scott <nathans@debian.org>  Fri, 04 Apr 2008 10:40:01 +1100

pcp (2.7.4-20080402) unstable; urgency=low

  * Man page install now uses a deterministic sort (closes: #472322).

 -- Nathan Scott <nathans@debian.org>  Wed, 02 Apr 2008 15:56:35 +1100

pcp (2.7.4-20080331) unstable; urgency=low

  * Jstat PMDA tweaks and Cygwin build updates.

 -- Nathan Scott <nathans@debian.org>  Mon, 31 Mar 2008 16:24:03 +1100

pcp (2.7.4-20080326) unstable; urgency=low

  * Fix pmloglabel exit status.

 -- Nathan Scott <nathans@debian.org>  Wed, 26 Mar 2008 10:16:32 +1100

pcp (2.7.4-20080322) unstable; urgency=low

  * Fix pmie_check script use of control file variable.
  * Add pmloglabel tool for fixing corrupt archive labels.

 -- Nathan Scott <nathans@debian.org>  Sat, 22 Mar 2008 15:36:55 +1100

pcp (2.7.4-20080317) unstable; urgency=low

  * Fix curses package dependencies (closes: #471220)

 -- Nathan Scott <nathans@debian.org>  Mon, 17 Mar 2008 11:37:57 +1100

pcp (2.7.4-20080312) unstable; urgency=low

  * Add procps package dependencies (closes: #470326)
  * Resolve several lintian warnings on source package.

 -- Nathan Scott <nathans@debian.org>  Wed, 12 Mar 2008 05:39:40 +1100

pcp (2.7.4-20080306) unstable; urgency=low

  * Initial version of Debian packaging of PCP (closes: #105587)

 -- Nathan Scott <nathans@debian.org>  Thu, 06 Mar 2008 20:55:42 +1100<|MERGE_RESOLUTION|>--- conflicted
+++ resolved
@@ -1,12 +1,9 @@
-<<<<<<< HEAD
-=======
 pcp (3.6.5) unstable; urgency=low
 
   * New release (full details in CHANGELOG).
 
  -- Nathan Scott <nathans@debian.org>  Mon, 23 Jul 2012 12:31:28 +1000
 
->>>>>>> d6aa38d1
 pcp (3.6.4) unstable; urgency=low
 
   * New release (full details in CHANGELOG).

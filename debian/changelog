pcp (7.0.3-1) unstable; urgency=high

  * New release (full details in CHANGELOG).
<<<<<<< HEAD
  * Use libinih-dev where available [done some time ago] (closes: #958241)
  * Resolve install-doc --check issue [some time ago] (closes: #971414)
  * Add perl-xs-dev to Build-Depends for trixie or later (closes: #1102849)
=======
  * Exclude pmdabcc builds on ppc64el until bpfcc #1077087 resolved (closes: #1117010)
>>>>>>> 46b1cb1a

 -- Nathan Scott <nathans@debian.org>  Wed, 12 Nov 2025 09:06:53 +1100

pcp (7.0.2-1) unstable; urgency=low

  * New release (full details in CHANGELOG).
  * Introduces a JSON benchmark results format-converter package.

 -- Nathan Scott <nathans@debian.org>  Wed, 15 Oct 2025 17:52:14 +1000

pcp (7.0.1-1) unstable; urgency=low

  * New release (full details in CHANGELOG).
  * Introduces a guidellm2pcp format-converter package.

 -- Nathan Scott <nathans@debian.org>  Sun, 21 Sep 2025 12:02:22 +1000

pcp (7.0.0-1) unstable; urgency=low

  * New release (full details in CHANGELOG).
  * build fixes for gmake --shuffle=reverse option (closes: #1105441)
  * build needs postfix for postfix PMDA (closes: #929368)
  * build needs libsystemd-dev for systemd PMDA (closes: #929372)
  * build needs libxml-libxml-perl and libfile-slurp-perl for bind2 PMDA (closes: #929376)
  * build needs libyaml-libyaml-perl and libjson-perl for nutcracker PMDA (closes: #929377)
  * build needs python3-rtslib-fb for lio PMDA (closes: #929378)
  * build needs python3-libvirt and python3-lxml for libvirt PMDA (closes: #929379)
  * build needs python3-bpfcc for bcc PMDA [fixed earlier] (closes: #929371)
  * pmda postgresql not installed [fixed earlier] (closes: #985966)
  * build needs libdrm-dev for amdgpu PMDA
  * build needs python3-pymongo for mongodb PMDA
  * build needs libjson-perl for activemq PMDA
  * build needs python3-urllib3 for elasticsearch PMDA
  * build needs libdbi-perl and libdbd-mysql-perl for mysql and oracle PMDA
  * build needs python3-pyodbc for mssql PMDA
  * build needs python3-requests for openmetrics PMDA
  * build needs libnet-snmp-perl for snmp PMDA

 -- Nathan Scott <nathans@debian.org>  Mon, 01 Sep 2025 07:39:11 +1000

pcp (6.3.3-1) unstable; urgency=low

  * 6.3.2 release plus fixes for Debian build issues
  * don't dink with /var/run/pcp in pcp.postinst (closes: #1071103)
  * avoid dangling systemd symlinks on purge (closes: #986074)
  * change to allow Rules-Requires-Root: no in build (closes: #1089409)

 -- Nathan Scott <nathans@debian.org>  Wed, 29 Jan 2025 09:25:03 +1100

pcp (6.3.2-1) unstable; urgency=low

  * New release (full details in CHANGELOG).

 -- Nathan Scott <nathans@debian.org>  Wed, 06 Nov 2024 09:26:47 +1100

pcp (6.3.1-1) unstable; urgency=low

  * New release (full details in CHANGELOG).
  * Fix build dependency on python3-setuptools (closes: #1080703)

 -- Nathan Scott <nathans@debian.org>  Tue, 17 Sep 2024 10:27:34 +1000

pcp (6.3.0-1) unstable; urgency=low

  * New release (full details in CHANGELOG).

 -- Nathan Scott <nathans@debian.org>  Tue, 30 Jul 2024 09:18:12 +1000

pcp (6.2.2-1) unstable; urgency=low

  * New release (full details in CHANGELOG).
  * Fix build dependency on [lib]systemd-dev (closes: #1060493)
  * Relocate pmcheck to resolve a Perl conflict (closes: #1071010)

 -- Nathan Scott <nathans@debian.org>  Wed, 15 May 2024 06:22:01 +1000

pcp (6.2.1-1) unstable; urgency=low

  * New release (full details in CHANGELOG).
  * Drop BCC metrics as python3-bpfcc is no more (closes: #1068389)

 -- Nathan Scott <nathans@debian.org>  Wed, 10 Apr 2024 09:14:46 +1000

pcp (6.2.0-1) unstable; urgency=low

  * New release (full details in CHANGELOG).
  * Do not ship empty directory /usr/lib/pkgconfig (closes: #1041754)

 -- Nathan Scott <nathans@debian.org>  Mon, 12 Feb 2024 09:18:37 +1100

pcp (6.1.1-1) unstable; urgency=low

  * New release (full details in CHANGELOG).

 -- Nathan Scott <nathans@debian.org>  Fri, 17 Nov 2023 12:08:42 +1100

pcp (6.1.0-1) unstable; urgency=low

  * New release (full details in CHANGELOG).
  * Fix several makefile clean targets (closes: #1045430)

 -- Nathan Scott <nathans@debian.org>  Tue, 05 Sep 2023 11:13:24 +1000

pcp (6.0.5-1) unstable; urgency=low

  * New release (full details in CHANGELOG).

 -- Nathan Scott <nathans@debian.org>  Mon, 26 Jun 2023 09:37:34 +1000

pcp (6.0.3-1) unstable; urgency=low

  * New release (full details in CHANGELOG).
  * Fix installation on systems without systemd (closes: #1031295)

 -- Nathan Scott <nathans@debian.org>  Thu, 23 Feb 2023 10:52:31 +1100

pcp (6.0.2-1) unstable; urgency=low

  * New release (full details in CHANGELOG).

 -- Nathan Scott <nathans@debian.org>  Sun, 12 Feb 2023 07:53:22 +1100

pcp (6.0.1-1) unstable; urgency=low

  * New release (full details in CHANGELOG).

 -- Nathan Scott <nathans@debian.org>  Thu, 27 Oct 2022 10:33:30 +1100

pcp (6.0.0-1) unstable; urgency=low

  * New release (full details in CHANGELOG).

 -- Nathan Scott <nathans@debian.org>  Wed, 31 Aug 2022 11:14:41 +1000

pcp (5.3.7-1) unstable; urgency=low

  * New release (full details in CHANGELOG).
  * Updates for reproducible-builds (closes: #1006860, #1006861, #1006864)

 -- Nathan Scott <nathans@debian.org>  Tue, 05 Apr 2022 09:12:16 +1000

pcp (5.3.6-1) unstable; urgency=low

  * New release (full details in CHANGELOG).

 -- Nathan Scott <nathans@debian.org>  Wed, 02 Feb 2022 12:08:13 +1100

pcp (5.3.5-1) unstable; urgency=low

  * New release (full details in CHANGELOG).

 -- Nathan Scott <nathans@debian.org>  Wed, 10 Nov 2021 10:46:50 +1100

pcp (5.3.4-1) unstable; urgency=low

  * New release (full details in CHANGELOG).
  * Add pmlogger zeroconf file for interval (closes: #990223)

 -- Nathan Scott <nathans@debian.org>  Fri, 08 Oct 2021 08:53:32 +1100

pcp (5.3.3-1) unstable; urgency=low

  * New release (full details in CHANGELOG).

 -- Nathan Scott <nathans@debian.org>  Wed, 15 Sep 2021 10:08:32 +1000

pcp (5.3.2-1) unstable; urgency=low

  * New release (full details in CHANGELOG).

 -- Nathan Scott <nathans@debian.org>  Fri, 30 Jul 2021 11:37:57 +1000

pcp (5.3.1-1) unstable; urgency=low

  * New release (full details in CHANGELOG).

 -- Nathan Scott <nathans@debian.org>  Fri, 04 Jun 2021 09:21:45 +1000

pcp (5.3.0-1) unstable; urgency=low

  * New release (full details in CHANGELOG).
  * Resolve pmfind log path permissions (closes: #985384)

 -- Nathan Scott <nathans@debian.org>  Fri, 16 Apr 2021 10:07:03 +1000

pcp (5.2.6-1) unstable; urgency=low

  * Resolve bash-related package conflicts (closes: #982323)

 -- Nathan Scott <nathans@debian.org>  Tue, 09 Feb 2021 13:36:31 +1100

pcp (5.2.5-1) unstable; urgency=low

  * New release (full details in CHANGELOG).
  * Add systemd package dependency (closes: #962994)

 -- Nathan Scott <nathans@debian.org>  Mon, 08 Feb 2021 13:14:45 +1100

pcp (5.2.3-1) unstable; urgency=low

  * Fix sub-package dependencies for upgrades (closes: #975997)
  * New release (full details in CHANGELOG).

 -- Nathan Scott <nathans@debian.org>  Fri, 18 Dec 2020 08:11:33 +1100

pcp (5.2.2-1) unstable; urgency=low

  * Remove python3-all-dev dependency (closes: #972330)
  * Add architecture to bpftrace deps (closes: #973010)
  * New release (full details in CHANGELOG).

 -- Nathan Scott <nathans@debian.org>  Wed, 11 Nov 2020 07:31:00 +1000

pcp (5.2.1-1) unstable; urgency=low

  * New release (full details in CHANGELOG).

 -- Nathan Scott <nathans@debian.org>  Fri, 25 Aug 2020 09:31:40 +1000

pcp (5.2.0-1) unstable; urgency=low

  * New release (full details in CHANGELOG).

 -- Nathan Scott <nathans@debian.org>  Fri, 07 Aug 2020 11:33:58 +1000

pcp (5.1.2-1) unstable; urgency=low

  * Resolve dependency generation issue (closes: #962994)

 -- Nathan Scott <nathans@debian.org>  Mon, 29 Jun 2020 15:28:11 +1000

pcp (5.1.1-1) unstable; urgency=low

  * New release (full details in CHANGELOG).

 -- Nathan Scott <nathans@debian.org>  Fri, 29 Apr 2020 08:37:26 +1000

pcp (5.1.0-1) unstable; urgency=low

  * New release (full details in CHANGELOG).
  * service daemon config updates
  * numerous important bug fixes

 -- Nathan Scott <nathans@debian.org>  Fri, 24 Apr 2020 08:37:26 +1000

pcp (5.0.3-1) unstable; urgency=low

  * New release (full details in CHANGELOG).

 -- Nathan Scott <nathans@debian.org>  Thu, 27 Feb 2020 07:47:18 +1100

pcp (5.0.2-1.1) unstable; urgency=medium

  * Non-maintainer upload.
  * Drop remaining python2 build commands (closes: #947916)
  * Build-depend on python3-all-dev for the py3 extension build.

 -- Martin Pitt <mpitt@debian.org>  Sat, 04 Jan 2020 09:58:40 +0000

pcp (5.0.2-1) unstable; urgency=low

  * New release (full details in CHANGELOG).
  * Switch exclusively to python3-pcp package (closes: #937260)

 -- Nathan Scott <nathans@debian.org>  Wed, 11 Dec 2019 07:52:01 +1100

pcp (5.0.1-1) unstable; urgency=low

  * New release (full details in CHANGELOG).

 -- Nathan Scott <nathans@debian.org>  Mon, 04 Nov 2019 10:18:34 +1100

pcp (5.0.0-1) unstable; urgency=low

  * New release (full details in CHANGELOG).

 -- Nathan Scott <nathans@debian.org>  Fri, 11 Oct 2019 11:38:43 +1100

pcp (4.3.4-1) unstable; urgency=low

  * New release (full details in CHANGELOG).

 -- Nathan Scott <nathans@debian.org>  Fri, 16 Aug 2019 08:17:54 +1000

pcp (4.3.3-1) unstable; urgency=low

  * New release (full details in CHANGELOG).

 -- Nathan Scott <nathans@debian.org>  Fri, 28 Jun 2019 13:27:17 +1000

pcp (4.3.2-1) unstable; urgency=low

  * New release (full details in CHANGELOG).
  * Remove anibal from uploaders, MIA team request (closes: #925090)

 -- Nathan Scott <nathans@debian.org>  Fri, 26 Apr 2019 09:35:59 +1000

pcp (4.3.1-1) unstable; urgency=low

  * New release (full details in CHANGELOG).

 -- Nathan Scott <nathans@debian.org>  Wed, 27 Feb 2019 08:09:26 +1100

pcp (4.3.0-1) unstable; urgency=low

  * New release (full details in CHANGELOG).

 -- Nathan Scott <nathans@debian.org>  Fri, 21 Dec 2018 13:33:21 +1100

pcp (4.2.0-1) unstable; urgency=low

  * New release (full details in CHANGELOG).

 -- Nathan Scott <nathans@debian.org>  Fri, 16 Nov 2018 05:12:53 +1000

pcp (4.1.3-1) unstable; urgency=low

  * New release (full details in CHANGELOG).

 -- Nathan Scott <nathans@debian.org>  Fri, 21 Sep 2018 11:36:36 +1000

pcp (4.1.2-1) unstable; urgency=low

  * New release (full details in CHANGELOG).

 -- Nathan Scott <nathans@debian.org>  Sat, 04 Aug 2018 14:49:51 +1000

pcp (4.1.0-1) unstable; urgency=low

  * New release (full details in CHANGELOG).

 -- Nathan Scott <nathans@debian.org>  Fri, 15 Jun 2018 11:20:17 +1000

pcp (4.0.2-1) unstable; urgency=low

  * New release (full details in CHANGELOG).

 -- Nathan Scott <nathans@debian.org>  Fri, 11 May 2018 09:32:45 +1100

pcp (4.0.1-1) unstable; urgency=low

  * New release (full details in CHANGELOG).

 -- Nathan Scott <nathans@debian.org>  Thu, 29 Mar 2018 10:11:12 +1100

pcp (4.0.0-1) unstable; urgency=low

  * New release (full details in CHANGELOG).
  * Remove postinst insecure tmpfile handling (closes: #771793)
  * Remove py2 or py3 alt build dependencies (closes: #882977)
  * Fix sigsegv in pcp-atop with no devices (closes: #881822)
  * Fix FTBFS building arch-indep packages (closes: #805955)
  * Remove bashism from the pcp-testsuite (closes: #772352)
  * Build for the system python3 package (closes: #866700)
  * Ship import.h in libpcp-import1-dev (closes: #781047)
  * Fix broken devel man page symlinks (closes: #857406)
  * Fix up Qt5 build dependency issue (closes: #882969)
  * Remove dbus-launch use from pcp-testsuite (closes: #836285)

 -- Nathan Scott <nathans@debian.org>  Fri, 16 Feb 2018 08:05:37 +1100

pcp (3.12.2-2) unstable; urgency=low

  * New release (full details in CHANGELOG).
  * Default to building with Qt5 (closes: #875093)
  * Add missing Qt5 svg dependency (closes: #881649)
  * Switch from native to quilt form (closes: #881650)

 -- Nathan Scott <nathans@debian.org>  Thu, 23 Nov 2017 10:48:29 +1100

pcp (3.12.2-1) unstable; urgency=low

  * New release (full details in CHANGELOG).
  * Default to building with Qt5 (closes: #875093)

 -- Nathan Scott <nathans@debian.org>  Wed, 18 Oct 2017 10:59:12 +1100

pcp (3.12.1) unstable; urgency=low

  * New release (full details in CHANGELOG).
  * Added autopkgtests and d/watch. (closes: #871254)

 -- Nathan Scott <nathans@debian.org>  Wed, 16 Aug 2017 12:03:42 +1000

pcp (3.12.0) unstable; urgency=low

  * New release (full details in CHANGELOG).
  * Fix some python2/python3 packaging issues (closes: #866520)

 -- Nathan Scott <nathans@debian.org>  Fri, 30 Jun 2017 10:30:27 +1000

pcp (3.11.10) unstable; urgency=low

  * New release (full details in CHANGELOG).

 -- Nathan Scott <nathans@debian.org>  Wed, 17 May 2017 15:45:38 +1000

pcp (3.11.9) unstable; urgency=low

  * New release (full details in CHANGELOG).

 -- Nathan Scott <nathans@debian.org>  Fri, 31 Mar 2017 09:12:02 +1100

pcp (3.11.8) unstable; urgency=low

  * New release (full details in CHANGELOG).

 -- Nathan Scott <nathans@debian.org>  Fri, 17 Feb 2017 11:49:20 +1100

pcp (3.11.7) unstable; urgency=low

  * New release (full details in CHANGELOG).

 -- Nathan Scott <nathans@debian.org>  Wed, 21 Dec 2016 12:00:00 +1100

pcp (3.11.6) unstable; urgency=low

  * New release (full details in CHANGELOG).

 -- Nathan Scott <nathans@debian.org>  Fri, 11 Nov 2016 08:22:25 +1100

pcp (3.11.5) unstable; urgency=low

  * New release (full details in CHANGELOG).
  * Fix uninstallable s390x papi dependency (closes: #836842)

 -- Nathan Scott <nathans@debian.org>  Mon, 26 Sep 2016 14:21:21 +1000

pcp (3.11.4) unstable; urgency=low

  * New release (full details in CHANGELOG).

 -- Nathan Scott <nathans@debian.org>  Fri, 05 Aug 2016 12:00:00 +1000

pcp (3.11.3) unstable; urgency=low

  * New release (full details in CHANGELOG).

 -- Nathan Scott <nathans@debian.org>  Fri, 17 Jun 2016 13:03:43 +1000

pcp (3.11.2) unstable; urgency=low

  * New release (full details in CHANGELOG).

 -- Nathan Scott <nathans@debian.org>  Fri, 29 Apr 2016 08:11:42 +1100

pcp (3.11.1) unstable; urgency=low

  * New release (full details in CHANGELOG).

 -- Nathan Scott <nathans@debian.org>  Fri, 18 Mar 2016 08:11:42 +1100

pcp (3.11.0) unstable; urgency=low

  * New release (full details in CHANGELOG).

 -- Nathan Scott <nathans@debian.org>  Fri, 29 Jan 2016 12:00:00 +1100

pcp (3.10.9) unstable; urgency=low

  * New release (full details in CHANGELOG).

 -- Nathan Scott <nathans@debian.org>  Thu, 17 Dec 2015 08:50:33 +1100

pcp (3.10.8) unstable; urgency=low

  * New release (full details in CHANGELOG).

 -- Nathan Scott <nathans@debian.org>  Fri, 30 Oct 2015 09:02:51 +1100

pcp (3.10.7) unstable; urgency=low

  * New release (full details in CHANGELOG).

 -- Nathan Scott <nathans@debian.org>  Wed, 16 Sep 2015 12:09:07 +1000

pcp (3.10.6) unstable; urgency=low

  * Update documentation license notes (closes: #789376)
  * New release (full details in CHANGELOG).

 -- Nathan Scott <nathans@debian.org>  Tue, 04 Aug 2015 12:38:48 +1000

pcp (3.10.5) unstable; urgency=low

  * New release (full details in CHANGELOG).

 -- Nathan Scott <nathans@debian.org>  Mon, 15 Jun 2015 12:00:00 +1000

pcp (3.10.4) unstable; urgency=low

  * New release (full details in CHANGELOG).

 -- Nathan Scott <nathans@debian.org>  Wed, 15 Apr 2015 16:09:51 +1000

pcp (3.10.3) unstable; urgency=low

  * New release (full details in CHANGELOG).

 -- Nathan Scott <nathans@debian.org>  Mon, 02 Mar 2015 00:00:00 +0000

pcp (3.10.2) unstable; urgency=low

  * Fix uninstallable i386 perl dependencies (closes: #771789)
  * Fix insecure use of /var/tmp in postinst (closes: #771793)
  * New release (full details in CHANGELOG).

 -- Nathan Scott <nathans@debian.org>  Fri, 23 Jan 2015 11:10:54 +1100

pcp (3.10.1) unstable; urgency=low

  * New release (full details in CHANGELOG).

 -- Nathan Scott <nathans@debian.org>  Mon, 01 Dec 2014 11:43:08 +1100

pcp (3.10.0) unstable; urgency=low

  * New release (full details in CHANGELOG).

 -- Nathan Scott <nathans@debian.org>  Fri, 31 Oct 2014 13:16:51 +1100

pcp (3.9.10) unstable; urgency=low

  * New release (full details in CHANGELOG).

 -- Nathan Scott <nathans@debian.org>  Fri, 05 Sep 2014 14:08:02 +1000

pcp (3.9.9) unstable; urgency=low

  * New release (full details in CHANGELOG).

 -- Nathan Scott <nathans@debian.org>  Wed, 13 Aug 2014 09:15:01 +1000

pcp (3.9.8) unstable; urgency=low

  * New release to update package metadata (closes: #754929)

 -- Nathan Scott <nathans@debian.org>  Wed, 16 Jul 2014 15:58:31 +1000

pcp (3.9.7) unstable; urgency=low

  * Fix some more GNU/Hurd build issues (closes: #752513)
  * New release (full details in CHANGELOG).

 -- Nathan Scott <nathans@debian.org>  Wed, 16 Jul 2014 09:45:18 +1000

pcp (3.9.6) unstable; urgency=low

  * Resolve FTBFS on build systems using systemd (closes: #746994)
  * Support builds on the GNU/Hurd platform (closes: #751801)
  * New release (full details in CHANGELOG).

 -- Nathan Scott <nathans@debian.org>  Thu, 19 Jun 2014 10:19:23 +1000

pcp (3.9.4) unstable; urgency=low

  * New release (full details in CHANGELOG).
  * Merges pcp and pcp-gui trees into a single git repo.

 -- Nathan Scott <nathans@debian.org>  Thu, 15 May 2014 14:24:41 +1000

pcp (3.9.2) unstable; urgency=low

  * New release (full details in CHANGELOG).

 -- Nathan Scott <nathans@debian.org>  Tue, 15 Apr 2014 16:57:42 +1000

pcp (3.9.1) unstable; urgency=low

  * New release (full details in CHANGELOG).
  * Fix build depends for libmicrohttpd-dev.
  * Update debian copyright notices (closes: #739952)
  * Fix build failure related to pcp-manager (closes: #719734)

 -- Nathan Scott <nathans@debian.org>  Wed, 19 Mar 2014 12:55:16 +1100

pcp (3.9.0) unstable; urgency=low

  * New release (full details in CHANGELOG).
  * Use autotools-dev to update config.{sub,guess} (closes: #737340)
  * Split libpcp3 library and configuration files (closes: #655440)

 -- Nathan Scott <nathans@debian.org>  Wed, 19 Feb 2014 10:38:40 +1100

pcp (3.8.12) unstable; urgency=low

  * New release (full details in CHANGELOG).

 -- Nathan Scott <nathans@debian.org>  Wed, 29 Jan 2014 13:51:39 +1100

pcp (3.8.10) unstable; urgency=low

  * New release (full details in CHANGELOG).

 -- Nathan Scott <nathans@debian.org>  Wed, 15 Jan 2014 08:44:20 +1100

pcp (3.8.9) unstable; urgency=low

  * New release (full details in CHANGELOG).
  * Resolve installation bug for config files (closes: #729857)

 -- Nathan Scott <nathans@debian.org>  Thu, 12 Dec 2013 11:49:03 +1100

pcp (3.8.8) unstable; urgency=low

  * New release to resolve build issues only.

 -- Nathan Scott <nathans@debian.org>  Sun, 03 Nov 2013 13:28:27 +1100

pcp (3.8.7) unstable; urgency=low

  * New release to resolve build issues only.
  * Add pkg-config to the Build-depends list (closes: #728453)

 -- Nathan Scott <nathans@debian.org>  Sun, 03 Nov 2013 07:25:23 +1100

pcp (3.8.6) unstable; urgency=low

  * New release (full details in CHANGELOG).
  * Really resolve FTBFS for kfreebsd probes.h (closes: #725627)

 -- Nathan Scott <nathans@debian.org>  Fri, 01 Nov 2013 10:27:24 +1100

pcp (3.8.5) unstable; urgency=low

  * New release (full details in CHANGELOG).
  * Resolve FTBFS for kfreebsd probes.h (closes: #725627)

 -- Nathan Scott <nathans@debian.org>  Fri, 18 Oct 2013 08:49:26 +1100

pcp (3.8.4) unstable; urgency=low

  * New release (full details in CHANGELOG).
  * Remove Infiniband build deps, not there on all arches.

 -- Nathan Scott <nathans@debian.org>  Sun, 15 Sep 2013 10:53:16 +1000

pcp (3.8.3) unstable; urgency=low

  * New release (full details in CHANGELOG).
  * Resolve FTBFS for kfreebsd errno (closes: #721499)
  * Resolve FTBFS on s390x via -fPIC (closes: #721500)
  * Tackle a buildd issue with chown (closes: #719734)

 -- Nathan Scott <nathans@debian.org>  Mon, 09 Sep 2013 18:20:08 +1000

pcp (3.8.2) unstable; urgency=low

  * New release (full details in CHANGELOG).
  * Fix library symlink in libpcp-gui2-dev (closes: #715100)
  * Fix library symlink in libpcp-import1-dev (closes: #715101)
  * Fix library symlink in libpcp-mmv1-dev (closes: #715102)
  * Fix library symlink in libpcp-pmda3-dev (closes: #715103)
  * Fix library symlink in libpcp-trace2-dev (closes: #715104)

 -- Nathan Scott <nathans@debian.org>  Wed, 31 Jul 2013 08:12:02 +1000

pcp (3.8.1) unstable; urgency=low

  * New release (full details in CHANGELOG).
  * Introduces a collectl2pcp format-converter package.
  * Remove a second 'restrict' keyword use (closes: #689552)

 -- Nathan Scott <nathans@debian.org>  Wed, 19 Jun 2013 09:33:00 +1000

pcp (3.8.0) unstable; urgency=low

  * New release (full details in CHANGELOG).
  * Introduces SASL2 dependency in core PCP library.
  * Ensure install.log turds not left behind (closes: #705994)

 -- Nathan Scott <nathans@debian.org>  Tue, 14 May 2013 08:29:36 +1000

pcp (3.7.2) unstable; urgency=low

  * Add build dependency on python-all-dev (closes: #704717)
  * New release (full details in CHANGELOG).

 -- Nathan Scott <nathans@debian.org>  Fri, 19 Apr 2013 09:24:10 +1000

pcp (3.7.1) unstable; urgency=low

  * New release (full details in CHANGELOG).

 -- Nathan Scott <nathans@debian.org>  Wed, 20 Mar 2013 09:01:30 +1100

pcp (3.7.0) unstable; urgency=low

  * New release (full details in CHANGELOG).
  * Resolve issues in python sub-package creation.
  * Introduces NSS dependency in core PCP library.

 -- Nathan Scott <nathans@debian.org>  Mon, 11 Mar 2013 11:03:56 +1100

pcp (3.6.10) unstable; urgency=low

  * New release (full details in CHANGELOG).
  * Resolves CVE-2012-5530 - insecure tmpfile flaws
  * Remove use of "restrict" keyword (closes: #689552)

 -- Nathan Scott <nathans@debian.org>  Mon, 19 Nov 2012 10:48:01 +1100

pcp (3.6.6) unstable; urgency=low

  * New release (full details in CHANGELOG).
  * Introduces a python-pcp package for client scripts.
  * Introduces an additional testsuite package for PCP QA tests.

 -- Nathan Scott <nathans@debian.org>  Tue, 28 Aug 2012 13:09:48 +1000

pcp (3.6.5) unstable; urgency=low

  * New release (full details in CHANGELOG).
  * Fixes for security advisory CVE-2012-3418 (PDU decoding errors)
  * Workaround for security advisory CVE-2012-3419 (proc disclosure)
  * Fixes for security advisory CVE-2012-3420 (libpcp/pmcd memleaks)
  * Fixes for security advisory CVE-2012-3421 (pmcd slow-client DoS)

 -- Nathan Scott <nathans@debian.org>  Thu, 16 Aug 2012 00:00:00 +0000

pcp (3.6.4) unstable; urgency=low

  * New release (full details in CHANGELOG).
  * Ensure correct pmpost used in startup scripts (closes: #677091)

 -- Nathan Scott <nathans@debian.org>  Tue, 12 Jun 2012 09:57:07 +1000

pcp (3.6.3) unstable; urgency=low

  * New release (full details in CHANGELOG).
  * Further kFreeBSD fixes, final remaining issue in glibc headers.

 -- Nathan Scott <nathans@debian.org>  Fri, 27 Apr 2012 11:25:47 +1000

pcp (3.6.2) unstable; urgency=low

  * New release (full details in CHANGELOG).
  * Resolve pcp RC script issue (closes: #668702)
  * Resolve FreeBSD build dependency (closes: #668671)

 -- Nathan Scott <nathans@debian.org>  Wed, 18 Apr 2012 20:23:05 +1000

pcp (3.6.1) unstable; urgency=low

  * New release (full details in CHANGELOG).

 -- Nathan Scott <nathans@debian.org>  Thu, 12 Apr 2012 11:27:26 +1000

pcp (3.6.0) unstable; urgency=low

  * New release (full details in CHANGELOG).

 -- Nathan Scott <nathans@debian.org>  Wed, 28 Mar 2012 10:39:34 +1100

pcp (3.5.11) unstable; urgency=low

  * New release (full details in CHANGELOG).

 -- Nathan Scott <nathans@debian.org>  Thu, 01 Dec 2011 20:39:52 +1100

pcp (3.5.10) unstable; urgency=low

  * New release (full details in CHANGELOG).

 -- Nathan Scott <nathans@debian.org>  Fri, 04 Nov 2011 11:11:11 +1100

pcp (3.5.9) unstable; urgency=low

  * New release (full details in CHANGELOG).

 -- Nathan Scott <nathans@debian.org>  Sun, 23 Oct 2011 21:43:09 +1100

pcp (3.5.8) unstable; urgency=low

  * New release (full details in CHANGELOG).

 -- Nathan Scott <nathans@debian.org>  Mon, 08 Aug 2011 12:21:13 +1000

pcp (3.5.7) unstable; urgency=low

  * New release (full details in CHANGELOG).

 -- Nathan Scott <nathans@debian.org>  Fri, 05 Aug 2011 11:20:31 +1000

pcp (3.5.6) unstable; urgency=low

  * New release (full details in CHANGELOG).
  * Number of new lintian warnings resolved.
  * Updated standards version.
  * Resolve readline build dependency (closes: #634448)

 -- Nathan Scott <nathans@debian.org>  Thu, 21 Jul 2011 11:25:11 +1000

pcp (3.5.2) unstable; urgency=low

  * New release (full details in CHANGELOG).
  * Fix build when $HOME not set (closes: #625961)

 -- Nathan Scott <nathans@debian.org>  Fri, 03 Jun 2011 16:28:14 +1000

pcp (3.5.0) unstable; urgency=low

  * New release (full details in CHANGELOG).

 -- Nathan Scott <nathans@debian.org>  Mon, 31 Jan 2011 21:01:35 +1100

pcp (3.4.1) unstable; urgency=low

  * New release (Win32 specific changes only).

 -- Nathan Scott <nathans@debian.org>  Sat, 09 Oct 2010 06:22:42 +1100

pcp (3.4.0) unstable; urgency=low

  * New release (full details in CHANGELOG).
  * Several Debian packaging updates to get lintian happier.
  * New packages for PCP archive importing - libs, dev, perl tools.

 -- Nathan Scott <nathans@debian.org>  Wed, 29 Sep 2010 16:23:05 +1000

pcp (3.3.3) unstable; urgency=low

  * New release (full details in CHANGELOG).

 -- Nathan Scott <nathans@debian.org>  Fri, 16 Jul 2010 12:12:17 +1000

pcp (3.3.2) unstable; urgency=low

  * New release (full details in CHANGELOG).
  * Fix up inter-package dependencies (closes: #586466)

 -- Nathan Scott <nathans@debian.org>  Sat, 10 Jul 2010 12:29:15 +1000

pcp (3.3.1) unstable; urgency=low

  * New release (full details in CHANGELOG).

 -- Nathan Scott <nathans@debian.org>  Tue, 29 Jun 2010 12:10:08 +1000

pcp (3.3.0) unstable; urgency=low

  * New release (full details in CHANGELOG).

 -- Nathan Scott <nathans@debian.org>  Fri, 25 Jun 2010 22:12:04 +1000

pcp (3.2.1) unstable; urgency=low

  * New release (full details in CHANGELOG).

 -- Nathan Scott <nathans@debian.org>  Mon, 03 May 2010 15:49:59 +1000

pcp (3.2.0) unstable; urgency=low

  * New release (full details in CHANGELOG).
  * Several Debian packaging updates to get lintian happier.

 -- Nathan Scott <nathans@debian.org>  Thu, 29 Apr 2010 12:32:09 +1000

pcp (3.1.2) unstable; urgency=low

  * New release (full details in CHANGELOG).

 -- Nathan Scott <nathans@debian.org>  Thu, 18 Mar 2010 08:35:56 +1100

pcp (3.1.1) unstable; urgency=low

  * New release (full details in CHANGELOG).
  * Added package Recommends line on pcp for PCP Perl PMDA module.

 -- Nathan Scott <nathans@debian.org>  Tue, 23 Feb 2010 08:19:41 +1100

pcp (3.1.0) unstable; urgency=low

  * New release (full details in CHANGELOG).
  * Added build dependency on readline library.

 -- Nathan Scott <nathans@debian.org>  Thu, 28 Jan 2010 22:09:49 +1100

pcp (3.0.3) unstable; urgency=low

  * New release (full details in CHANGELOG).

 -- Nathan Scott <nathans@debian.org>  Thu, 10 Dec 2009 17:44:53 +1100

pcp (3.0.2) unstable; urgency=low

  * New release (full details in CHANGELOG).

 -- Nathan Scott <nathans@debian.org>  Wed, 02 Dec 2009 12:48:38 +1100

pcp (3.0.1) unstable; urgency=low

  * Resolved issues with the Debian kFreeBSD build.
  * Reverted Fedora rc script changes (closes: #544350)
  * Add missing libpcp-mmv-perl perl dependency (closes: #552670)
  * Add missing libpcp-pmda-perl perl dependency (closes: #552671)
  * Add missing libpcp-mmv-perl dependency on libc (closes: #553247)

 -- Nathan Scott <nathans@debian.org>  Fri, 30 Oct 2009 13:54:41 +1100

pcp (3.0.0) unstable; urgency=low

  * New release (full details in CHANGELOG).
  * Original Alpha build issue resolved (closes: #541547)
  * More recent Alpha build issue resolved too (closes: #545851)

 -- Nathan Scott <nathans@debian.org>  Fri, 09 Oct 2009 12:55:12 +1100

pcp (2.9.3) unstable; urgency=low

  * New release (full details in CHANGELOG).

 -- Nathan Scott <nathans@debian.org>  Wed, 23 Sep 2009 17:03:07 +1000

pcp (2.9.2) unstable; urgency=low

  * New release (full details in CHANGELOG).
  * Attempt to resolve Alpha platform build issues for Debian.

 -- Nathan Scott <nathans@debian.org>  Mon, 07 Sep 2009 16:26:54 +1000

pcp (2.9.1) unstable; urgency=low

  * New release (full details in CHANGELOG).
  * Add Petters start script enhancements (closes: #544350)

 -- Nathan Scott <nathans@debian.org>  Wed, 02 Sep 2009 13:30:31 +1000

pcp (2.9.0) unstable; urgency=low

  * New release (full details in CHANGELOG).
  * Updated MMV and other package descriptions (closes: #537563).

 -- Nathan Scott <nathans@debian.org>  Mon, 27 Jul 2009 15:25:57 +1000

pcp (2.8.12) unstable; urgency=low

  * New release (full details in CHANGELOG).

 -- Nathan Scott <nathans@debian.org>  Wed, 08 Jul 2009 16:38:44 +1000

pcp (2.8.10) unstable; urgency=low

  * New release (full details in CHANGELOG).

 -- Nathan Scott <nathans@debian.org>  Wed, 01 Jul 2009 14:35:11 +1000

pcp (2.8.9) unstable; urgency=low

  * New release (full details in CHANGELOG).
  * Updated Perl module source build (closes: #533632).

 -- Nathan Scott <nathans@debian.org>  Wed, 01 Jul 2009 10:25:36 +1000

pcp (2.8.8) unstable; urgency=low

  * New release (full details in CHANGELOG).
  * Updated Perl PMDA module package, new version.

 -- Nathan Scott <nathans@debian.org>  Tue, 09 Jun 2009 15:00:44 +1000

pcp (2.8.7) unstable; urgency=low

  * New release (full details in CHANGELOG).

 -- Nathan Scott <nathans@debian.org>  Fri, 29 May 2009 11:34:10 +1000

pcp (2.8.5) unstable; urgency=low

  * New release (full details in CHANGELOG).
  * Some libpcp packaging tweaks for builddefs/rules files.

 -- Nathan Scott <nathans@debian.org>  Thu, 21 May 2009 16:24:12 +1000

pcp (2.8.4) unstable; urgency=low

  * New release (full details in CHANGELOG).

 -- Nathan Scott <nathans@debian.org>  Tue, 12 May 2009 11:51:34 +1000

pcp (2.8.3) unstable; urgency=low

  * New release (full details in CHANGELOG).

 -- Nathan Scott <nathans@debian.org>  Mon, 11 May 2009 20:46:55 +1000

pcp (2.8.2) unstable; urgency=low

  * Fix a pmie && and || operator bug.
  * Improve daily pmie/pmlogger script behaviour.

 -- Nathan Scott <nathans@debian.org>  Fri, 24 Apr 2009 09:35:55 +1000

pcp (2.8.1) unstable; urgency=low

  * New upstream release (closes: #524451).

 -- Nathan Scott <nathans@debian.org>  Sun, 19 Apr 2009 20:03:27 +1000

pcp (2.8.0) unstable; urgency=low

  * New upstream release.
  * New packages for Memory Mapped Value (MMV) library.

 -- Nathan Scott <nathans@debian.org>  Thu, 09 Apr 2009 12:26:40 +1000

pcp (2.7.8-20090319) unstable; urgency=low

  * New upstream release.

 -- Nathan Scott <nathans@debian.org>  Thu, 19 Mar 2009 12:28:54 +1100

pcp (2.7.8-20090306) unstable; urgency=low

  * New upstream release.

 -- Nathan Scott <nathans@debian.org>  Fri, 06 Mar 2009 15:56:03 +1100

pcp (2.7.8-20090217) unstable; urgency=low

  * New upstream release.

 -- Nathan Scott <nathans@debian.org>  Tue, 17 Feb 2009 08:55:16 +1100

pcp (2.7.8-20090127) unstable; urgency=low

  * New upstream release.

 -- Nathan Scott <nathans@debian.org>  Tue, 27 Jan 2009 17:08:01 +1100

pcp (2.7.8-20081209) unstable; urgency=low

  * New upstream release.

 -- Nathan Scott <nathans@debian.org>  Tue, 09 Dec 2008 13:19:38 +1100

pcp (2.7.8-20081205) unstable; urgency=low

  * Fix perl PMDA interface build (closes: #507830)

 -- Nathan Scott <nathans@debian.org>  Fri, 05 Dec 2008 16:48:04 +1100

pcp (2.7.8-20081201) unstable; urgency=low

  * Merged with new code from SGI.
  * Infiniband and KVM PMDAs included.
  * Added PCP::LogSummary module - libpcp-logsummary-perl.
  * Fixes build issue with gcc 4.4 (closes: #504832)

 -- Nathan Scott <nathans@debian.org>  Mon, 01 Dec 2008 13:14:41 +1100

pcp (2.7.7-20080924) unstable; urgency=low

  * Merged with new code from SGI.
  * VMware PMDA included, memcached PMDA updated.

 -- Nathan Scott <nathans@debian.org>  Wed, 24 Sep 2008 17:55:14 +1000

pcp (2.7.4-20081001) unstable; urgency=low

  * Added the Perl PCP::PMDA interface package - libpcp-pmda-perl.
  * Several new Perl PMDAs (mysql, dbping, memcached).
  * Several new Linux kernel metrics (cpu steal time, IO scheduler,
    additional NFS server metrics).
  * Many portability changes for native Win32 builds under MinGW.
  * Deprecated (IRIX) pmkstat tool is now removed.
  * Old "irix." metric auto-prepend-on-failure hack removed.
  * Huge code cleanup, most/all IRIX-specific code removed.

 -- Nathan Scott <nathans@debian.org>  Mon, 01 Sep 2008 11:49:03 +1000

pcp (2.7.4-20080507) unstable; urgency=low

  * Fix location of pcp.conf - moved into libpcp runtime.
  * Introduce a shlibs.local file to track package inter-dependencies.

 -- Nathan Scott <nathans@debian.org>  Wed, 07 May 2008 16:43:34 +1000

pcp (2.7.4-20080506) unstable; urgency=low

  * Fix location of headers - moved into dev packages.

 -- Nathan Scott <nathans@debian.org>  Tue, 06 May 2008 21:14:07 +1000

pcp (2.7.4-20080430) unstable; urgency=low

  * Fix network interface speed metrics.
  * Fix "/etc/init.d/pmie status" reporting on running pmies.

 -- Nathan Scott <nathans@debian.org>  Wed, 30 Apr 2008 07:44:51 +1000

pcp (2.7.4-20080418) unstable; urgency=low

  * Resolve duplicate names with pgpool2 (closes: #476605)

 -- Nathan Scott <nathans@debian.org>  Fri, 18 Apr 2008 11:14:45 +1000

pcp (2.7.4-20080415) unstable; urgency=low

  * Improve path handling in pcp.env.
  * Cygwin and macOS ps fixes making daemon restart reliable.
  * macOS local context support.
  * Improve kmchart integration.

 -- Nathan Scott <nathans@debian.org>  Tue, 15 Apr 2008 17:27:49 +1000

pcp (2.7.4-20080404) unstable; urgency=low

  * Fix builds on systems without deprecated C++ headers.

 -- Nathan Scott <nathans@debian.org>  Fri, 04 Apr 2008 10:40:01 +1100

pcp (2.7.4-20080402) unstable; urgency=low

  * Man page install now uses a deterministic sort (closes: #472322).

 -- Nathan Scott <nathans@debian.org>  Wed, 02 Apr 2008 15:56:35 +1100

pcp (2.7.4-20080331) unstable; urgency=low

  * Jstat PMDA tweaks and Cygwin build updates.

 -- Nathan Scott <nathans@debian.org>  Mon, 31 Mar 2008 16:24:03 +1100

pcp (2.7.4-20080326) unstable; urgency=low

  * Fix pmloglabel exit status.

 -- Nathan Scott <nathans@debian.org>  Wed, 26 Mar 2008 10:16:32 +1100

pcp (2.7.4-20080322) unstable; urgency=low

  * Fix pmie_check script use of control file variable.
  * Add pmloglabel tool for fixing corrupt archive labels.

 -- Nathan Scott <nathans@debian.org>  Sat, 22 Mar 2008 15:36:55 +1100

pcp (2.7.4-20080317) unstable; urgency=low

  * Fix curses package dependencies (closes: #471220)

 -- Nathan Scott <nathans@debian.org>  Mon, 17 Mar 2008 11:37:57 +1100

pcp (2.7.4-20080312) unstable; urgency=low

  * Add procps package dependencies (closes: #470326)
  * Resolve several lintian warnings on source package.

 -- Nathan Scott <nathans@debian.org>  Wed, 12 Mar 2008 05:39:40 +1100

pcp (2.7.4-20080306) unstable; urgency=low

  * Initial version of Debian packaging of PCP (closes: #105587)

 -- Nathan Scott <nathans@debian.org>  Thu, 06 Mar 2008 20:55:42 +1100<|MERGE_RESOLUTION|>--- conflicted
+++ resolved
@@ -1,13 +1,10 @@
 pcp (7.0.3-1) unstable; urgency=high
 
   * New release (full details in CHANGELOG).
-<<<<<<< HEAD
+  * Exclude pmdabcc builds on ppc64el until bpfcc #1077087 resolved (closes: #1117010)
   * Use libinih-dev where available [done some time ago] (closes: #958241)
   * Resolve install-doc --check issue [some time ago] (closes: #971414)
   * Add perl-xs-dev to Build-Depends for trixie or later (closes: #1102849)
-=======
-  * Exclude pmdabcc builds on ppc64el until bpfcc #1077087 resolved (closes: #1117010)
->>>>>>> 46b1cb1a
 
  -- Nathan Scott <nathans@debian.org>  Wed, 12 Nov 2025 09:06:53 +1100
 

<<<<<<< HEAD
=======
pcp-3.6.11 (under development)
    - pmdasystemd
    - Fix issues with pmdashping timeouts
    - Move debian tmpdir settings to match other distros.

>>>>>>> 142c2859
pcp-3.6.10 (19 November 2012)
    - Transition daemons to run under an unprivileged account.
    - Fixes for security advisory CVE-2012-5530: tmpfile flaws.
    - Fix pcp(1) command short-form pmlogger reporting.
    - Fix pmdalogger error handling for directory files.
    - Fix pmstat handling of odd corner case in CPU metrics.
    - Correct the python ctype used for pmAtomValue 32bit ints.
    - Add missing RPM spec dependency for python-ctypes.
    - Corrections to pmdamysql metrics units.
    - Add pmdamysql slave status metrics.
    - Improve pmcollectl error messages.
    - Parameterize pmcollectl CPU counts in interrupt subsys.
    - Fix generic RPM packaging for powerpc builds.
    - Fix python API use of reentrant libpcp string routines.
    - Python code backporting for RHEL5 in qa and pmcollectl.
    - Fix edge cases in capturing interrupt error counts.

pcp-3.6.9 (12 October 2012)
    - Python wrapper for the pmimport API
    - Make sar2pcp work with the sysstat versions from RHEL5,
      RHEL6, and all recent Fedora versions (which is almost
      all current versions of sysstat verified).
    - Added a number of additional metrics into the importer
      for people starting to use it to analyse sar data from
      real customer incidents.
    - Rework use of C99 "restrict" keyword in pmdalogger
      (Debian bug: 689552)
    - Alot of work on the PCP QA suite, special thanks to Tomas
      Dohnalek for all his efforts there.
    - Win32 build updates
    - Add "raw" disk active metrics so that existing tools like
      iostat can be emulated
    - Allow sar2pcp to accept XML input directly (.xml suffix),
      allowing it to not have to run on the same platform as the
      sadc/sadf that originally generated it.
    - Add PMI error codes into the PCP::LogImport perl module.
    - Fix a typo in pmiUnits man page synopsis section
    - Resolve pmdalinux ordering issue in NUMA/CPU indom setup
      (Redhat bug: 858384)
    - Remove unused pmcollectl imports (Redhat bug: 863210)
    - Allow event traces to be used in libpcp interpolate mode

pcp-3.6.8 (14 September 2012)
    - Corrects the disk/partition identification for the MMC
      driver, which makes disk indom handling correct on the
      Raspberry Pi (http://www.raspberrypi.org/)
    - Several minor/basic fixes for pmdaoracle.
    - Improve pmcollectl compatibility.
    - Make a few clarifications to pmcollectl.1.
    - Improve python API test coverage.
    - Numerous updates to the test suite in general.
    - Allow pmda Install scripts to specify own dso name again.
    - Reconcile spec file differences between PCP flavours.
    - Fix handling of multiple contexts with a remote namespace.
    - Core socket interface abstractions to support NSS (later).
    - Fix man page SYNOPSIS section for pmUnpackEventRecords.
    - Add --disable-shared build option for static builds.

pcp-3.6.6 (28 August 2012)
    - Added the python PMAPI bindings and an initial python client
      in pmcollectl.  Separate, new package exists for python libs
      for those platforms that split out packages (rpm, deb).
    - Added a pcp-testsuite package for those platforms that might
      want this (rpm, deb again, mainly)
    - Re-introduced the pcp/qa subdirectory in pcp and deprecated
      the external pcpqa git tree.
    - Fix potential buffer overflow in pmlogger host name handling.
    - Reworked the configure --prefix handling to be more like the
      rest of the open source world.
    - Ensure the __pmDecodeText ident parameter is always set
      Resolves Red Hat bugzilla bug #841306.

pcp-3.6.5 (16 August 2012)
    - Fixes for security advisory CVE-2012-3418
	o Add field validation to PCP instance PDU (Red Hat #841240)
	o Fix __pmDecodeInstanceReq heap buffer overflow (Red Hat #841284)
	o Fix __pmDecodeText heap overflow (Red Hat #841249)
	o Multiple issues in result PDU decoding (Red Hat #841159)
	o Fix __pmDecodeNameReq buffer overflow (Red Hat #841180)
	o Add length checks to __pmDecodeLogControl (Red Hat #841290)
	o Add size check to __pmDecodeIDList (Red Hat #841112)
	o Fix __pmDecodeNameList buffer overflow (Red Hat #840920)
	o Add missing __pmDecodeFetch namelen checks (Red Hat #841183)
	o Add length checks to __pmDecodeProfile (Red Hat #841126)
	o Add length checks to __pmDecodeCreds (Red Hat #840822)
    - Workaround for security advisory CVE-2012-3419
	o Split the Linux kernel and proc PMDAs to prevent information
	  leakage in default installs - esp. /proc/pid/maps exposure,
	  but other proc metrics as well - and no longer export process
	  metrics by default (Red Hat #841702)
    - Fixes for security advisory CVE-2012-3420
	o Memory leak in pmcd DoFetch error path (Red Hat #841298)
	o Memory leak in __pmGetPDU in-band signalling (Red Hat #841319)
    - Fixes for security advisory CVE-2012-3421
	o Resolve event-driven programming flaw in pmcd (Red Hat #841706)
    - Correct buffer unpinning logic in a PMNS traversal error path
	o Red Hat bugzilla bug #847314.
    - All of the above issues were identified by Florian Weimer of the
      Red Hat Security Team, who also assisted extensively in fixing
      and testing; a huge thank you to Florian from all PCP developers
      and users!
    - Add modern gcc/glibc security protection mechanisms where
      available.  Thanks to the Frank Eigler.
    - Harden all boundary checking in the remaining PDU decoders.
    - Resolve an issue with configure script checking for the init(1)
      process on Fedora 17 (and other systems using systemd).  Thanks
      to Lukas Berk.
    - pmdaelasticsearch only reports on nodes in the cluster now,
      and not other client nodes.  Thanks to Nigel Donaldson.
    - Added interfaces to PCP::PMDA Perl module to allow PMDAs to
      use a hash instance domain (instead of int/string array).
      These make use of the pmdaCacheOp(3) interfaces - the hash
      keys are the (external) PCP instance names, and the value
      associated with each key is an opaque reference.
    - Added an interface to allow PMDAs to register event queues
      with existing clients (pmdaEventNewActiveQueue).
    - Initial version of the (experimental) bash tracing PMDA.

pcp-3.6.4 (12 June 2012)
    - Fix build on s390x platform (thanks to Dan Horak)
    - Rethink order of PATH setting for pcp start scripts, to ensure
      binaries from other packages with names that conflict with pcp
      binaries are not found ahead of the same-named pcp binary.

pcp-3.6.3 (27 April 2012)
    - Revert initial attempt at getting configure --prefix option to
      make sense for local developer PCP installations
    - Fix RPM changelog typo in in-tree spec file
    - Further work on Debian/kFreeBSD port (thanks to Robert Millan)

pcp-3.6.2 (18 April 2012)
    - Fix Debian builds on FreeBSD (missing header files)
    - Resolve Debian startup script (compat) lintian issue
    - Resolve FreeBSD kernel PMDA build issue with PCP not installed
      in the build root already.

pcp-3.6.1 (12 April 2012)
    - Resolve final Mac OS X pthreads build issues
    - Debian packaging improvements for split pmlogger/pmcd scripts,
      perl module pieces, and other lintian reported issues
    - Update the startup script dependencies for /var use
    - Support --prefix=... and --exec-prefix=... configure options
    - Relaxed the "are you running as root?" test in startup scripts
    - Win32 build updates and improvements
    - Cache /proc/stat file handle in Linux kernel agent to reduce
      syscalls on the most commonly fetched metric subtree

pcp-3.6.0 (21 March 2012)
    - Thread-safe libpcp, including additional re-entrant and thread-safe
      variants for some routines
    - Retire all asynchronous routines from libpcp
    - Retire all V1 protocols and services (archive format, PMAPI and
      PMDA_INTERFACE)
    - PMNS moves to ASCII only (no binary PMNS)
    - Rework "init" scripts, splitting pcp into pmcd and pmlogger
    - Update elasticsearch PMDA to 0.19+, new transport and shard metrics
    - Updates to PMDA new event queueing interfaces for agents wishing to
      export that class of performance data.
    - First round of Coverity cleanup fixes incorporated.
    - Initial version of the SNMP PMDA, thanks to Hamish Coleman.
    - Updates to postgres PMDA to export additional recovery metrics.

pcp-3.5.11 (01 December 2011)
    - Update FSF contact address in copyright notices to keep
      rpmlint happy.
    - Fix instance domain checks in elasticsearch PMDA.
    - Make KVM PMDA to run as root once more (permissions issues).
    - Integration of pmlogger_daily with pmlogrewrite.
    - Fix pmlogger_merge corner case for empty archives.

pcp-3.5.10 (04 November 2011)
    - Support new 0.18+ elasticsearch metrics.
    - Fix handling of elasticsearch version metric cluster.
    - Fix trace PMDA build issues.
    - Fix some Win32 build issues.
    - Run with reduced privileges for more of the perl PMDAs.
    - Name Solaris load average metric consistently.
    - Small metric documentation tweaks for Solaris PMDA.

pcp-3.5.9 (23 October 2011)
    - Add rc script support for condrestart, and condrestart the pcp,
      pmie and pmproxy services after an RPM install or upgrade.
    - Fix a bug where hinv.ndisk is incorrect if CLUSTER_PARTITIONS
      hasn't yet been refreshed immediately following a restart.
    - Implementation of client event queueing logic for all PMDAs to
      share (all PMDAs wishing to support event metrics, that is).
    - New manual pages for new PMDA event queueing interfaces.
    - PostgreSQL PMDA, supporting versions 9.0 and 9.1 (at least).
    - Reserved ID 111 for Samba Clustered Trivial Database PMDA.
    - Add perl interface to allow PMDAs to drop priveleges
    - Add an elasticsearch version metric.
    - Correct perl module type detection logic for 32/64-bit systems.
    - Small pmlogconf source and man page fixes.
    - Rework flex usage to resolve build warnings.
    - Make Darwin CPU metrics 64 bit.
    - Add (long) opaque key support to libpcp_pmda.
    - Add pmdaCacheStoreInst() routine to libpcp_pmda.
    - Added mssql PMDA for SQL server Dynamic Management View stats.
    - Add pmlogrewrite(1) to rewrite archives (fix inconsistencies).
    - Fix a cgroup option parsing error on consecutive fetch calls.

pcp-3.5.8 (08 August 2011)
    - Rework rsyslog PMDA to remove Switch use, very odd behaviour
      observed on RHEL5.2 (mysteriously failing to compile).
    - Add in Kens scripting defenses against dodgey toolchains.

pcp-3.5.7 (05 August 2011)
    - Fix build issue on SLES11 SP1 IA64 systems.
    - Improved rsyslog PMDA handling of queue metrics.
    - Add open file-descriptor count metric to the Linux PMDA.
    - Implement logger PMDA line-oriented event mode.
    - Add regular expression based event filtering in logger PMDA.
    - The default pmcd.conf now has an access control section, and
      all remote store operations are blocked by default.
    - Improve packaging of Perl components.

pcp-3.5.6 (21 July 2011)
    - Fix warning from pmie_daily with some /bin/pwd versions.
    - Numerous Debian packaging updates for lintian cleanliness.
    - Fixed typos in several man pages.
    - Added ElasticSearch PMDA.
    - Fix build on RHEL4 with older sys/queue.h variant.

pcp-3.5.5 (6 July 2011)
    - Resolve Debian packaging issues preventing new uploads.
    - Fix warnings from pmie_check with some /bin/pwd versions.

pcp-3.5.4 (6 July 2011)
    - Fix warnings from pmlogger_check with some /bin/pwd versions.

pcp-3.5.3 (6 July 2011)
    - Remove reliance on a cpp binary being installed locally with
      new pmcpp applicaton.
    - Ensure compressed pmie log files are also cleaned up daily.
    - Extend the event store mechanism to be more generally useful.
    - Add memory limiting functionality to pmdalogger.
    - Add SQLServer metric for user settable queries.
    - Fix potential sigsegv in pmprobe fetching multiple live values.
    - Perl changes for Solaris.
    - Fix Fedora15 build relating to handling of systemd.
    - Solaris pmda zpool_vdev_name() api change.
    - Update sar2pcp for sysstat version 9.1.7.
    - Resolve realloc issue in event metric handling in libpcp_pmda.

pcp-3.5.2 (3 June 2011)
    - pmlogreduce - fix 2 problems (memory leak, additional mark records)
    - Initial version of pmdalogger, from David Smith, a log monitoring
      PMDA exporting event metrics.
    - Make Windows drive instance domain code less chatty.
    - RC scripts and pmie_check - Mac OS X porting
    - pmlogger_check - symbolic link issue fixed
    - Add in the rsyslog PMDA (http://www.rsyslog.com)
    - Extend PCP::PMDA so that the log tail mode can be used on named papes.
    - Numerous updates to the Perl packaging infrastructure
    - Fix build when $HOME is not set.
    - pmlogconf - another non-posix awk issue fixed
    - Darwin pmda - filesys.maxfiles metric
    - pmie_daily - assorted minor fixups
    - Unix domain socket issue found on Mac OS X
    - pmcd config parsing error handling cleanup
    - Quieten pmevent output in the absence of new events.
    - Pass process ID out on success of __pmProcessCreate.
    - pmdaproc.sh - add PMDA_INTERFACE_5 support
    - pcp_completion.sh - add pmevent for bash metic completion
    - pmevent - add instance domain support
    - Bugfix: fetching hinv.cpu.* aborts if cpu indom is not initialized
    - Rearrange the per-CPU intr metrics on Linux to use dynamic namespace
    - Add perl modules into Mac OS X installations
    - Additional vmstat metrics added to Linux kernel PMDA
    - Fix pmieconf after syscall metrics went away on Linux
    - pmevent - new util to report event records, with instance domain support
    - sample PMDA - instance domain for event records metric
    - pmval, pminfo - man page typo corrections
    - pmval - fix typo in error message
    - pmlogextract, pmlogreduce - auto volume switch at 2^31 bytes
    - pmnscomp - defaults to Version 2 of the compiled PMNS
    - Remove unconditional diagnostic in MMV agent, log spam
    - Rework the code that uncompresses archives for Win32
    - Updates to Win32 makefiles to get a clean package build
    - Enable compressed log processing for Windows as well
    - Sample event consumer code for Windows ETW
    - Update PDH Win32 headers to use those from current mingw-m64 tree
    - Win32 socket error messages are reporting correctly
    - Great strides in getting error reporting correct on Windows
    - Add Win32 pthread wrapper for threading work on Windows
    - Add PowerDNS recursor stats to the pdns PMDA

pcp-3.5.0 (31 January 2011)
    - Infrastucture support for doing distributed event tracing with PCP.
      This includes a new metric type (PM_TYPE_EVENT), cunning mechanisms
      for encoding event records in pmResults, and providing PMDAs with
      per-client context connection information allowing agents to track
      which clients have seen which parts of a trace stream so far.  Some
      reference uses of these extensions can be seen in pmdasample and in
      the pmcd PMDA as well.
    - Transparent support for archive de-compression by clients.
    - Manual page formatting errors corrected.
    - Fix a pmDupContext memory corruption issue seen with derived metrics.
    - Added a one-trip optimisation/guard to pcp.env
    - Improved pmdaFetch and pmdaFetchCallback man pages with respect to
      return codes and value memory allocation models.
    - Fix for Windows unintentionally allowing multiple pmcd processes
      to startup and bind to the same port, with "undefined" results.
    - Fix Windows services interaction, preventing pmcd service stop.
    - Fix Mac OS X scandir memory leak on empty directories.
    - Fix Mac OS X mem.util.wired metric, was exporting the wrong value.
    - Correct the handling of SLES11 distro identification (lsb-release
      file not used again, on SuSE Linux distributions).
    - Fix postfix PMDA log file path handling for Redhat Linux distros.
    - Extend Perl PMDA interfaces to allow additional metrics to be
      added at runtime (now makes use of dynamic namespace support).
    - Set KEEPALIVE option on pmproxy client sockets, mirroring pmcd
      behaviour and reducing open file descriptor pressure.
    - Improvements to the native Windows version of pmlogger, preventing
      it from exiting prematurely thanks to a socket read race condition.
    - Fix /proc/interrupts parser in Linux PMDA, thanks to Arthur Kepner.

pcp-3.4.1 (9 October 2010)
    - Remove bogus (expected) errors/warnings from Win32 install/remove.
    - Remove couple of no longer needed local Win32 API wrappers.
    - Fix rindex code for Win32 so it handles empty strings.

pcp-3.4.0 (29 September 2010)
    - Add new libpcp_import C API library to pcp-libs.
    - Add perl-PCP-LogImport RPM sub-package for libpcp_import perl binding.
    - Add pcp-import-* RPM sub-packages containing front-end tools for
      importing data from sar, iostat, generic speadsheets and mrtg.
    - Major Solaris PMDA updates: CPUs, vnode ops, disk stats and disk queue
      stats, switch to using pmid clusters, internal timers, ZFS Adjustable
      Replacement Cache stats, new help text, memory metrics, fsflush stats.
    - Use Solaris devinfo to get information about pretty disk names.
    - Fix a memory leak in Perl PMDA wrapper string handling.
    - Use correct structure to extrace zpool write counters in Solaris PMDA.
    - pmafm now supports multiple -a arguments.
    - Fix pmie multiple -a options bug.
    - Fix pmdaInit() callback handling where it did not handle all the
      interface versions correctly.
    - Quote filenames reported by pmwtf, else awk can get confused.
    - Fix pmdawindows missing metrics help text.
    - Add network interface speed metrics into pmdawindows.
    - Fix pmdalinux handling of long network interface names.
    - Updated pmdaapache to use cross-platform http library.
    - Updated pmdaapache install process to allow port selection.

pcp-3.3.3 (16 July 2010)
    - Fix two off-by-one errors in NUMA metrics in Linux PMDA.
    - Rework timezone environment variable handling to be able to
      coexist more peacefully with Perl.
    - Remove Fedora specfile now that this is in Fedora CVS.

pcp-3.3.2 (10 July 2010)
    - Fix FreeBSD build and packaging issues affecting Debian.
    - Move PCP::Glider Perl code into core PCP with other Perl modules.
    - Avoid a mingw64-compiler-runtime bug in gettimeofday.
    - Fix spec file issue in Fedora/RHEL builds.
    - Add in the gpsd PMDA.

pcp-3.3.1 (29 June 2010)
    - Fix a sigsegv in pmdalinux in the kernel.pernode.cpu metrics.
    - Don't kill dbpmda if namespace cannot be loaded.
    - Resolve a Windows build error under latest toolchain.
    - Some minor pmieconf and pmimport related cleanups.

pcp-3.3.0 (25 June 2010)
    - Rework pmlogconf utility - version 2.0 ondisk format.
    - Initial support for Linux kernel cgroup subsystem, using dynamic
      metrics (cpu sets, cpu sched, cpu acct, memory, ...)
    - Fix per-process I/O (proc.io.*) metric values.
    - Fix potential SEGV in derived metrics when pmcd connection lost.
    - Fix to allow pmlogger to log derived metrics.
    - Fix open file descriptor leak in Linux disk scheduler code.
    - Postfix PMDA updated to report aggregate stats from mail.log parsing.
    - Add per-node CPU metrics to Linux kernel agent.
    - Integrate pmieconf into the build, modernisation and porting work.
    - Add install-sh to the set of pcp-internal programs for external code.
    - Improved checking of PMDA domain numbers.
    - Allow use of SunStudio compiler on Solaris.
    - Add load average metrics to Solaris kernel agent.
    - Windows 7 porting work.
    - Make Win32 build work with more recent versions of gcc and Perl.
    - Fix pmie [no]match_inst botch, tweak sleepTight reporting.
    - Allow \$ for pmie regular expressions.
    - Ensure pmlogger doesn't write extended pmcd host syntax as hostname.
    - Switch over to not using local context for bash completion.
    - Improve Lustre agent metric help text.
    - Added a readonly filesystems metric into Linux kernel agent.
    - Ensure xfs.buffer metrics are always properly refreshed.
    - Add Linux kernel statistics related to XFS btree operations.

pcp-3.2.1 (3 May 2010)
    - Export information about ZFS snapshots
    - Correct accounting of PMNS size in a libpcp_pmda helper routine.

pcp-3.2.0 (29 April 2010)
    - Change how PM_CONTEXT_LOCAL determines available PMDAs:
      rework local context code to retire $PMDA_LOCAL_*, build DSO table
      from pmcd.conf at run-time, new __pmLocalPMDA and __pmSpecLocalPMDA
      routines in libpcp, -K options for pminfo, pmval and pmprobe.
    - Make some pmda dynamic name operations take (const char *) args.
    - Fix bash completion so dynamic names expanded, and stderr culled
      (culling DSO agent initialisation messages).
    - Improve pmlogger handling of alias names (same PMID, different names).
    - Honour the -T command line option in pmlogreduce.
    - Resolve an MMV issue evident in the Mac OS X installer, which resulted
      in failed dmg (binary) installation attempts.
    - Solaris startup script improvements.
    - Add details of the extended hostname syntax to pcpintro(1).
    - Fix a memory leak in pmdawindows help text handling.
    - Fix a memory leak in pmdammv help text handling.
    - Add anonymous huge page Linux memory utilisation metric.
    - Fix local context reporting of help text.
    - Solaris man page build changes.
    - Clean up diagnostic messages in pmlogextract.
    - Teach pmdaproc about Solaris' ping.
    - If pmstat fails to connect to local pmcd, fallback to local context.
    - Mark as const the final (requested units) pmConvScale argument
    - Clean out SGI-isms from build related files (no longer used by SGI).
    - Fix mem.numa.util.NFS_Unstable metric.
    - Removed pmdajstat, this has long been superceded by the capabilities
      of the Parfait package for instrumenting Java applications with PCP.

pcp-3.1.2 (22 March 2010)
    - Add indom save and restore logic into Windows PMDA.
    - Fix a typo in the Postfix PMDA.
    - Update and extend /proc/meminfo stats on Linux.
    - Improve handling of monitored process in pmdammv, especially
      when the monitored process exits (pmns not cleaned up before).

pcp-3.1.1 (23 February 2010)
    - Use a better MMV generation number, using all bits available.
    - Fix a metric count calculation error in pmdammv.
    - Add precision argument (-p) to pmwtf.
    - Added an open socket sockname command to dbpmda.
    - Remove use of grep -q, unavailable on OpenSolaris.
    - Couple of trivial build fixes for the Win32 platform.

pcp-3.1.0 (28 January 2010)
    - Derived metric support.
    - Fix a memory leak in the Solaris kernel PMDA.
    - Extract information about network links on Solaris.
    - MMV PMDA (DSO) is now installed and enabled by default.
    - Reintroduced MMV support for cross-(mmap-)file instances.
    - Bug fix in pmdammv which was capable of causing SIGSEGV.
    - Add dbpmda readline support (and packaging dependencies).
    - Add in -Z option to pmwtf, to pass through to pmlogsummary.
    - Export NUMA memory statistics from the linux kernel.
    - Make pmie_check work on Solaris.
    - Make perdisk stats part of the zpool hierarchy.
    - dbpmda fix for name lookup and dynamic metrics.
    - Add a new PMDA exporting the Postfix queue lengths.
    - BuildRequires initscripts for %{_vendor} == redhat.

pcp-3.0.2 (2 December 2009)
    - Improvements and fixes to PCP::PMDA perl module.
    - Added the SQL Server dtsrun log file parser PMDA.
    - Switch MMV PMDA to use dynamic namespace interfaces, which resolves
      long-standing spurious EAGAIN error on reconfiguration.
    - Separate out the Infiniband and cluster PMDAs into their own
      package - removing dependencies and configure complexities from
      pcp into specialised, layered packages.
    - Configure packaging to use libexecdir for private pcp binaries,
      if supported on the platform (also honour --libexecdir configure flag)
    - Add sysfs.kernel metrics cluster to Linux PMDA.

pcp-3.0.1 (19 October 2009)
    - Reverted rc scripts default start/stop settings back to how
      it was in 2.9.3-1, for Debian bug #544350. On Red Hat platforms,
      the RPM spec overrides this to be chkconfig off by default.
    - Lexical analyser tweaks (various tools) to work on Windows.
    - pmlogextract change timezone selection algorithm, add -f for old behaviour
    - configure.in clean up more thoroughly on Mac OS X
    - Get pcp building on Debian GNU/kFreeBSD port.
    - Add missing return statement causing incorrect mem.util on Win32.
    - Improved support for Slackware distro makepkg packaging
    - Solaris fixes: pass information about compiler into Perl PMDA makefiles,
      don't change pointer types of pmCtime's arguments, deal with default lex
    - Move Infiniband and Cluster PMDAs to a stand-alone packages
    - Trim the set of RPM files marked as %config to just those
      that are actually likely to be edited (rpm -qlcv pcp pcp-libs).

pcp-3.0.0 (9 October 2009)
    - PMDA_INTERFACE_4 and the support of dynamic subtrees of the PMNS
      where the PMDA (not PMCD) maintains knowledge of the PMNS.
    - RPM packaging split into pcp, pcp-libs and pcp-libs-devel
      pcp-libs is common - it's required by pcp and by pcp-libs-devel but
      pcp and pcp-libs-devel can be installed with or without each other.
    - Added separate specific licenses for the new subpackages,
      particularly pcp-libs, which is LGPL.
    - Added ldconfig %post and %postun scriptlets for -libs
    - Don't explicitly require Infiniband libs, since they're libs and RPM
      figures it out
    - No need to explicitly BuildRequire gcc-c++ libstdc++-devel
    - Add BuildRequires on perl-ExtUtils-MakeMaker
    - Remove explicit ia64 Requires: libunwind
    - Preserve generated gram.tab.c in several places since debuginfo needs it
    - Create %{_localstatedir}/run/pcp and ship it (so it'll be removed)
    - Use %doc in spec for CHANGELOG COPYING INSTALL README VERSION.pcp pcp.lsm
    - Tweak configure to move PCP_BINADM_DIR out of /usr/share, into /usr/lib.
      Arch dependent binaries should not be installed below /usr/share.
    - Delete unneeded "explicit script interpreter" in several places
      to keep rpmlint happy
    - Remove setuid from pmpost, not needed (and not in debian either)
    - Nuke the migrate_pcp_var_dir, script and it's %post scriptlet
    - Default "chkconfig off" for all PCP services (retain settings on upgrade)
    - Clean-up and simplify the %post scriptlets (rather dramatically)
    - Don't ship static libraries in Fedora, we have the debug package for that
    - Install .NeedRebuild, add to %files and remove crud from %post scriptlets
    - Added %changelog in RPM spec and moved %files to end before %changelog
    - Move demos, examples and demo PMDAS to the libs-devel package since they
      are not used for production (but are useful for devel and needed for QA).
    - Don't install trace demo binaries since src is installed anyway
    - Reconciled build/rpm/pcp.spec.in with build/rpm/pcp_fedora.spec
    - Integrated RPM packaging support for perl-PCP-PMDA and perl-PCP-MMV
      (but perl-PCP-Logsummary is not currently shipped in RPM packages)
    - RPM build requires perl(ExtUtils::MakeMaker) rather than
      perl-extutils-makemaker (this is the standard notation)
    - For easier upgrades, the perl PMDAs only really require pcp >= package
      version (until we change or extend an API).
    - ReplacePmnsSubtree fix bad signal handling botch (affecting MMV PMDA)
    - Fix pmcd.timezone metric such that value updates on daylight savings
      (or other timezone) changes.
    - Initial packaging work for Slackware Linux, thanks to Roman Revyakin.

pcp-2.9.3 (23 September 2009)
    - configure.in fix for Windows iptypes.h header.
    - Fixup Windows SQL Server metrics on 64 bit platforms.

pcp-2.9.2 (7 September 2009)
    - Final iteration on pmval sample count changes.
    - Build fallout on Mac/Win32 in MMV client library.
    - Tidy configure.in sys/stat time field/types handling for Alpha builds.

pcp-2.9.1 (2 September 2009)
    - Fix a long-standing pmval sample count miscalculation.
    - Add missing runlevels and dependencies in start scripts.
    - Fix a segv observed in the Windows PMDA accessing SQL Server metrics.
    - Fix logic error causing wrong Windows version to be reported sometimes.
    - Add kernel.all.uptime to the Windows kernel agent.
    - Initial version of the (perl-based) Samba PMDA.
    - Fixes to pmdasimple.pl so it functions correctly on all platforms.
    - Add PCP::PMDA helper routines for determining native long sizes.
    - Extend MMV to allow teardown of MMV file, and set errno on failure.
    - Initial stable (1.00) version of MMV Perl interface.
    - Correct the metric units for several Windows per-process memory metrics.
    - Add network metrics to Solaris PMDA
    - Report ZFS statistics from Solaris PMDA
    - Export zpool stats from Solaris PMDA
    - Generate packages for Solaris
    - Allow user to choose her compiler (proper use of AC_PROG_CC)

pcp-2.9.0 (27 July 2009)
    - Fix Linux PMDA issue with -fstack-protector gcc option.
    - Get socket daemon PMDAs working with Win32 pmcd.
    - Bind 9.4 PMDA.
    - PowerDNS PMDA.
    - Fix atexit handling in the Perl PMDA module.
    - Fix a duplicate PMID in the MySQL PMDA.
    - Infiniband PMDA improvements and man page.
    - Minor packaging tweaks for rpm and deb formats.

pcp-2.8.12 (8 July 2009)
    - Bug fixes in Zimbra and MySQL PMDAs.
    - Fix memory leaks in the Perl PMDA interface.
    - Fix the Mac OS X pmdadarwin metric table direct mapping.

pcp-2.8.11 (6 July 2009)
    - Rework namespace file generation for Perl PMDAs.

pcp-2.8.10 (1 July 2009)
    - RPM packaging fixes for Perl modules.

pcp-2.8.9 (1 July 2009)
    - Remove Cygwin support, we're now committed to native Win32
      port - first production install yesterday, hooray!
    - Further Win32 work - wrapper batch files for shell scripts
      run as commands, moved daemon configs into $PCP_DIR/etc,
      bug fixes to process creation code.
    - Significant work on the MMV PMDA, including revamped API,
      Perl API, updated on-disk support with string values and
      help text support, amongst other changes.
    - Fix build of Perl PMDA module when PCP not installed.
    - Fix Zimbra PMDA status metrics.

pcp-2.8.8 (9 June 2009)
    - Added a Zimbra Collaboration Suite PMDA.
    - Build fixes for OpenSolaris.
    - Perl PMDA fixes in tail mode.
    - Correct physical memory reporting in Windows PMDA on 32 bit
      machines.
    - Other small tweaks and improvements to Windows PMDA also.

pcp-2.8.7 (29 May 2009)
    - Windows PMDA major rework to improve memory footprint.
    - Yet another Mac OS X build issue resolution.

pcp-2.8.6 (26 May 2009)
    - Fix build on Mac OS X after lex warning cleanups.
    - Fix pmdate build when PCP headers not in the root.
    - A single PMNS domain number file now used in-tree.
    - Added tmpfs filesystem metrics to Linux PMDA.

pcp-2.8.5 (21 May 2009)
    - Packaging tweaks for Debian (builddefs/rules moved).
    - Make timezone manipulation in Windows work (mimic MSYS).
    - Numerous warnings fixed.
    - Several changes to tempfile handling for Vista.
    - Make setting pcp_rc_dir in configure.in more robust.
    - Further pathname separator auditing for Windows.
    - Fixed a libpcp_gui linker issue on Mac OS X.

pcp-2.8.4 (12 May 2009)
    - Descend into src/bashrc.  D'oh!

pcp-2.8.3 (11 May 2009)
    - Bash auto-completion of metric names.
    - Fix a memory leak in xfs project quotas metrics.
    - Several Win32 fixes for Windows Server 2008.
    - Add Linux per-CPU and aggregate "guest" CPU utilisation metrics.
    - Add a pmlogsummary option to report a "header" line (-H).
    - Add optional pmstat support for time control via pmtime.
    - Add pmcd.client.* metrics for identifying connected clients.

pcp-2.8.2 (24 April 2009)
    - Fix pmie bug in the handling of && and || operators.
    - Improve daily pmie/pmlogger script behaviour.

pcp-2.8.1 (19 April 2009)
    - Fix build issue with libpcp_mmv - would not build-from-source
      if <pcp/pmapi.h> was not in the root filesystem.
    - Finer control of pmie2col(1) reporting precision.

pcp-2.8.0 (9 April 2009)
    - Linux netfilter (IP connection tracking) PMDA included
    - Memory Mapped Value (MMV) PMDA and client library included
    - Linux bonding (bonded network interface) PMDA included
    - Lustre PMDA included
    - Added pcp_gui library as pcpmon replacement, supporting the
      new (open source) version of pmtime for console tools.
    - Perl PCP::LogSummary module included.
    - KVM (Linux Kernel Virtualisation layer) PMDA
    - Infiniband PMDA included
    - VMware PMDA included
    - Perl PCP::PMDA module completed, stabilised and incorporated.
    - Default pmcd and pmproxy ports changed to IANA registered ones.
      ( The old behaviour - i.e. both original and IANA ports - is
      still available using PMCD_PORTS and PMPROXY_PORTS variables ).

pcp-2.7.7 (5 September 2008)
    - Infiniband metric enhancements
    - Handle missing "which" binary during rpm installation
    - Added new quota metrics (XFS project quota)
    - Aggregate and per-CPU hypervisor "steal" time metrics added
    - NFS v4 metrics
    - commitLimit meminfo metric added
    - Namespace locking fix in pmdaproc.sh
    - Additional Windows memory metrics
    - Several pmie fixes from Ken
    - Kens pmlogreduce archive corruption fix
    - Kens pmproxy PDU size fix
    - Nathan's pmlogsummary sum calulation fix
    - Added a (cheap) runnable processes metric.

pcp-2.7.4 (7 September 2007)
    - MaxOSX and Debian/Ubuntu build/package fixes
    - Add sqlserver active_transactions metrics to the Windows PMDA.
    - Fix a pmie_check typo causing mis-identification of pmie processes.
    - Allow pmie and/or operators to function with some data missing.
    - Resolve path naming issues with more recent versions of autoconf.
    - pmlogsummary report sum option
    - pmval kmtime support
    - Additional Linux SNMP metrics
    - Fix Linux vmstat nr_slab metrics
    - Make pcp status command report build version
    - Windows split_io metrics
    - Fix pmdapmcd empty pmie instance
    - pmdamailq filename regex
    - Windows TCP metrics
    - pmie log file rotation
    - Changed the default compression program to be bzip2(1)

pcp-2.7.3 (July 2007)
    - add network.ib.control to timeout infiniband stats workthread
    - add mem.util.anonpages 

pcp-2.7.2 (8 Jun 2007)
    - pcp doc updates
    - pmdalinux death from open file descriptors: pclose needed in network.ib
    - network.ib stats updated to cope with OFED 1.2 changes
    - some numa.link fixes for shub2 & NL4
    - Improve start/stop times of pmcd,pmlogger,pmie
    - create portable pmsleep (subsecond sleep) exe

pcp-2.7.0 (7 Feb 2007)
    This log has been allowed to lapse for some time. Blanket catch-up..
    the following PVs describe changes made in that time:
    - 947510 - UNIX95 patches break pcp tools
    - 948548 - [SUSE#182852] Buffer overflow in linux proc_pmda
    - 948551 - Update pcp configure and build infrastructure
    - 948799 - Move telnet-probe to oss part of pcp
    - 948958 - *nodeid conversions have inconsistent naming
    - 952623 - possible use-after-free of pmProfile objects used by pmda
    - 952932 - pcp-open RPM requires libpcp.so.2 but doesn't provide it
    - 953015 - Promote libpcp_pmc to DSO
    - 953301 - Update irix pcp bits
    - 953876 - Use swap.pagesin/pagesout instead of swap.in/.out in pmstat
    - 954035 - Update macosx build infrastructure
    - 954165 - pmdumptext reports wrong time with sub-second intervals
    - 954173 - pmReceiveNamesOfChildren returns bogus value
    - 954203 - pmnscomp generates bogus binary pmns files
    - 954342 - Add support for FreeBSD
    - 954343 - Update windows pmda
    - 954432 - Use a pidfile to stop pcp
    - 954652 - telnet-probe ate my arguments
    - 954842 - Update qa on sles10 for pcp 2.5 and 2.6
    - 956190 - add IB traffic stats to linux PMDA
    - 956199 - pmlogsummary double free causes graph failures
    - 957598 - add debuginfo to pcp-open build in mangrove
    - 957758 - valgrind finds "invalid read of size 8" etc in __pmStuffValue
    - 957884 - need network.ib.status for per-port IB status and description
    - 958273 - If OFED is installed but no ports are found, return PM_ERR_VALUE from refresh_ib
    - 958379 - IB PMDA broken (port num appearing twice in perfquery calls)
    - 958476 - path to pmie_check binary incorrect in pmie crontab config file

pcp-2.5.0-2 (15 Jan 2006)
    - 947602 - pmdas/aix/common.h is missing from the tarball

pcp-2.5.0-1 (ProPack4/SP3)
    - 942325 - bump to version 2.5.0-1
    - 936279 - pminfo -f hinv.machine gives 'linux'. Now scans for the
      SGI hardware IP number from /proc/sgi_prominfo/node0/version
      and exports that if found.
    - 936795 - tool to aid PMDA development, see genpmda(1)
    - 941663 - pmdaInstance broken for name == NULL and inst != PM_IN_NUL
    - 939448 - pcp rc script needs better handling of .NeedInstall
    - 857601 - pmview-args uses long lines in value/instance caches
    - 942030 - Improve efficiency of instance cache in libpcp_pmda

pcp-2.4.1-2 (ProPack4/SP2)
    - bug:928986 support slabinfo v2.1 and earlier for recent 2.6.11 kernels
    - bug:930708 fix linkstats bandwidth measurements (in pcp-sgi package)
    - rfe:924904 add fixed format support for numbers reported by pmval
    - bug:928021 correct handling of -S and -T options when resultant time
      window is empty
    - bug:929411 tighten integrity checking in libpcp routine
      pmGetArchiveEnd() to avoid possible segv
    - bug:930467 fix fd leak on error path in __pmLogFindLocalPorts()
      within libpcp
    - rfe:932180 document pmval -i option syntax
    - bug:925858 add disk.{dev,all}.{read_merges,write_merges}
    - bug:931699 added mem.util.other back in, see help text for details
    - bug:931698 added mem.util.cache_clean, see help text for details
    - bug:933668 support netif names longer than 6 characters 
    - bug:935490 fix pmcd exposure to attack from malformed PDUs
    - bug:924909 excise all usage of file(1) and reliance on its "magic"
      control file ... the old way cannot be made reliable in on all
      platforms
    - bug:929411 tighten tests for valid but truncated archives so
      pmGetArchiveEnd() no longer dumps core
    - add pmdumptext (and the metric class library libpcp_pmc) to
      the open source release
    - bug:935071 fix metrics broken by bug:925858, deprecate support
      for disk stats collected from /proc/stat (linux 2.2 kernels).
    - bug:934913 pmdumptext and libpcp_pmc migrated to open source
    - bug:934332 change save/free profile logic in __pmdaMainPDU() to
      avoid memory leaks
    - bug:934333 fix memory leak in __pmdaMainPDU() associated with
      instance names
    - bug:936975 merge pmcd.conf with pmcd.conf.rpm{new,old,save} so that
      foreign (non-pcp) PMDAs will continue to be configured correctly.
    - bug:937241 update toplevel GNUmakefile to work with modern autoconf.
    - bug:937243: tg3 pmda doesn't see unconfigured interfaces on sles9
    - bug:936506: added new cache functions to libpcp_pmda to make it
      much easier to implement persistent instance domains. Rolled from
      libpcp_pmda.so.2 to libpcp_pmda.so.3, retained symlink for v2.
      Converted proc_net_dev and proc_partitions in the linux PMDA to
      use the new pmdaCache functionality, see pmdacache(3).
    - refine pmcd's handling of SIGINT and SIGTERM to use sigaction() and
      try to report the details of the process terminating pmcd
    - added the summary PMDA to the open source distribution, to provide
      high-level summary of system activity for large machines or large
      clusters of machines.
    - bug:939275 pmstat output format does not scale for large systems
    - bug:939284 correct man page source and packaging to ensure all of
      the man pages are in the correct package, and will be correctly
      indexed once installed
    - bug:861705 add pmproxy to support pmcd protocol proxying for
      clusters with head nodes and for monitoring through a firewall
    - rfe:919678 added new tool (pmie2col) to convert pmie -v output
      into pretty multi-column format
    - bug:939467 pcp needs to explicitly provide libpcp_pmda.so.2
    - 940865 - network security probe crashes pmcd

pcp-2.4.0-7 (with ProPack4/SP0)
    - bug:919901 cisco PMDA confused by Description: line containing '>'
    - bug:920140 inapppropriate glob expansion of "disallow * : all;"
      in pmcd.conf after PCP upgrade from pcp-2.3.2 to version 2.4.0
    - bug:913157 "proc.runq.swapped shows 0 in this state" - updated help
      text for linux PMDA to indicate that kernel threads are not
      counted in the "swapped" tally.
    - bug:918205 fix build issues in SuSE, disallow install-sh ambiguity
    - bug:921103 correct build issues for SuSE
    - bug:923770 ProPack 4 pmieconf on Oct 22 image wont start
    - bug:923777 reconcile changes made to PCP in SLES9 by SuSE
    - bug:924714 remove disk.xvm metrics. Now handled by xvm PMDA.
    - bug:923732 added new mem.util metrics from /proc/meminfo for 2.6 kernels
    - bug:925627 instance domain for proc metrics now includes PNTL threads
    - bug:924909 excise all references to file(1) and the "magic" file
    - bug:925865 cleanup makefiles for more consistent modes and remove
      replicated or questionable directory creations
    - assorted rework to support SLES9 and RH Fedora Core 2 Linux
      distributions
    - clean up of Mac OS X port, including additional O/S metrics
    - bug:923773: new metrics mem.vmstat from /proc/vmstat for 2.6 kernels
      This also fixes swap.{pagesin,pagesout,in,out}, which have been
      deleted from /proc/stat
    - rfe:926192 add -u option for pmlogger(1) to force unbuffered writes
      (useful when applications monitoring a growing archive)
    - rfe:912895 Add pmlogreduce(1) to perform statistical reduction
      of PCP archives over the temporal domain by increasing the sample
      interval and greatly reducing the size of long-term archives

pcp-2.4.0-1 (5 Aug 2004)
    - Installation layout changed to conform to FHS on platforms
      where this is appropriate:
	    Old		New
	    /var/pcp	/var/lib/pcp
	    /usr/doc	/usr/share/doc/pcp
    - bug:916484: %post script to migrate /var/pcp to /var/lib/pcp
      and bump to PCP 2.4.0.
    - bug:916657 mem.util.* metrics were incorrectly exported when zero
    - add demo program procmemstat to report per-process memory usage
    - Add Mac OS X support - port libraries, collection and logging
      infrastructure, provide Mac OS X PMDA.  Target is Mac OS X 10.3.
    - Add Windows support - port libraries, collection and logging
      infrastructure, provide Windows PMDA using the PDH (Performance
      Data Helper) APIs.  Target is Windows 98 or later, but must have
      either Cygwin or SFU (aka Interix) run-time installation.
    - Enhance Solaris support - provide Solaris PMDA using the kstat()
      APIs. Target is SunOS 5.8.
    - Add AIX support - port libraries, collection and logging
      infrastructure, provide AIX PMDA using ther perfstat() APIs.
      Target is AIX 5.2.
    - rfe:916189 Improvements to archive interpolation diagnostics
      under -Dinterp
    - bug:916189 use snprintf in preference to sprintf to harden defences
      against possible buffer overrun issues
    - bug:918878 avoid using file(1) in pmafm and mkaf due to problems
      with "magic" extensions for PCP file typing on some platforms
    - Linux "rc" scripts enhanced to support both the SuSE and RedHat
      regimes
    - bug:916354 set SO_KEEPALIVE on the pmcd connection socket to stop fd
      leaks with noisy networks
    - bug:916189 Fix up handling of tty name (from command line) for
      roomtemp PMDA

pcp-2.3.2-13 (SGI Internal release)
    - fix bug 902034 for pcp-sgi proprietary package. Added topdisk,
      topsys and man pages. Fixed shubstats and enhanced pmshub.
    - support for 2.6 style /proc/diskstats
    - support 2.6 /proc/stat cpu stats, new metrics:
      kernel.percpu.cpu.{intr,wait.total}
    - bug #905010 some minor man page tweaking
    - bug 907846: pcp cpu.idle metrics wrap prematurely on 2.6 kernels
    - bug 907673: linux swap.{pagesin,pagesout} metrics are wrong
    - bug 909111 hinv.machine was wrong for Altix. Also, changed several
      hinv metrics from instant to discrete.  
    - bug 909141: /etc/init.d/pcp now supports "restart"
    - bug 911201: PCP network.udp statistics are incorrect
    - bug:912971: install rc script to /etc/init.d, works on both RH and SuSE
    - bug:912972: promote network.interface metrics to 64bit unsigned,
      detect and handle 32bit wraps
    - bug:914790 parameterize /var/pcp paths, use /var/lib/pcp by default
    - bug:914555: not all mem.util.* metrics available on all kernels
    - bug:904478: pcp slabinfo metrics broken for 2.6.x kernels

pcp-2.3.2-4 (6th October 2003)
    - fix - on SGI Altix systems, scan topology from /hw rather than /dev/hw
    - fix - bug #896808 kernel.{all,percpu}.cpu.idle is unsigned long and is
      hence exported as a 64bit ascii number in /proc/stat on 64bit kernels.
      Same fix for the per-process cpu metrics in /proc/*/stat affecting
      proc.psinfo.{utime,stime,cutime,cstime}
    - (proprietary) pcp-pro now obsoletes pcp-snia for the Altix platform
    - deprecate the PCP_LIB_COMPAT_DIR variable in /etc/pcp.conf
    - add Linux memory metric (mem.util.other) and memory metrics help text
    - add lockstat PMDA identifier into stdpmid list
    - add Linux vfs metrics (files, inodes, dentries)
    - fix - bug #900363 in linux PMDA to handle > 128 CPUs in /proc/stat
    - minor cleanup in libpcp, bug #901776

pcp-2.3.1-4 (16 July 2003)
    - fix - repair Linux fallout from TRIX changes
    - Makepkgs now extracts src tarball from srpm and includes build version
      in the tar filename
    - fix - make pmtrace and libpcp_trace endian safe, bug 893884
    - fix - don't sum non-disk entries from /proc/partitions in disk.all
      metrics, and add new SGI XVM metrics below disk.xvm, bug 895611
    - minor help text changes in the linux PMDA

pcp-2.3.0-17 (for dev testing)
    - fix - compilation warnings in the mount PMDA.
    - fix - pmie builds with recent versions of bison.
    - fix - several XFS metrics to work with the current/previous XFS versions.
    - fix - build on Redhat 9 wrt errno.h changes.
    - added several new XFS metrics.
    - remove inclusion of some kernel headers from the Linux PMDA code.
    - fix - sginap() macro platform_defs.h overflows causing pmie, pmval and
      assorted qa tests to hang, bug 891861
    - fix - repair fallout from autoconf-2.57 changes in Redhat 9 (broke
      "echo without newline" detection for pcp.conf), bug 892029
    - fix - under rare conditions, pmFetchArchive() may return with
      a bogus return value, bug 892037
    - fix - make pmlogger_check tolerant of hostname(1) returning the fully
      qualified domain name, bug 892079
    - fix race in pmTimeConnect (for pcp-pro only), bug 892827

pcp-2.3.0-15 (21 May 2003)
    - fix - pmdampi name space issue issue, bug 891599

pcp-2.3.0-14 (27 Feb 2003)
    - Fix for 882525: Linux pmda fails with openafs module at Fermilab
      problem in symbol table management, correction also involved
      removing the regexp() use and cleanup resulting in a 60% speed-up.
      Thanks to Troy Dawson <dawson@fnal.gov> for helping to track this down.

pcp-2.3.0-13 (21 Feb 2003)
    - portablility changes to enable building the PCP infrastructure on
      Solaris, based on contributions from Alan Hoyt <ahoyt@moser-inc.com>

pcp-2.3.0-12 (17 Feb 2003)
    - fix segfault for kernels which do not have CONFIG_MODULES
      reported by David Douthitt <DDouthitt@cuna.coop>

pcp-2.3.0-11 (12 Feb 2003)
    - patch from Anas Nashif <nashif@planux.com> to work with glibc 2.3.1
    - fix - pmlogger_check failure messages are too verbose
    - fix - pmclient sometimes reports bad Busy CPU (#) on MP systems
    - fix - Piggy-back PDU and endian conversion error
    - fix - Minor problem with error-handling in pmlc-pmlogger
      connection protocol
    - fix - cleanup handling of children's exit status for pmie
    - fix - need better diagnostics to debug trace PMDA
    - fix - Minor cleanup of PCP man pages
    - fix - command buffer too small in pmnsdel
    - Solaris portability changes from Alan Hoyt <ahoyt@moser-inc.com>
      (qa only so far)
    - fix - minor warnings and build cleanup
    - fix - serialize the pcp build

pcp-2.3.0-10 (16 December 2002)
    - Changes to pmlogconf to improve usability
    - pmie_check fails when log files relocated via symlink
      reported by Micah Altman <Micah_Altman@harvard.edu>
    - fix linux pcp upgrade saves pmns but doesn't save pmcd.conf
    - fix pmlc logic error in handling descriptor fetch failures
    - pmdumplog reports incorrect sizes for PDUs on ia64
    - fix /proc scanning for newer 2.4.x kernels and for 2.5.x
    - pmproxy support in libpcp
    - change the units of kernel.all.uptime from hours to seconds
      contributed by Mike Mason <mmlnx@us.ibm.com>
    - fix pmafm remove does not list all files
    - Units wrong for proc.psinfo.rss_rlim, Mike Mason <mmlnx@us.ibm.com>
    - in build/rpm/GNUmakefile, remove '=' from --target since rpm v4
      doesn't seem to like it Todd Davis <todd.c.davis@intel.com>
    - fix rpm upgrade post install processing for pmieconf rules
    - large number of new metrics and bug fixes from Mike Mason
      <mmlnx@us.ibm.com> to support metrics required by libgtop. These
      include the following:

      (new) Total idle time since boot
            kernel.all.idletime
      
      (new) current # of user sessions
            kernel.all.nusers
      
      (new) Last pid used
            kernel.all.lastpid
      
      (new) Filesystem blocksize from statfs()
            filesys.blocksize
      
      (new) Filesystem free space available to non-superusers from statfs()
            filesys.avail
      
      (modified) Per process command name
            proc.psinfo.cmd
      
      (new) Per process command line from /proc/<pid>/cmdline
            proc.psinfo.psargs
      
      (new) Per process CPU number from /proc/<pid>/stat
            proc.psinfo.processor
      
      (new) Per process wait channel symbol name
            proc.psinfo.wchan_s
      
      (new) Per process signal info from /proc/<pid>/status
            proc.psinfo.signal_s
            proc.psinfo.blocked_s
            proc.psinfo.sigignore_s
            proc.psinfo.sigcatch_s
      
      (new) Per process map info from /proc/<pid>/maps
            proc.memory.maps
      
      (new) Per process memory info from /proc/<pid>/status
            proc.memory.vmsize
            proc.memory.vmlock
            proc.memory.vmrss
            proc.memory.vmdata
            proc.memory.vmstack
            proc.memory.vmexe
            proc.memory.vmlib
      
      (new) Per process user and group ids from /proc/<pid>/status
            proc.id.uid
            proc.id.euid
            proc.id.suid
            proc.id.fsuid
            proc.id.gid
            proc.id.egid
            proc.id.sgid
            proc.id.fsgid
      
      (new) Per process user and group ids converted to names
            proc.id.uid_nm
            proc.id.euid_nm
            proc.id.suid_nm
            proc.id.fsuid_nm
            proc.id.gid_nm
            proc.id.egid_nm
            proc.id.sgid_nm
            proc.id.fsgid_nm
      
      (new) Semaphore limits from semctl()(needed by libgtop)
            ipc.sem.max_semmap
            ipc.sem.max_semid
            ipc.sem.max_sem
            ipc.sem.num_undo
            ipc.sem.max_perid
            ipc.sem.max_ops
            ipc.sem.max_undoent
            ipc.sem.sz_semundo
            ipc.sem.max_semval
            ipc.sem.max_exit
      
      (new) Message queue limits from msgctl()(needed by libgtop)
            ipc.msg.sz_pool
            ipc.msg.mapent
            ipc.msg.max_msgsz
            ipc.msg.max_defmsgq
            ipc.msg.max_msgqid
            ipc.msg.max_msgseg
            ipc.msg.num_smsghdr
            ipc.msg.max_seg
      
      (new) Shared memory limits from shmctl() (needed by libgtop)
            ipc.shm.max_segsz
            ipc.shm.min_segsz
            ipc.shm.max_seg
            ipc.shm.max_segproc
            ipc.shm.max_shmsys

    - fix libpcp_trace stub library does not build on ia64
    - fix make clean doesn't remove all that it should
    - fix pmlogger gram.y syntax error for newer bison
    - fix pmstore value "too big" test does not work on 64bit platforms
    - fix memory leak in pmlogger on 64bit platforms
    - fix update-magic to recompile the magic file after install
    - fix pmie alarm actions, suggested by Todd Davis <todd.c.davis@intel.com>
    - fix man pages to be compatible with khelpcenter and man2html
    - use rpmbuild rather than rpm --rebuild for RH8, contributed by
      Todd Davis <todd.c.davis@intel.com>
    - use rpm instead of rpmbuild if rpmbuild isn't available, contributed
      my Mike Mason <mmlnx@us.ibm.com>
    - in pmdas/linux/ksyms.c, use __psint and %p format for for address
      scanning, contributed my Mike Mason <mmlnx@us.ibm.com>
    - use "make" by default in Makepkgs rather than explicitly gmake
    - Add top level GNUmakefile check for gmake (stolen from glibc)
    - Correctly check status in rule for pcp.src in build/GNUmakefile
    - correctly check rpmbuild exit status in Installpkgs.
    - fix NULL ptr deref in src/pmdas/linuyx/proc_pid.c for the
      case where a process exits while we're reading /proc/<pid>/status

pcp-2.2.2-9 (11 December 2001)
    - fixed mangle-src to catch all copyrights in the open source package
    - fixes from gilly@exanet.com for /proc/cpuinfo on alpha platform.
    - change configure.in to work with autoconf version 2.50
    - fix configure.in to work when ps gives warnings on stderr;
      (eg. System.map doesn't match running kernel)
    - added lmsensors PMDA, contributed by Troy Dawson <dawson@fnal.gov>
    - added kernel.all.uptime, contributed by Gilly <gilly@exanet.com>
    - fixed int overflow with kernel.*.cpu.* metrics. Fix contributed
      by Gilly <gilly@exanet.com>
    - use sysconf(_SC_CLK_TCK) to determine HZ
    - fix sapic scanning for sn-ia64 in proc_cpuinfo.c
    - fix from gilly@exanet.com for scanning 2.4.x /proc/stat disk stats
    - bug 826904 Ensure atomicity of PMNS updates as seen by PMNS readers,
      and add transactional-level locking to ensure mutual exclusion
      between PMNS updaters
    - bug 817376 pmlogger makes too many round trips to pmcd
    - bug 828416 - pmlogger access control will not accept hostnames
      containing hyphens
    - bug 820891 More robust mapping of system error codes to strings to
      accommodate the growing range of errno values in IRIX and differences
      between IRIX and Linux
    - bug 826681 - Having $MAGIC set screws up Linux file(1) with consequent
      havoc for PCP scripts. Fixes to mkaf and pmie_check.
    - fix from Brian Harvell <harvell@aol.net> to allow pcp.conf.in to be
      configured with the following cmdline options to the configure script:
      --datadir --sbindir --localstatedir --libdir --mandir --bindir
      --includedir and --prefix
    - fixes from Brian Harvell <harvell@aol.net> for incorrectly
      configured paths in src/pmie/src/pmie.c src/pmns/pmnsdel.c 
      and src/pmns/pmnsmerge.c
    - from Thomas Graichen <tgr@spoiled.org>, support for bzip2 compressed
      man pages (such as used in Mandrake 8.x)
    - from Martin Knoblauch <Martin.Knoblauch@TeraPort.de>, fix for a problem
      where if LANG is not "C", the is_chkconfig_on() shell function in
      rc-proc.sh does not work, causing problems with the rc scripts.
      src/libpcp/src/pdu.c - 1.3
    - bug 836236 in libpcp: better handling of piggy-back PDU in the boundary
      case where the second PDU is so short that it does not contain even a
      full PDU header.
    - fix src RPM build on Turbo Linux. If /usr/lib/rpm/brp-compress
      exists then always use gzipped man pages.
    - fix buglet where file-3.35 in RH7.2 uses a compiled magic file
    - fix buglet where gawk complained about "\{" on Mandrake linux
    - on SGI SNIA systems, map node number from sapic to cnode in /dev/hw/nodenum
    - bug 843215, fix pmie's sprintf looking for it's config file
    - bug 842905, when /var/log/pcp is a symbolic link, pmie_check fails

pcp-2.2.1-3 (21 June 2001)
    - remove unwanted *.rpmorig files after upgrade 
    - fixed bug #827972, pcp root exploit with pmpost
    - fixed assorted other security issues.

pcp-2.2.0-15 (23 May 2001)
    - don't include linux/kernel_stat.h and avoid __sparc__ conditional code 
    - from Michal Kara: rc will rebuild PMNS if root_* files newer than root
    - add the roomtemp PMDA for measuring temperatures using the 1-Wire
      serial network ans sensor technology from Dallas Semiconductor
    - zero network.tcpconn values before counting them in /proc/net/tcp
      (Michal Kara's original code was correct - markgw busted it!)
    - add new LGPL library libpcp_http. Used by permission of the author,
      Laurent Demailly <L@Demailly.com>
    - minor surgery on apache PMDA to link with -lpcp_http
    - minor fix diagnostic from __pmLogRead
    - as reported by Alexander L. Belikoff <abel@vallinor4.com>, it was
      not possible to disable the primary logger via changes to the
      /var/pcp/config/pmlogger/control file ... this has been fixed
    - as reported by Alan Bailey <bailey@mcs.anl.gov>, the assumption
      that /var/pcp/config/pmlogger/control was version 1.1 was implicit 
      ... this is now documented and the pmlogger_* scripts will warn
      if the deprecated version 1.0 format is used accidently
    - from Michal Kara: fix mem leak in apache PMDA
    - from Michal Kara: install /var/pcp/config/pmlogger/Makefile
      (src is in src/pmlogctl/Makefile.install). This provides pre-processing
      of pmlogger config files with cpp.
    - reintroduction of "impl.h" header, deprecate "pmapi_dev.h" and major
      makefile surgery to reintegrate the IRIX and Linux PCP source trees
    - add ia64 support infrastructure.
    - use -fno-strict-aliasing for correct ia64 compilation
    - use -fpic to avoid gprel errors linking shlibs on ia64
    - don't use -P with cpp, thus preserve line numbers
    - post-process help text to reformat long lines
    - pv:789819 fixes to mailq and sendmail PMDAs
    - fix endian-sensitive IP addr construction in cisco PMDA
    - fix sscanf unaligned access warnings on ia64 for cisco PMDA
    - support v1 help text again, conditional on HAVE_NDBM
    - fix pmval's qsort compare routine for instances
    - surgery on almost all man pages, merge with IRIX PCP man pages
    - promote shping to open-source status
    - fix bug #814989 where disk.all.* not summed correctly (if the sard
      patch has been applied to running kernel)
    - with the sard patch applied to the kernel, disk.all metrics were
      being summed as the total of disk.partitions and disk.dev metrics,
      resulting in approximately twice the rate of disk I/O for the
      disk.all metrics
    - added more disk metrics and update help text
    - the "cpu" instance domain is now dynamic and supports any number of CPUs
    - fixed pmie rc and pmie_{check,daily} scripts
    - a bunch of places were using $PCP_VAR_DIR/config/pmcd/pmcd.conf
      as the path to pmcd.conf (which is correct). Others were using
      /etc/pmcd.conf (which is only correct on IRIX).
    - merged IRIX/Linux versions of pmsocks
    - mimic the IRIX xconfirm behaviour more closely, pv 817289
    - pv:817367 Handle SIGCHLD from xconfirm problem on Linux
    - minor changes in error messages to make them less IRIX-centric
      and hence more sensible for Linux
    - fix weblog link in doc dir logic and old netscape should be
      detected as CERN not NS_PROXY.
    - fix weblog so regex in the configuration file is recognized
      correctly on all platforms
    - only run weblogconv.sh on linux
    - conversion to more simple copyright in numerous places
    - avoid grep -q usage: not supported on early IRIX
    - pv:803341 Change Creator: for mkaf from mkaf to pmchart to assist
      with pmafm replay when pcp also installed.
    - updated man page text for platform-agnostic descriptions.
    - fix 817880 pmafm remove does not list all files
    - src/pmie/GNUmakefile Fix busted sed translation of the control
      file so the logfiles (and hence directories) are ...pmie/<hostname>
      rather than pmie<hostname>
    - renamed all Makefiles to GNUmakefile
    - makefile surgery to allow multiple RPMs to be built from one src tree
    - fixes to src/pmcd/pmdaproc.sh to not use test -e
    - pv:815326 fix pcp linux /usr/share/magic doesn't detect pmie config
    - pv:818381 fix pmie_check fails esp integration
    - man page for pmlogsummary was in both pcp and pcp-pro
    - fix to src/pmie/pmie_check.sh, improve pattern to match No such
      file or directory for linux
    - fix all linux specs to install root,root rather than root,bin
      (needed to avoid warnings when installing on redhat7.1)
    - add GNUmakefile.install for all PMDAs, installed in each PMDA dir
    - fix src/pmdas/weblog/server.sh to use quotes on -d that was breaking
      when parameter empty.
    - pv:807561 change pmprobe -i and -I semantics to call pmGetInDom
      rather than using the returned indom from pmFetch
    - add hinv.machine for oview to use
    - change the cpu instance domain to use the numa names if they are
      present on the machine, else revert to cpuX syntax
    - numerous fixes so the src RPM builds on all platforms
    - pv:824382 - xfs block metrics were scaled incorrectly
    - add support for /proc/slabinfo metrics (mem.slabinfo.*)
    - add new "process" and "mounts" PMDAs, contributed by Alan Baily
    - added GPL copyrights to process and mounts src, fixed makefiles
      to extract domain number from stdpmid and added install targets,
      and small change to ignore comments in conf files.
    - added hinv.pagesize (uses the getpagesize(2) system call)
    - fixed bug #825229 where rpm upgrade would clobber root pmns for PMDAs

pcp-2.1.10-8 (released circa Oct 18 2000, with SGI ACE1.4)
    - guard against DOS attack by restring incoming PDU size to 64K.
    - add hinv.map.cpu and hinv.cpu metrics exported by /proc/cpuinfo
    - fix small error in INSTALL_MAN rule in src/include/builddefs.in
    - fix for bug #793427 - correct symlinks for man pages with multiple
      entries in the .SH NAME section.
    - add network.tcpconn metrics to export counts of tcp connections in each
      state. Code contributed by Michal Kara (lemming@arthur.plbohnice.cz)
    - few minor fixes for build on ia64

pcp-2.1.9-12 (released circa Sept 13 2000, with SGI Propack1.4)
    - for 2.4 without sard, correctly match disk numbers in /proc/stat
      with major,minor numbers in /proc/partitions.

pcp-2.1.9-11 (unreleased)
    - add pagebuf metrics (Daniel and Nathan)
    - fixes so the build works if pcp is not already installed
    - minor security fix to pcp.spec.in (force mode 644 for .NeedRebuild)
    - make sure the src RPM builds correctly (LSRCFILE issues from LinuxWorld)
    - fix for bug #797756, upgrade from pcp2.1.6 to any newer version leaves
      pcp chkconfig off and the name space does not get rebuilt.
    - extended the weblogs PCP agent so it can report proxy/squid
      http servers, and added assorted http cache statistics.
    - fixed the Cisco router PCP agent (it was broken in pp1.3).
    - add support for disk stats in 2.4.x kernels with "disk_io" field
      in /proc/stat (only used when sard patch is not installed)
    - if the pcp-pro package (SGI proprietary) is installed, all libpcp
      clients on linux are now "authorized" to monitor IRIX systems that
      do not have a pmcd collector license.

pcp-2.1.9-6 (released 2 Aug 2000 for propack1.4 - alpha, not final)
    - install /usr/share/pcp/lib/rc-proc.sh containing common
      shell functions for use by rc scripts - these functions
      are tolerant of the chkconfig command missing (as in SUSE).
    - update all rc scripts and {pmlogger,pmie}_{check,daily} scripts
      to use the new rc-proc.sh functions. Remove the /etc/sysconfig
      stuff entirely (it was not being used anyway).
    - fix for #795934 : after rpm -U, pcp is chkconfig off. It turned
      out that an upgrade executes the %post _and_ the %preun scripts,
      which resulted in pcp being chkconfig'd on then off again.
    - fix pmie rc scripts so they work, are chkconfig friendly,
      and cope with _and_ without pmieconf (which is in pcp-pro).
      Also install /var/pcp/config/pmie/config.default as a simple example
      to monitor the load average and report to syslog. The pmie
      daemon is chkconfig off by default.
    - default run levels for pmcd and pmie (daemon) are now 2345, for SUSE
    - reconcile troff and groff differences in man page sources
    - fix for bug #797049 use strftime(%z) to determine timezone offsets
      w.r.t. daylight savings
    - portability surgery on src/libpcp_trace, and add new pmtracecounter()
      function, see pmtracebegin(3) for details.
    - reconcile pcp.env and pmcd.options from IRIX
    - fix for bug #797048 update-magic does not fully remove old entries
      before adding new, hence the magic file would grow after each upgrade
    - other minor reconciliation work with IRIX
    - fix build environment to allow proper handling of compressed man pages
    - add support for RPM version 4.
    - add support for add kernel.{all,percpu}.syscall metrics
      (requires kernel patch)
    - fixed for bug #797164: potential SEGV due to calling realloc on a 
      misused pointer - src/pmdas/weblog/weblog.c
    - use realpath(3) to resolve devices in /proc/mounts for filesys.* metrics


pcp-2.1.8-2 (released 30 June 2000)
    - fix for bug #793871 pmlogger_check fails after redhat upgrade
      (because PCP entries in /usr/share/magic were clobbered)
    - also install /var/pcp/pmdas/linux/pmdalinux (as a non-DSO
      agent for debugging and profiling purposes).
    - added pmda.uname (uname -a) and pmda.version (linux pmda version)
      metrics. The pmda.uname metric is needed by the "pcp" command.
    - fix for #789025 fix to ensure rpm --verify succeeds immediately
      after an install, and other errors in pmlogger_check
    - released with ACE 1.3 (MR 19 Jul 2000)

pcp-2.1.7 (internal release for testing)
    - merged changes from IRIX for multiple namespace support in
      pmdaproc.sh
    - parameterized path to pmcd.conf and pmcd.options to avoid
      having to move these files in IRIX. Use PCP_PMCDCONF_PATH and
      PCP_PMCDOPTIONS_PATH respectfully.
    - add new error define PM_ERR_LOGFILE (reconciled from IRIX)
    - conditional pragma for pmGetConfig (not used in linux)
    - use if defined(HAVE_OBJECT_STYLE) to guard __pmCheckObjectStyle
      since it's not used in linux (reconciled with irix code)
    - correct logic used to scan for pmlogger pid in pmlogger_check
      in case where pmlogger exits prematurely, part of #789025
    - added -Wall to default CFLAGS and LDFLAGS
    - added xfs metrics (needs kernel support else no values available)
      extracted from /proc/fs/xfs/stat
    - added nfs (version 3) metrics, same names as on irix, bug #789669
    - fix instance domain for kernel.percpu.interrupts, bug #790372

pcp-2.1.6 (released 3 May 2000)
    - released with ISE 1.2 (MR 25 May 2000)
    - released with ISEMAIL 1.0 (MR 24 May 2000)
    - this is the version shipped with SGI ProPack1.3
    - change use of __clone to pthread_create for portability
    - add support for raid disk stats (previously ignored)
    - fix for bug #789425 pmie suspect behaviour with "delta" keyword
    - add support for devfs style scsi disk names
    - fixed a problem where nfs stats were always showing NFSv3 stats
      rather than NFSv2 stats. We are not (yet) supporting NFSv3 stats.

pcp-2.1.5 (released 12 April 2000)
    - released with SGI ACE 1.2 (MR 19 Apr 200)
    - fix bug #786743 filesys metrics are wrong
    - fix potential segfault bug in timezone handling
    - tolerate SUSE's location of magic file different to Redhat's
    - tolerate no chkconfig on SUSE (use %postinstall create rc symlinks)

pcp-2.1.4 (released 15 Feb 2000)
    - fix for segfault src/pmdas/linux/pmda.c on linuxppc, found by
      Dale F. Brantly <dale.brantly@sgi.com>
    - fix build error in src/pmclient, was trying to use pmgenmap
      without /etc/pcp.env, also found by Dale.
    - setlinebuf(stdout) for all clients that loop
      (fixes a buffering problem on alpha-linux).
    - fixed some missing "{" in conditional variable assignments
      in src/pmie/etc_init.d_pmie (found by lstep@free.fr)
    - changed use of pmgenmap in build for pmclient and
      pmkstat to be consistent (found by lstep@free.fr)
    - don't assume clock tick rate is 100/second. Use the CLK_TCK macro
      instead. Rearrange arithmetic in src/pmdas/linux/pmda.c where we
      divide by CLK_TCK to avoid truncation in conversions from jiffies
      to milliseconds.
    - return "no values available" rather than PM_ERR_APPVERSION for
      the metrics disk.{all,dev}.{read,write,total}_bytes since these
      are not available on systems without the "sard disk patch".  This
      is now consistent with requests for disk.partitions.* metrics.

pcp-2.1.3 (released with 2.1.4)
    - released with ISE 1.0 (MR 1 Mar 2000)
    - added hinv.map.scsi metric as a map of SCSI devices (if any)
    - added disk.dev.{read,write,total}_bytes
    - filter devpts from filesys.* metrics to avoid FPE errors
    - added support for new style Apache configuration file and
      "silent" install to weblog scripts

pcp-2.1.2 (released with 2.1.4)
    - released with SGI ACE 1.0
    - fixed date field in LSM
    - install pmiestats.h for pmieconf
    - renamed /var/pcp/config/pmafm/pcp-col to
      /var/pcp/config/pmafm/pcp
    - added network.{ip,icmp,tcp,udp} metrics
      extracted from /proc/net/snmp
    - fixed shell syntax error in pmlogger_daily(1)
      (changed test -l to test -f)
    - fixed problem with definition of __psint_t on 64bit machines
    - fixed timezone problem with daylight saving

pcp-2.1.1 (released 7 Dec 1999)
    - initial pcp-2.1.1 open source release<|MERGE_RESOLUTION|>--- conflicted
+++ resolved
@@ -1,11 +1,8 @@
-<<<<<<< HEAD
-=======
 pcp-3.6.11 (under development)
     - pmdasystemd
     - Fix issues with pmdashping timeouts
     - Move debian tmpdir settings to match other distros.
 
->>>>>>> 142c2859
 pcp-3.6.10 (19 November 2012)
     - Transition daemons to run under an unprivileged account.
     - Fixes for security advisory CVE-2012-5530: tmpfile flaws.

--- conflicted
+++ resolved
@@ -207,11 +207,7 @@
 chmod 775 $PCP_VAR_DIR/testsuite
 chown -R pcpqa:pcpqa $PCP_VAR_DIR/testsuite
 
-<<<<<<< HEAD
-# Note: do not start pcp, pmwebd, pmproxy nor pmmgr by default
-=======
 # Note: do not start daemons other than: pmcd, pmlogger, pmie and pmproxy
->>>>>>> 7de38572
 #
 if which svcs >/dev/null 2>&1
 then
@@ -224,7 +220,7 @@
 	svccfg import ../sun/pcp.xml
     fi
 else
-    for svc in pcp pmcd pmlogger pmproxy pmwebd pmmgr
+    for svc in pmcd pmlogger pmproxy pmwebd pmmgr
     do
 	if which rc-update >/dev/null 2>&1
 	then
@@ -240,7 +236,7 @@
 	# disable or enable and start as required by default policy
 	case $svc
 	in
-	    pmcd|pmlogger|pmie)
+	    pmcd|pmlogger|pmie|pmproxy)
 		if which rc-update >/dev/null 2>&1
 		then
 		    : TODO?

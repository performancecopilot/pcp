Summary: System-level performance monitoring and performance management
Name: pcp
Version: 3.10.9
%global buildversion 1

Release: %{buildversion}%{?dist}
License: GPLv2+ and LGPLv2.1+ and CC-BY
URL: http://www.pcp.io
Group: Applications/System
# https://bintray.com/artifact/download/pcp/source/pcp-%{version}.src.tar.gz
Source0: pcp-%{version}.src.tar.gz
# https://github.com/performancecopilot/pcp-webjs/archive/master.zip
Source1: pcp-webjs.src.tar.gz
# https://bintray.com/artifact/download/netflixoss/downloads/vector.tar.gz
Source2: vector.tar.gz

# Compat check for distros that already have single install pmda's
%if 0%{?fedora} > 22 || 0%{?rhel} > 7
%global with_compat 0
%else
%global with_compat 1
%endif

# There are no papi/libpfm devel packages for s390 nor for some rhels, disable
%ifarch s390 s390x
%global disable_papi 1
%global disable_perfevent 1
%else
%if 0%{?rhel} == 0 || 0%{?rhel} > 5
%global disable_papi 0
%else
%global disable_papi 1
%endif
%if 0%{?fedora} >= 20 || 0%{?rhel} > 6
%global disable_perfevent 0
%else
%global disable_perfevent 1
%endif
%endif

%global disable_microhttpd 0
%global disable_cairo 0

%global disable_python2 0
# Default for epel5 is python24, so use the (optional) python26 packages
%if 0%{?rhel} == 5
%global default_python 26
%endif
# No python3 development environment before el8
%if 0%{?rhel} == 0 || 0%{?rhel} > 7
%global disable_python3 0
# Do we wish to mandate python3 use in pcp?  (f22+ and el8+)
%if 0%{?fedora} >= 22 || 0%{?rhel} > 7
%global default_python 3
%endif
%else
%global disable_python3 1
%endif

# support for pmdajson
%if 0%{?rhel} == 0 || 0%{?rhel} > 6
%if !%{disable_python2} || !%{disable_python3}
%global disable_json 0
%else
%global disable_json 1
%endif
%else
%global disable_json 1
%endif

# support for pmdarpm
%if 0%{?rhel} == 0 || 0%{?rhel} > 5
%global disable_rpm 0
%else
%global disable_rpm 1
%endif

# Qt development and runtime environment missing components before el6
%if 0%{?rhel} == 0 || 0%{?rhel} > 5
%global disable_qt 0
%else
%global disable_qt 1
%endif

# systemd services and pmdasystemd
%if 0%{?fedora} >= 19 || 0%{?rhel} >= 7
%global disable_systemd 0
%else
%global disable_systemd 1
%endif

# systemtap static probing, missing before el6 and on some architectures
%if 0%{?rhel} == 0 || 0%{?rhel} > 5
%global disable_sdt 0
%else
%ifnarch ppc ppc64
%global disable_sdt 0
%else
%global disable_sdt 1
%endif
%endif

# rpm producing "noarch" packages
%if 0%{?rhel} == 0 || 0%{?rhel} > 5
%global disable_noarch 0
%else
%global disable_noarch 1
%endif

# prevent conflicting binary and man page install for pcp(1)
Conflicts: librapi

BuildRoot: %{_tmppath}/%{name}-%{version}-%{release}-root-%(%{__id_u} -n)
BuildRequires: procps autoconf bison flex
BuildRequires: nss-devel
BuildRequires: rpm-devel
BuildRequires: avahi-devel
%if !%{disable_python2}
%if 0%{?default_python} != 3
BuildRequires: python%{?default_python}-devel
%else
BuildRequires: python-devel
%endif
%endif
%if !%{disable_python3}
BuildRequires: python3-devel
%endif
BuildRequires: ncurses-devel
BuildRequires: readline-devel
BuildRequires: cyrus-sasl-devel
%if !%{disable_papi}
BuildRequires: papi-devel
%endif
%if !%{disable_perfevent}
BuildRequires: libpfm-devel >= 4
%endif
%if !%{disable_microhttpd}
BuildRequires: libmicrohttpd-devel
%endif
%if !%{disable_cairo}
BuildRequires: cairo-devel
%endif
%if !%{disable_sdt}
BuildRequires: systemtap-sdt-devel
%endif
BuildRequires: perl(ExtUtils::MakeMaker)
BuildRequires: initscripts man
%if !%{disable_systemd}
BuildRequires: systemd-devel
%endif
%if !%{disable_qt}
BuildRequires: desktop-file-utils
BuildRequires: qt4-devel >= 4.4
%endif

Requires: bash gawk sed grep fileutils findutils initscripts which
Requires: python%{?default_python}
Requires: pcp-libs = %{version}-%{release}
%if 0%{?default_python} == 3
Requires: python3-pcp = %{version}-%{release}
%endif
%if !%{disable_python2} && 0%{?default_python} != 3
Requires: python-pcp = %{version}-%{release}
%endif
Obsoletes: pcp-gui-debuginfo
Obsoletes: pcp-pmda-nvidia

%if %{with_compat}
Requires: pcp-compat
%endif
Requires: pcp-libs = %{version}-%{release}
Obsoletes: pcp-gui-debuginfo

%global tapsetdir      %{_datadir}/systemtap/tapset

%global _confdir  %{_sysconfdir}/pcp
%global _logsdir  %{_localstatedir}/log/pcp
%global _pmnsdir  %{_localstatedir}/lib/pcp/pmns
%global _tempsdir %{_localstatedir}/lib/pcp/tmp
%global _pmdasdir %{_localstatedir}/lib/pcp/pmdas
%global _testsdir %{_localstatedir}/lib/pcp/testsuite
%global _pixmapdir %{_datadir}/pcp-gui/pixmaps
%global _booksdir %{_datadir}/doc/pcp-doc

%if 0%{?fedora} >= 20 || 0%{?rhel} >= 8
%global _with_doc --with-docdir=%{_docdir}/%{name}
%endif

%if !%{disable_systemd}
%global _initddir %{_datadir}/pcp/lib
%else
%global _initddir %{_sysconfdir}/rc.d/init.d
%global _with_initd --with-rcdir=%{_initddir}
%endif

# we never want Infiniband on s390 platforms
%ifarch s390 s390x
%global disable_infiniband 1
%else
# we never want Infiniband on RHEL5 or earlier
%if 0%{?rhel} != 0 && 0%{?rhel} < 6
%global disable_infiniband 1
%else
%global disable_infiniband 0
%endif
%endif

%if %{disable_infiniband}
%global _with_ib --with-infiniband=no
%endif

%if !%{disable_papi}
%global _with_papi --with-papi=yes
%endif

%if !%{disable_perfevent}
%global _with_perfevent --with-perfevent=yes
%endif

%if %{disable_json}
%global _with_json --with-pmdajson=no
%else
%global _with_json --with-pmdajson=yes
%endif

%description
Performance Co-Pilot (PCP) provides a framework and services to support
system-level performance monitoring and performance management. 

The PCP open source release provides a unifying abstraction for all of
the interesting performance data in a system, and allows client
applications to easily retrieve and process any subset of that data.

#
# pcp-conf
#
%package conf
License: LGPLv2+
Group: System Environment/Libraries
Summary: Performance Co-Pilot run-time configuration
URL: http://www.pcp.io

# http://fedoraproject.org/wiki/Packaging:Conflicts "Splitting Packages"
Conflicts: pcp-libs < 3.9

%description conf
Performance Co-Pilot (PCP) run-time configuration

#
# pcp-libs
#
%package libs
License: LGPLv2+
Group: System Environment/Libraries
Summary: Performance Co-Pilot run-time libraries
URL: http://www.pcp.io
Requires: pcp-conf = %{version}-%{release}

%description libs
Performance Co-Pilot (PCP) run-time libraries

#
# pcp-libs-devel
#
%package libs-devel
License: GPLv2+ and LGPLv2.1+
Group: Development/Libraries
Summary: Performance Co-Pilot (PCP) development headers and documentation
URL: http://www.pcp.io
Requires: pcp = %{version}-%{release}
Requires: pcp-libs = %{version}-%{release}

%description libs-devel
Performance Co-Pilot (PCP) headers, documentation and tools for development.

#
# pcp-testsuite
#
%package testsuite
License: GPLv2+
Group: Development/Libraries
Summary: Performance Co-Pilot (PCP) test suite
URL: http://www.pcp.io
Requires: pcp = %{version}-%{release}
Requires: pcp-libs = %{version}-%{release}
Requires: pcp-libs-devel = %{version}-%{release}
Obsoletes: pcp-gui-testsuite

%description testsuite
Quality assurance test suite for Performance Co-Pilot (PCP).

#
# pcp-manager
#
%package manager
License: GPLv2+
Group: Applications/System
Summary: Performance Co-Pilot (PCP) manager daemon
URL: http://www.pcp.io
Requires: pcp = %{version}-%{release} pcp-libs = %{version}-%{release}

%description manager
An optional daemon (pmmgr) that manages a collection of pmlogger and
pmie daemons, for a set of discovered local and remote hosts running
the performance metrics collection daemon (pmcd).  It ensures these
daemons are running when appropriate, and manages their log rotation
needs.  It is an alternative to the cron-based pmlogger/pmie service
scripts.

%if !%{disable_microhttpd}
#
# pcp-webapi
#
%package webapi
License: GPLv2+
Group: Applications/System
Summary: Performance Co-Pilot (PCP) web API service
URL: http://www.pcp.io
Requires: pcp = %{version}-%{release} pcp-libs = %{version}-%{release}

%description webapi
Provides a daemon (pmwebd) that binds a large subset of the Performance
Co-Pilot (PCP) client API (PMAPI) to RESTful web applications using the
HTTP (PMWEBAPI) protocol.
%endif

#
# pcp-webjs and pcp-webapp packages
#
%package webjs
License: ASL2.0 and MIT and CC-BY
Group: Applications/Internet
%if !%{disable_noarch}
BuildArch: noarch
%endif
Requires: pcp-webapp-graphite pcp-webapp-grafana pcp-webapp-vector
Summary: Performance Co-Pilot (PCP) web applications
URL: http://www.pcp.io

%description webjs
Javascript web application content for the Performance Co-Pilot (PCP)
web service.

%package webapp-vector
License: ASL2.0
Group: Applications/Internet
%if !%{disable_noarch}
BuildArch: noarch
%endif
Summary: Vector web application for Performance Co-Pilot (PCP)
URL: https://github.com/Netflix/vector

%description webapp-vector
Vector web application for the Performance Co-Pilot (PCP).

%package webapp-grafana
License: ASL2.0
Group: Applications/Internet
Conflicts: pcp-webjs < 3.10.4
%if !%{disable_noarch}
BuildArch: noarch
%endif
Summary: Grafana web application for Performance Co-Pilot (PCP)
URL: https://grafana.org

%description webapp-grafana
Grafana is an open source, feature rich metrics dashboard and graph
editor.  This package provides a Grafana that uses the Performance
Co-Pilot (PCP) as the data repository.  Other Grafana backends are
not used.

Grafana can render time series dashboards at the browser via flot.js
(more interactive, slower, for beefy browsers) or alternately at the
server via png (less interactive, faster).

%package webapp-graphite
License: ASL2.0
Group: Applications/Internet
Conflicts: pcp-webjs < 3.10.4
%if !%{disable_noarch}
BuildArch: noarch
%endif
Summary: Graphite web application for Performance Co-Pilot (PCP)
URL: http://graphite.readthedocs.org

%description webapp-graphite
Graphite is a highly scalable real-time graphing system. This package
provides a graphite version that uses the Performance Co-Pilot (PCP)
as the data repository, and Graphites web interface renders it. The
Carbon and Whisper subsystems of Graphite are not included nor used.

#
# perl-PCP-PMDA. This is the PCP agent perl binding.
#
%package -n perl-PCP-PMDA
License: GPLv2+
Group: Development/Libraries
Summary: Performance Co-Pilot (PCP) Perl bindings and documentation
URL: http://www.pcp.io
Requires: pcp-libs = %{version}-%{release}
Requires: perl

%description -n perl-PCP-PMDA
The PCP::PMDA Perl module contains the language bindings for
building Performance Metric Domain Agents (PMDAs) using Perl.
Each PMDA exports performance data for one specific domain, for
example the operating system kernel, Cisco routers, a database,
an application, etc.

#
# perl-PCP-MMV
#
%package -n perl-PCP-MMV
License: GPLv2+
Group: Development/Libraries
Summary: Performance Co-Pilot (PCP) Perl bindings for PCP Memory Mapped Values
URL: http://www.pcp.io
Requires: pcp-libs = %{version}-%{release}

%description -n perl-PCP-MMV
The PCP::MMV module contains the Perl language bindings for
building scripts instrumented with the Performance Co-Pilot
(PCP) Memory Mapped Value (MMV) mechanism.
This mechanism allows arbitrary values to be exported from an
instrumented script into the PCP infrastructure for monitoring
and analysis with pmchart, pmie, pmlogger and other PCP tools.

#
# perl-PCP-LogImport
#
%package -n perl-PCP-LogImport
License: GPLv2+
Group: Development/Libraries
Summary: Performance Co-Pilot (PCP) Perl bindings for importing external data into PCP archives
URL: http://www.pcp.io
Requires: pcp-libs = %{version}-%{release}

%description -n perl-PCP-LogImport
The PCP::LogImport module contains the Perl language bindings for
importing data in various 3rd party formats into PCP archives so
they can be replayed with standard PCP monitoring tools.

#
# perl-PCP-LogSummary
#
%package -n perl-PCP-LogSummary
License: GPLv2+
Group: Development/Libraries
Summary: Performance Co-Pilot (PCP) Perl bindings for post-processing output of pmlogsummary
URL: http://www.pcp.io
Requires: pcp-libs = %{version}-%{release}

%description -n perl-PCP-LogSummary
The PCP::LogSummary module provides a Perl module for using the
statistical summary data produced by the Performance Co-Pilot
pmlogsummary utility.  This utility produces various averages,
minima, maxima, and other calculations based on the performance
data stored in a PCP archive.  The Perl interface is ideal for
exporting this data into third-party tools (e.g. spreadsheets).

#
# pcp-import-sar2pcp
#
%package import-sar2pcp
License: LGPLv2+
Group: Applications/System
Summary: Performance Co-Pilot tools for importing sar data into PCP archive logs
URL: http://www.pcp.io
Requires: pcp-libs = %{version}-%{release}
Requires: perl-PCP-LogImport = %{version}-%{release}
Requires: sysstat

%description import-sar2pcp
Performance Co-Pilot (PCP) front-end tools for importing sar data
into standard PCP archive logs for replay with any PCP monitoring tool.

#
# pcp-import-iostat2pcp
#
%package import-iostat2pcp
License: LGPLv2+
Group: Applications/System
Summary: Performance Co-Pilot tools for importing iostat data into PCP archive logs
URL: http://www.pcp.io
Requires: pcp-libs = %{version}-%{release}
Requires: perl-PCP-LogImport = %{version}-%{release}
Requires: sysstat

%description import-iostat2pcp
Performance Co-Pilot (PCP) front-end tools for importing iostat data
into standard PCP archive logs for replay with any PCP monitoring tool.

#
# pcp-import-mrtg2pcp
#
%package import-mrtg2pcp
License: LGPLv2+
Group: Applications/System
Summary: Performance Co-Pilot tools for importing MTRG data into PCP archive logs
URL: http://www.pcp.io
Requires: pcp-libs = %{version}-%{release}
Requires: perl-PCP-LogImport = %{version}-%{release}

%description import-mrtg2pcp
Performance Co-Pilot (PCP) front-end tools for importing MTRG data
into standard PCP archive logs for replay with any PCP monitoring tool.

#
# pcp-import-ganglia2pcp
#
%package import-ganglia2pcp
License: LGPLv2+
Group: Applications/System
Summary: Performance Co-Pilot tools for importing ganglia data into PCP archive logs
URL: http://www.pcp.io
Requires: pcp-libs = %{version}-%{release}
Requires: perl-PCP-LogImport = %{version}-%{release}

%description import-ganglia2pcp
Performance Co-Pilot (PCP) front-end tools for importing ganglia data
into standard PCP archive logs for replay with any PCP monitoring tool.

#
# pcp-export-zabbix-agent
#
%package export-zabbix-agent
License: GPLv2+
Group: Applications/System
Summary: Performance Co-Pilot tools for exporting PCP metrics to Zabbix
URL: http://www.pcp.io
Requires: pcp-libs >= %{version}-%{release}

%description export-zabbix-agent
Performance Co-Pilot (PCP) front-end tools for exporting metric values
to Zabbix (http://www.zabbix.com).

%if !%{disable_python2} || !%{disable_python3}
#
# pcp-export-pcp2graphite
#
%package export-pcp2graphite
License: GPLv2+
Group: Applications/System
Summary: Performance Co-Pilot tools for exporting PCP metrics to Graphite
URL: http://www.pcp.io
Requires: pcp-libs >= %{version}-%{release}
%if !%{disable_python3}
Requires: python3-pcp = %{version}-%{release}
%else
Requires: python-pcp = %{version}-%{release}
%endif

%description export-pcp2graphite
Performance Co-Pilot (PCP) front-end tools for exporting metric values
to graphite (http://graphite.readthedocs.org).
%endif

#
# pcp-import-collectl2pcp
#
%package import-collectl2pcp
License: LGPLv2+
Group: Applications/System
Summary: Performance Co-Pilot tools for importing collectl log files into PCP archive logs
URL: http://www.pcp.io
Requires: pcp-libs = %{version}-%{release}

%description import-collectl2pcp
Performance Co-Pilot (PCP) front-end tools for importing collectl data
into standard PCP archive logs for replay with any PCP monitoring tool.

%if !%{disable_papi}
#
# pcp-pmda-papi
#
%package pmda-papi
License: GPLv2+
Group: Applications/System
Summary: Performance Co-Pilot (PCP) metrics for Performance API and hardware counters
URL: http://www.pcp.io
Requires: pcp = %{version}-%{release} pcp-libs = %{version}-%{release}
BuildRequires: papi-devel

%description pmda-papi
This package contains the PCP Performance Metrics Domain Agent (PMDA) for
collecting hardware counters statistics through PAPI (Performance API).
%endif

%if !%{disable_perfevent}
#
# pcp-pmda-perfevent
#
%package pmda-perfevent
License: GPLv2+
Group: Applications/System
Summary: Performance Co-Pilot (PCP) metrics for hardware counters
URL: http://www.pcp.io
Requires: pcp = %{version}-%{release} pcp-libs = %{version}-%{release}
Requires: libpfm >= 4
BuildRequires: libpfm-devel >= 4

%description pmda-perfevent
This package contains the PCP Performance Metrics Domain Agent (PMDA) for
collecting hardware counters statistics through libpfm.
%endif

%if !%{disable_infiniband}
#
# pcp-pmda-infiniband
#
%package pmda-infiniband
License: GPLv2+
Group: Applications/System
Summary: Performance Co-Pilot (PCP) metrics for Infiniband HCAs and switches
URL: http://www.pcp.io
Requires: pcp = %{version}-%{release} pcp-libs = %{version}-%{release}
Requires: libibmad >= 1.3.7 libibumad >= 1.3.7
BuildRequires: libibmad-devel >= 1.3.7 libibumad-devel >= 1.3.7

%description pmda-infiniband
This package contains the PCP Performance Metrics Domain Agent (PMDA) for
collecting Infiniband statistics.  By default, it monitors the local HCAs
but can also be configured to monitor remote GUIDs such as IB switches.
%endif
#
# pcp-pmda-activemq
#
%package pmda-activemq
License: GPLv2+
Group: Applications/System
Summary: Performance Co-Pilot (PCP) metrics for ActiveMQ
URL: http://www.pcp.io
Requires: perl-PCP-PMDA = %{version}-%{release}
Requires: perl(LWP::UserAgent)

%description pmda-activemq
This package contains the PCP Performance Metrics Domain Agent (PMDA) for
collecting metrics about the ActiveMQ message broker.
#end pcp-pmda-activemq

#
# pcp-pmda-bonding
#
%package pmda-bonding
License: GPLv2+
Group: Applications/System
Summary: Performance Co-Pilot (PCP) metrics for Bonded network interfaces
URL: http://www.pcp.io
Requires: perl-PCP-PMDA = %{version}-%{release}

%description pmda-bonding
This package contains the PCP Performance Metrics Domain Agent (PMDA) for
collecting metrics about bonded network interfaces.
#end pcp-pmda-bonding

#
# pcp-pmda-dbping
#
%package pmda-dbping
License: GPLv2+
Group: Applications/System
Summary: Performance Co-Pilot (PCP) metrics for Database response times and Availablility
URL: http://www.pcp.io
Requires: perl-PCP-PMDA = %{version}-%{release}

%description pmda-dbping
This package contains the PCP Performance Metrics Domain Agent (PMDA) for
collecting metrics about the Database response times and Availablility.
#end pcp-pmda-dbping

#
# pcp-pmda-ds389
#
%package pmda-ds389
License: GPLv2+
Group: Applications/System
Summary: Performance Co-Pilot (PCP) metrics for 389 Directory Servers
URL: http://www.pcp.io
Requires: perl-PCP-PMDA = %{version}-%{release}

%description pmda-ds389
This package contains the PCP Performance Metrics Domain Agent (PMDA) for
collecting metrics about a 389 Directory Server.
#end pcp-pmda-ds389

#
# pcp-pmda-ds389log
#
%package pmda-ds389log
License: GPLv2+
Group: Applications/System
Summary: Performance Co-Pilot (PCP) metrics for 389 Directory Server Loggers
URL: http://www.pcp.io
Requires: perl-PCP-PMDA = %{version}-%{release}

%description pmda-ds389log
This package contains the PCP Performance Metrics Domain Agent (PMDA) for
collecting metrics from a 389 Directory Server log.
#end pcp-pmda-ds389log

#
# pcp-pmda-elasticsearch
#
%package pmda-elasticsearch
License: GPLv2+
Group: Applications/System
Summary: Performance Co-Pilot (PCP) metrics for Elasticsearch
URL: http://www.pcp.io
Requires: perl-PCP-PMDA = %{version}-%{release}
Requires: perl(LWP::UserAgent)
BuildRequires: perl(LWP::UserAgent)

%description pmda-elasticsearch
This package contains the PCP Performance Metrics Domain Agent (PMDA) for
collecting metrics about Elasticsearch.
#end pcp-pmda-elasticsearch

#
# pcp-pmda-gpfs
#
%package pmda-gpfs
License: GPLv2+
Group: Applications/System
Summary: Performance Co-Pilot (PCP) metrics for GPFS Filesystem
URL: http://www.pcp.io
Requires: perl-PCP-PMDA = %{version}-%{release}

%description pmda-gpfs
This package contains the PCP Performance Metrics Domain Agent (PMDA) for
collecting metrics about the GPFS filesystem.
#end pcp-pmda-gpfs

#
# pcp-pmda-gpsd
#
%package pmda-gpsd
License: GPLv2+
Group: Applications/System
Summary: Performance Co-Pilot (PCP) metrics for a GPS Daemon
URL: http://www.pcp.io
Requires: perl-PCP-PMDA = %{version}-%{release}

%description pmda-gpsd
This package contains the PCP Performance Metrics Domain Agent (PMDA) for
collecting metrics about a GPS Daemon.
#end pcp-pmda-gpsd

#
# pcp-pmda-kvm
#
%package pmda-kvm
License: GPLv2+
Group: Applications/System
Summary: Performance Co-Pilot (PCP) metrics for KVM
URL: http://www.pcp.io
Requires: perl-PCP-PMDA = %{version}-%{release}

%description pmda-kvm
This package contains the PCP Performance Metrics Domain Agent (PMDA) for
collecting metrics about the Kernel based Virtual Machine.
#end pcp-pmda-kvm

#
# pcp-pmda-lustre
#
%package pmda-lustre
License: GPLv2+
Group: Applications/System
Summary: Performance Co-Pilot (PCP) metrics for the Lustre Filesytem
URL: http://www.pcp.io
Requires: perl-PCP-PMDA = %{version}-%{release}

%description pmda-lustre
This package contains the PCP Performance Metrics Domain Agent (PMDA) for
collecting metrics about the Lustre Filesystem.
#end pcp-pmda-lustre
   
#
# pcp-pmda-lustrecomm
#
%package pmda-lustrecomm
License: GPLv2+
Group: Applications/System
Summary: Performance Co-Pilot (PCP) metrics for the Lustre Filesytem Comms
URL: http://www.pcp.io
Requires: pcp = %{version}-%{release}
Requires: pcp-libs = %{version}-%{release}

%description pmda-lustrecomm
This package contains the PCP Performance Metrics Domain Agent (PMDA) for
collecting metrics about the Lustre Filesystem Comms.
#end pcp-pmda-lustrecomm

#
# pcp-pmda-memcache
#
%package pmda-memcache
License: GPLv2+
Group: Applications/System
Summary: Performance Co-Pilot (PCP) metrics for Memcached
URL: http://www.pcp.io
Requires: perl-PCP-PMDA = %{version}-%{release}

%description pmda-memcache
This package contains the PCP Performance Metrics Domain Agent (PMDA) for
collecting metrics about Memcached.
#end pcp-pmda-memcache

#
# pcp-pmda-mysql
#
%package pmda-mysql
License: GPLv2+
Group: Applications/System
Summary: Performance Co-Pilot (PCP) metrics for MySQL
URL: http://www.pcp.io
Requires: perl-PCP-PMDA = %{version}-%{release}
Requires: perl(DBI) perl(DBD::mysql)
BuildRequires: perl(DBI) perl(DBD::mysql)

%description pmda-mysql
This package contains the PCP Performance Metrics Domain Agent (PMDA) for
collecting metrics about the MySQL database.
#end pcp-pmda-mysql

#
# pcp-pmda-named
#
%package pmda-named
License: GPLv2+
Group: Applications/System
Summary: Performance Co-Pilot (PCP) metrics for Named
URL: http://www.pcp.io
Requires: perl-PCP-PMDA = %{version}-%{release}

%description pmda-named
This package contains the PCP Performance Metrics Domain Agent (PMDA) for
collecting metrics about the Named nameserver.
#end pcp-pmda-named

# pcp-pmda-netfilter
#
%package pmda-netfilter
License: GPLv2+
Group: Applications/System
Summary: Performance Co-Pilot (PCP) metrics for Netfilter framework
URL: http://www.pcp.io
Requires: perl-PCP-PMDA = %{version}-%{release}

%description pmda-netfilter
This package contains the PCP Performance Metrics Domain Agent (PMDA) for
collecting metrics about the Netfilter packet filtering framework.
#end pcp-pmda-netfilter

#
# pcp-pmda-news
#
%package pmda-news
License: GPLv2+
Group: Applications/System
Summary: Performance Co-Pilot (PCP) metrics for Usenet News
URL: http://www.pcp.io
Requires: perl-PCP-PMDA = %{version}-%{release}

%description pmda-news
This package contains the PCP Performance Metrics Domain Agent (PMDA) for
collecting metrics about Usenet News.
#end pcp-pmda-news

#
# pcp-pmda-nginx
#
%package pmda-nginx
License: GPLv2+
Group: Applications/System
Summary: Performance Co-Pilot (PCP) metrics for the Nginx Webserver
URL: http://www.pcp.io
Requires: perl-PCP-PMDA = %{version}-%{release}
Requires: perl(LWP::UserAgent)
BuildRequires: perl(LWP::UserAgent)

%description pmda-nginx
This package contains the PCP Performance Metrics Domain Agent (PMDA) for
collecting metrics about the Nginx Webserver.
#end pcp-pmda-nginx

#
# pcp-pmda-nfsclient
#
%package pmda-nfsclient
License: GPLv2+
Group: Applications/System
Summary: Performance Co-Pilot (PCP) metrics for NFS Clients
URL: http://www.pcp.io
Requires: perl-PCP-PMDA = %{version}-%{release}

%description pmda-nfsclient
This package contains the PCP Performance Metrics Domain Agent (PMDA) for
collecting metrics for NFS Clients.
#end pcp-pmda-nfsclient

#
# pcp-pmda-pdns
#
%package pmda-pdns
License: GPLv2+
Group: Applications/System
Summary: Performance Co-Pilot (PCP) metrics for PowerDNS
URL: http://www.pcp.io
Requires: perl-PCP-PMDA = %{version}-%{release}

%description pmda-pdns
This package contains the PCP Performance Metrics Domain Agent (PMDA) for
collecting metrics about the PowerDNS.
#end pcp-pmda-pdns

#
# pcp-pmda-postfix
#
%package pmda-postfix
License: GPLv2+
Group: Applications/System
Summary: Performance Co-Pilot (PCP) metrics for the Postfix (MTA)
URL: http://www.pcp.io
Requires: perl-PCP-PMDA = %{version}-%{release}
%if 0%{?fedora} > 16 || 0%{?rhel} > 5
Requires: postfix-perl-scripts
BuildRequires: postfix-perl-scripts
%endif
%if 0%{?rhel} <= 5
Requires: postfix
BuildRequires: postfix
%endif
%if "%{_vendor}" == "suse"
Requires: postfix-doc
BuildRequires: postfix-doc
%endif

%description pmda-postfix
This package contains the PCP Performance Metrics Domain Agent (PMDA) for
collecting metrics about the Postfix (MTA).
#end pcp-pmda-postfix

#
# pcp-pmda-postgresql
#
%package pmda-postgresql
License: GPLv2+
Group: Applications/System
Summary: Performance Co-Pilot (PCP) metrics for PostgreSQL
URL: http://www.pcp.io
Requires: perl-PCP-PMDA = %{version}-%{release}
Requires: perl(DBI) perl(DBD::Pg)
BuildRequires: perl(DBI) perl(DBD::Pg)

%description pmda-postgresql
This package contains the PCP Performance Metrics Domain Agent (PMDA) for
collecting metrics about the PostgreSQL database.
#end pcp-pmda-postgresql

#
# pcp-pmda-rsyslog
#
%package pmda-rsyslog
License: GPLv2+
Group: Applications/System
Summary: Performance Co-Pilot (PCP) metrics for Rsyslog
URL: http://www.pcp.io
Requires: perl-PCP-PMDA = %{version}-%{release}

%description pmda-rsyslog
This package contains the PCP Performance Metrics Domain Agent (PMDA) for
collecting metrics about Rsyslog.
#end pcp-pmda-rsyslog

#
# pcp-pmda-samba
#
%package pmda-samba
License: GPLv2+
Group: Applications/System
Summary: Performance Co-Pilot (PCP) metrics for Samba
URL: http://www.pcp.io
Requires: perl-PCP-PMDA = %{version}-%{release}

%description pmda-samba
This package contains the PCP Performance Metrics Domain Agent (PMDA) for
collecting metrics about Samba.
#end pcp-pmda-samba

#
# pcp-pmda-slurm
#
%package pmda-slurm
License: GPLv2+
Group: Applications/System
Summary: Performance Co-Pilot (PCP) metrics for NFS Clients
URL: http://www.pcp.io
Requires: perl-PCP-PMDA = %{version}-%{release}

%description pmda-slurm
This package contains the PCP Performance Metrics Domain Agent (PMDA) for
collecting metrics from the SLURM Workload Manager.
#end pcp-pmda-slurm

#
# pcp-pmda-snmp
#
%package pmda-snmp
License: GPLv2+
Group: Applications/System
Summary: Performance Co-Pilot (PCP) metrics for Simple Network Management Protocol
URL: http://www.pcp.io
Requires: perl-PCP-PMDA = %{version}-%{release}

%description pmda-snmp
This package contains the PCP Performance Metrics Domain Agent (PMDA) for
collecting metrics about SNMP.
#end pcp-pmda-snmp

#
# pcp-pmda-vmware
#
%package pmda-vmware
License: GPLv2+
Group: Applications/System
Summary: Performance Co-Pilot (PCP) metrics for VMware
URL: http://www.pcp.io
Requires: perl-PCP-PMDA = %{version}-%{release}

%description pmda-vmware
This package contains the PCP Performance Metrics Domain Agent (PMDA) for
collecting metrics for VMware.
#end pcp-pmda-vmware

#
# pcp-pmda-zimbra
#
%package pmda-zimbra
License: GPLv2+
Group: Applications/System
Summary: Performance Co-Pilot (PCP) metrics for Zimbra
URL: http://www.pcp.io
Requires: perl-PCP-PMDA = %{version}-%{release}

%description pmda-zimbra
This package contains the PCP Performance Metrics Domain Agent (PMDA) for
collecting metrics about Zimbra.
#end pcp-pmda-zimbra

#
# pcp-pmda-dm
#
%package pmda-dm
License: GPLv2+
Group: Applications/System
Summary: Performance Co-Pilot (PCP) metrics for the Device Mapper Cache and Thin Client
URL: http://www.pcp.io
Requires: pcp-libs = %{version}-%{release}
%description pmda-dm
This package contains the PCP Performance Metrics Domain Agent (PMDA) for
collecting metrics about the Device Mapper Cache and Thin Client.
# end pcp-pmda-dm
   

%if !%{disable_python2} || !%{disable_python3}
#
# pcp-pmda-gluster
#
%package pmda-gluster
License: GPLv2+
Group: Applications/System
Summary: Performance Co-Pilot (PCP) metrics for the Gluster filesystem
URL: http://www.pcp.io
%if !%{disable_python3}
Requires: python3-pcp
%else
Requires: python-pcp
%endif
%description pmda-gluster
This package contains the PCP Performance Metrics Domain Agent (PMDA) for
collecting metrics about the gluster filesystem.
# end pcp-pmda-gluster
   
#
# pcp-pmda-zswap
#
%package pmda-zswap
License: GPLv2+
Group: Applications/System
Summary: Performance Co-Pilot (PCP) metrics for compressed swap
URL: http://www.pcp.io
%if !%{disable_python3}
Requires: python3-pcp
%else
Requires: python-pcp
%endif
%description pmda-zswap
This package contains the PCP Performance Metrics Domain Agent (PMDA) for
collecting metrics about compressed swap.
# end pcp-pmda-zswap

#
# pcp-pmda-unbound
#
%package pmda-unbound
License: GPLv2+
Group: Applications/System
Summary: Performance Co-Pilot (PCP) metrics for the Unbound DNS Resolver
URL: http://www.pcp.io
%if !%{disable_python3}
Requires: python3-pcp
%else
Requires: python-pcp
%endif
%description pmda-unbound
This package contains the PCP Performance Metrics Domain Agent (PMDA) for
collecting metrics about the Unbound DNS Resolver.
# end pcp-pmda-unbound

#
# pcp-pmda-mic
#
%package pmda-mic
License: GPLv2+
Group: Applications/System
Summary: Performance Co-Pilot (PCP) metrics for Intel MIC cards
URL: http://www.pcp.io
%if !%{disable_python3}
Requires: python3-pcp
%else
Requires: python-pcp
%endif
%description pmda-mic
This package contains the PCP Performance Metrics Domain Agent (PMDA) for
collecting metrics about Intel MIC cards.
# end pcp-pmda-mic

%endif # !%{disable_python2} || !%{disable_python3}

%if !%{disable_json}
#
# pcp-pmda-json
#
%package pmda-json
License: GPLv2+
Group: Applications/System
Summary: Performance Co-Pilot (PCP) metrics for JSON data
URL: http://www.pcp.io
%if !%{disable_python3}
Requires: python3-pcp
Requires: python3-jsonpointer python3-six
BuildRequires: python3-jsonpointer python3-six
%else
Requires: python-pcp
Requires: python-jsonpointer python-six
BuildRequires: python-jsonpointer python-six
%endif
%description pmda-json
This package contains the PCP Performance Metrics Domain Agent (PMDA) for
collecting metrics output in JSON.
# end pcp-pmda-json
%endif # !%{disable_json}

#
# C pmdas
# pcp-pmda-apache
#
%package pmda-apache
License: GPLv2+
Group: Applications/System
Summary: Performance Co-Pilot (PCP) metrics for the Apache webserver
URL: http://www.pcp.io
Requires: pcp-libs = %{version}-%{release}
%description pmda-apache
This package contains the PCP Performance Metrics Domain Agent (PMDA) for
collecting metrics about the Apache webserver.
# end pcp-pmda-apache

#
# pcp-pmda-bash
#
%package pmda-bash
License: GPLv2+
Group: Applications/System
Summary: Performance Co-Pilot (PCP) metrics for the Bash shell
URL: http://www.pcp.io
Requires: pcp-libs = %{version}-%{release}
%description pmda-bash
This package contains the PCP Performance Metrics Domain Agent (PMDA) for
collecting metrics about the Bash shell.
# end pcp-pmda-bash

#
# pcp-pmda-cifs
#
%package pmda-cifs
License: GPLv2+
Group: Applications/System
Summary: Performance Co-Pilot (PCP) metrics for the Cifs shell
URL: http://www.pcp.io
Requires: pcp-libs = %{version}-%{release}
%description pmda-cifs
This package contains the PCP Performance Metrics Domain Agent (PMDA) for
collecting metrics about the Common Internet Filesytem.
# end pcp-pmda-cifs

#
# pcp-pmda-cisco
#
%package pmda-cisco
License: GPLv2+
Group: Applications/System
Summary: Performance Co-Pilot (PCP) metrics for the Cisco shell
URL: http://www.pcp.io
Requires: pcp-libs = %{version}-%{release}
%description pmda-cisco
This package contains the PCP Performance Metrics Domain Agent (PMDA) for
collecting metrics about Cisco routers.
# end pcp-pmda-cisco

#
# pcp-pmda-gfs2
#
%package pmda-gfs2
License: GPLv2+
Group: Applications/System
Summary: Performance Co-Pilot (PCP) metrics for the Gfs2 shell
URL: http://www.pcp.io
Requires: pcp-libs = %{version}-%{release}
%description pmda-gfs2
This package contains the PCP Performance Metrics Domain Agent (PMDA) for
collecting metrics about the Global Filesystem v2.
# end pcp-pmda-gfs2

#
# pcp-pmda-lmsensors
#
%package pmda-lmsensors
License: GPLv2+
Group: Applications/System
Summary: Performance Co-Pilot (PCP) metrics for the Lmsensors shell
URL: http://www.pcp.io
Requires: pcp-libs = %{version}-%{release}
%description pmda-lmsensors
This package contains the PCP Performance Metrics Domain Agent (PMDA) for
collecting metrics about the Linux hardware monitoring sensors.
# end pcp-pmda-lmsensors

#
# pcp-pmda-logger
#
%package pmda-logger
License: GPLv2+
Group: Applications/System
Summary: Performance Co-Pilot (PCP) metrics from arbitrary log files
URL: http://www.pcp.io
Requires: pcp-libs = %{version}-%{release}
%description pmda-logger
This package contains the PCP Performance Metrics Domain Agent (PMDA) for
collecting metrics from a specified set of log files (or pipes).  The PMDA
supports both sampled and event-style metrics.
# end pcp-pmda-logger

#
# pcp-pmda-mailq
#
%package pmda-mailq
License: GPLv2+
Group: Applications/System
Summary: Performance Co-Pilot (PCP) metrics for the Mailq shell
URL: http://www.pcp.io
Requires: pcp-libs = %{version}-%{release}
%description pmda-mailq
This package contains the PCP Performance Metrics Domain Agent (PMDA) for
collecting metrics about email queues managed by sendmail.
# end pcp-pmda-mailq

#
# pcp-pmda-mounts
#
%package pmda-mounts
License: GPLv2+
Group: Applications/System
Summary: Performance Co-Pilot (PCP) metrics for the Mounts shell
URL: http://www.pcp.io
Requires: pcp-libs = %{version}-%{release}
%description pmda-mounts
This package contains the PCP Performance Metrics Domain Agent (PMDA) for
collecting metrics about filesystem mounts.
# end pcp-pmda-mounts

#
# pcp-pmda-nvidia-gpu
#
%package pmda-nvidia-gpu
License: GPLv2+
Group: Applications/System
Summary: Performance Co-Pilot (PCP) metrics for the Nvidia shell
URL: http://www.pcp.io
Requires: pcp-libs = %{version}-%{release}
%description pmda-nvidia-gpu
This package contains the PCP Performance Metrics Domain Agent (PMDA) for
collecting metrics about the Nvidia gpu metrics.
# end pcp-pmda-nvidia-gpu

#
# pcp-pmda-roomtemp
#
%package pmda-roomtemp
License: GPLv2+
Group: Applications/System
Summary: Performance Co-Pilot (PCP) metrics for the Roomtemp shell
URL: http://www.pcp.io
Requires: pcp = %{version}-%{release}
Requires: pcp-libs = %{version}-%{release}
%description pmda-roomtemp
This package contains the PCP Performance Metrics Domain Agent (PMDA) for
collecting metrics about the Room temperature metrics.
# end pcp-pmda-roomtemp

%if !%{disable_rpm}
#
# pcp-pmda-rpm
#
%package pmda-rpm
License: GPLv2+
Group: Applications/System
Summary: Performance Co-Pilot (PCP) metrics for the Rpm shell
URL: http://www.pcp.io
Requires: pcp = %{version}-%{release}
Requires: pcp-libs = %{version}-%{release}
%description pmda-rpm
This package contains the PCP Performance Metrics Domain Agent (PMDA) for
collecting metrics about the rpms.
# end pcp-pmda-rpm
%endif

#
# pcp-pmda-sendmail
#
%package pmda-sendmail
License: GPLv2+
Group: Applications/System
Summary: Performance Co-Pilot (PCP) metrics for the Sendmail shell
URL: http://www.pcp.io
Requires: pcp = %{version}-%{release}
Requires: pcp-libs = %{version}-%{release}
%description pmda-sendmail
This package contains the PCP Performance Metrics Domain Agent (PMDA) for
collecting metrics about Sendmail traffic metrics.
# end pcp-pmda-sendmail

#
# pcp-pmda-shping
#
%package pmda-shping
License: GPLv2+
Group: Applications/System
Summary: Performance Co-Pilot (PCP) metrics for the Shping shell
URL: http://www.pcp.io
Requires: pcp-libs = %{version}-%{release}
%description pmda-shping
This package contains the PCP Performance Metrics Domain Agent (PMDA) for
collecting metrics about quality of service and response time measurements of
arbitrary shell commands.
# end pcp-pmda-shping

#
# pcp-pmda-summary
#
%package pmda-summary
License: GPLv2+
Group: Applications/System
Summary: Performance Co-Pilot (PCP) metrics for the Summary shell
URL: http://www.pcp.io
Requires: pcp = %{version}-%{release}
Requires: pcp-libs = %{version}-%{release}
%description pmda-summary
This package contains the PCP Performance Metrics Domain Agent (PMDA) for
collecting metrics about other installed pmdas.
# end pcp-pmda-summary

%if !%{disable_systemd}
#
# pcp-pmda-systemd
#
%package pmda-systemd
License: GPLv2+
Group: Applications/System
Summary: Performance Co-Pilot (PCP) metrics for the Systemd shell
URL: http://www.pcp.io
Requires: pcp-libs = %{version}-%{release}
%description pmda-systemd
This package contains the PCP Performance Metrics Domain Agent (PMDA) for
collecting metrics about the Systemd shell.
# end pcp-pmda-systemd
%endif

#
# pcp-pmda-trace
#
%package pmda-trace
License: GPLv2+
Group: Applications/System
Summary: Performance Co-Pilot (PCP) metrics for the Trace shell
URL: http://www.pcp.io
Requires: pcp-libs = %{version}-%{release}
%description pmda-trace
This package contains the PCP Performance Metrics Domain Agent (PMDA) for
collecting metrics about transaction performance metrics from applications.
# end pcp-pmda-trace

#
# pcp-pmda-weblog
#
%package pmda-weblog
License: GPLv2+
Group: Applications/System
Summary: Performance Co-Pilot (PCP) metrics for the Weblog shell
URL: http://www.pcp.io
Requires: pcp = %{version}-%{release}
Requires: pcp-libs = %{version}-%{release}
%description pmda-weblog
This package contains the PCP Performance Metrics Domain Agent (PMDA) for
collecting metrics about web server logs.
# end pcp-pmda-weblog
# end C pmdas

#
# pcp-compat
#
%if %{with_compat}
%package compat
License: GPLv2+
Group: Applications/System
Summary: Performance Co-Pilot (PCP) compat package for existing systems
URL: http://www.pcp.io
Requires: pcp-pmda-activemq pcp-pmda-bonding pcp-pmda-dbping pcp-pmda-ds389 pcp-pmda-ds389log
Requires: pcp-pmda-elasticsearch pcp-pmda-gpfs pcp-pmda-gpsd pcp-pmda-kvm pcp-pmda-lustre
Requires: pcp-pmda-memcache pcp-pmda-mysql pcp-pmda-named pcp-pmda-netfilter pcp-pmda-news
Requires: pcp-pmda-nginx pcp-pmda-nfsclient pcp-pmda-pdns pcp-pmda-postfix pcp-pmda-postgresql
Requires: pcp-pmda-dm pcp-pmda-apache
Requires: pcp-pmda-bash pcp-pmda-cisco pcp-pmda-gfs2 pcp-pmda-lmsensors pcp-pmda-mailq pcp-pmda-mounts
Requires: pcp-pmda-nvidia-gpu pcp-pmda-roomtemp pcp-pmda-sendmail pcp-pmda-shping pcp-pmda-logger
Requires: pcp-pmda-lustrecomm
%if !%{disable_python2} || !%{disable_python3}
Requires: pcp-pmda-gluster pcp-pmda-zswap pcp-pmda-unbound pcp-pmda-mic
Requires: pcp-system-tools pcp-export-pcp2graphite
%endif
%if !%{disable_json}
Requires: pcp-pmda-json
%endif
%if !%{disable_rpm}
Requires: pcp-pmda-rpm
%endif
Requires: pcp-pmda-summary pcp-pmda-trace pcp-pmda-weblog
Requires: pcp-doc
%description compat
This package contains the PCP compatibility dependencies for existing PCP
installations.  This is not a package that should be depended on, and will
be removed in future releases.
%endif #compat

# pcp-collector metapackage
%package collector
License: GPLv2+
Group: Applications/System
Summary: Performance Co-Pilot (PCP) Collection meta Package
URL: http://www.pcp.io
Requires: pcp-pmda-activemq pcp-pmda-bonding pcp-pmda-dbping pcp-pmda-ds389 pcp-pmda-ds389log
Requires: pcp-pmda-elasticsearch pcp-pmda-gpfs pcp-pmda-gpsd pcp-pmda-kvm pcp-pmda-lustre
Requires: pcp-pmda-memcache pcp-pmda-mysql pcp-pmda-named pcp-pmda-netfilter pcp-pmda-news
Requires: pcp-pmda-nginx pcp-pmda-nfsclient pcp-pmda-pdns pcp-pmda-postfix pcp-pmda-postgresql
Requires: pcp-pmda-samba pcp-pmda-slurm pcp-pmda-snmp pcp-pmda-vmware pcp-pmda-zimbra
Requires: pcp-pmda-dm pcp-pmda-apache
Requires: pcp-pmda-bash pcp-pmda-cisco pcp-pmda-gfs2 pcp-pmda-lmsensors pcp-pmda-mailq pcp-pmda-mounts
Requires: pcp-pmda-nvidia-gpu pcp-pmda-roomtemp pcp-pmda-sendmail pcp-pmda-shping
Requires: pcp-pmda-lustrecomm pcp-pmda-logger
%if !%{disable_python2} || !%{disable_python3}
Requires: pcp-pmda-gluster pcp-pmda-zswap pcp-pmda-unbound pcp-pmda-mic
%endif
%if !%{disable_json}
Requires: pcp-pmda-json
%endif
%if !%{disable_rpm}
Requires: pcp-pmda-rpm
%endif
Requires: pcp-pmda-summary pcp-pmda-trace pcp-pmda-weblog
%description collector
This meta-package installs the PCP metric collection dependencies.  This
includes the vast majority of packages used to collect PCP metrics.  The
pcp-collector package also automatically enables and starts the pmcd and
pmlogger services.
# collector

# pcp-monitor metapackage
%package monitor
License: GPLv2+
Group: Applications/System
Summary: Performance Co-Pilot (PCP) Monitoring meta Package
URL: http://www.pcp.io
%if !%{disable_microhttpd}
Requires: pcp-webapi
%endif
%if !%{disable_python2} || !%{disable_python3}
Requires: pcp-system-tools 
%endif
%if !%{disable_qt}
Requires: pcp-gui
%endif
%description monitor
This meta-package contains the PCP performance monitoring dependencies.  This
includes a large number of packages for analysing PCP metrics in various ways.
# monitor

%if !%{disable_python2}
#
# python-pcp. This is the PCP library bindings for python.
#
%package -n python-pcp
License: GPLv2+
Group: Development/Libraries
Summary: Performance Co-Pilot (PCP) Python bindings and documentation
URL: http://www.pcp.io
Requires: pcp = %{version}-%{release} pcp-libs = %{version}-%{release}

%description -n python-pcp
This python PCP module contains the language bindings for
Performance Metric API (PMAPI) monitor tools and Performance
Metric Domain Agent (PMDA) collector tools written in Python.
%endif

%if !%{disable_python3}
#
# python3-pcp. This is the PCP library bindings for python3.
#
%package -n python3-pcp
License: GPLv2+
Group: Development/Libraries
Summary: Performance Co-Pilot (PCP) Python3 bindings and documentation
URL: http://www.pcp.io
Requires: pcp = %{version}-%{release} pcp-libs = %{version}-%{release}

%description -n python3-pcp
This python PCP module contains the language bindings for
Performance Metric API (PMAPI) monitor tools and Performance
Metric Domain Agent (PMDA) collector tools written in Python3.
%endif

%if !%{disable_python2} || !%{disable_python3}
#
# pcp-system-tools
#
%package -n pcp-system-tools
License: GPLv2+
Group: Development/Libraries
Summary: Performance Co-Pilot (PCP) System and Monitoring Tools
URL: http://www.pcp.io
%if !%{disable_python3}
Requires: python3-pcp = %{version}-%{release}
%endif
%if !%{disable_python2}
Requires: python-pcp = %{version}-%{release}
%endif
Requires: pcp-libs = %{version}-%{release}
%description -n pcp-system-tools
This PCP module contains additional system monitoring tools written
in python.
%endif #end pcp-system-tools
   
%if !%{disable_qt}
#
# pcp-gui package for Qt tools
#
%package -n pcp-gui
License: GPLv2+ and LGPLv2+ and LGPLv2+ with exceptions
Group: Applications/System
Summary: Visualization tools for the Performance Co-Pilot toolkit
URL: http://www.pcp.io
Requires: pcp = %{version}-%{release} pcp-libs = %{version}-%{release}

%description -n pcp-gui
Visualization tools for the Performance Co-Pilot toolkit.
The pcp-gui package primarily includes visualization tools for
monitoring systems using live and archived Performance Co-Pilot
(PCP) sources.
%endif

#
# pcp-doc package
#
%package -n pcp-doc
License: GPLv2+ and CC-BY
Group: Documentation
%if !%{disable_noarch}
BuildArch: noarch
%endif
Summary: Documentation and tutorial for the Performance Co-Pilot
URL: http://www.pcp.io
# http://fedoraproject.org/wiki/Packaging:Conflicts "Splitting Packages"
# (all man pages migrated to pcp-doc during great package split of '15)
Conflicts: pcp-pmda-pmda < 3.10.5
Conflicts: pcp-pmda-infiniband < 3.10.5

%description -n pcp-doc
Documentation and tutorial for the Performance Co-Pilot
Performance Co-Pilot (PCP) provides a framework and services to support
system-level performance monitoring and performance management.

The pcp-doc package provides useful information on using and
configuring the Performance Co-Pilot (PCP) toolkit for system
level performance management.  It includes tutorials, HOWTOs,
and other detailed documentation about the internals of core
PCP utilities and daemons, and the PCP graphical tools.

%prep
%setup -q
%setup -q -T -D -a 2 -c -n pcp-%{version}/vector
%setup -q -T -D -a 1

%clean
rm -Rf $RPM_BUILD_ROOT

%build
%if !%{disable_python2} && 0%{?default_python} != 3
export PYTHON=python%{?default_python}
%endif
%configure %{?_with_initd} %{?_with_doc} %{?_with_ib} %{?_with_papi} %{?_with_perfevent} %{?_with_json}
make %{?_smp_mflags} default_pcp

%install
rm -Rf $RPM_BUILD_ROOT
export NO_CHOWN=true DIST_ROOT=$RPM_BUILD_ROOT
make install_pcp

PCP_GUI='pmchart|pmconfirm|pmdumptext|pmmessage|pmquery|pmsnap|pmtime'

# Fix stuff we do/don't want to ship
rm -f $RPM_BUILD_ROOT/%{_libdir}/*.a

# remove sheet2pcp until BZ 830923 and BZ 754678 are resolved.
rm -f $RPM_BUILD_ROOT/%{_bindir}/sheet2pcp $RPM_BUILD_ROOT/%{_mandir}/man1/sheet2pcp.1*

# remove configsz.h as this is not multilib friendly.
rm -f $RPM_BUILD_ROOT/%{_includedir}/pcp/configsz.h

%if %{disable_microhttpd}
rm -fr $RPM_BUILD_ROOT/%{_confdir}/pmwebd
rm -fr $RPM_BUILD_ROOT/%{_initddir}/pmwebd
rm -fr $RPM_BUILD_ROOT/%{_unitdir}/pmwebd.service
rm -f $RPM_BUILD_ROOT/%{_libexecdir}/pcp/bin/pmwebd
%endif
# prefer latest released Netflix version over pcp-webjs copy.
rm -fr pcp-webjs/vector
sed -i -e 's/vector [0-9]\.[0-9]*\.[0-9]*/vector/g' pcp-webjs/index.html
mv pcp-webjs/* $RPM_BUILD_ROOT/%{_datadir}/pcp/webapps
rmdir pcp-webjs
mv vector $RPM_BUILD_ROOT/%{_datadir}/pcp/webapps

%if %{disable_infiniband}
# remove pmdainfiniband on platforms lacking IB devel packages.
rm -f $RPM_BUILD_ROOT/%{_pmdasdir}/ib
rm -fr $RPM_BUILD_ROOT/%{_pmdasdir}/infiniband
%endif

%if %{disable_qt}
rm -fr $RPM_BUILD_ROOT/%{_pixmapdir}
rm -fr $RPM_BUILD_ROOT/%{_confdir}/pmsnap
rm -fr $RPM_BUILD_ROOT/%{_localstatedir}/lib/pcp/config/pmsnap
rm -fr $RPM_BUILD_ROOT/%{_localstatedir}/lib/pcp/config/pmchart
rm -f $RPM_BUILD_ROOT/%{_localstatedir}/lib/pcp/config/pmafm/pcp-gui
rm -f $RPM_BUILD_ROOT/%{_datadir}/applications/pmchart.desktop
rm -f `find $RPM_BUILD_ROOT/%{_mandir}/man1 | grep -E "$PCP_GUI"`
%else
rm -rf $RPM_BUILD_ROOT/usr/share/doc/pcp-gui
desktop-file-validate $RPM_BUILD_ROOT/%{_datadir}/applications/pmchart.desktop
%endif

# default chkconfig off for Fedora and RHEL
for f in $RPM_BUILD_ROOT/%{_initddir}/{pcp,pmcd,pmlogger,pmie,pmwebd,pmmgr,pmproxy}; do
	test -f "$f" || continue
	sed -i -e '/^# chkconfig/s/:.*$/: - 95 05/' -e '/^# Default-Start:/s/:.*$/:/' $f
done

# list of PMDAs in the base pkg
ls -1 $RPM_BUILD_ROOT/%{_pmdasdir} |\
  grep -E -v '^simple|sample|trivial|txmon' |\
  grep -E -v '^perfevent|perfalloc.1' |\
  grep -E -v '^ib$|^infiniband' |\
  grep -E -v '^papi' |\
  grep -E -v '^activemq' |\
  grep -E -v '^bonding' |\
  grep -E -v '^dbping' |\
  grep -E -v '^ds389log'|\
  grep -E -v '^ds389' |\
  grep -E -v '^elasticsearch' |\
  grep -E -v '^gpfs' |\
  grep -E -v '^gpsd' |\
  grep -E -v '^kvm' |\
  grep -E -v '^lustre' |\
  grep -E -v '^lustrecomm' |\
  grep -E -v '^memcache' |\
  grep -E -v '^mysql' |\
  grep -E -v '^named' |\
  grep -E -v '^netfilter' |\
  grep -E -v '^news' |\
  grep -E -v '^nfsclient' |\
  grep -E -v '^nginx' |\
  grep -E -v '^pdns' |\
  grep -E -v '^postfix' |\
  grep -E -v '^postgresql' |\
  grep -E -v '^rsyslog' |\
  grep -E -v '^samba' |\
  grep -E -v '^slurm' |\
  grep -E -v '^snmp' |\
  grep -E -v '^vmware' |\
  grep -E -v '^zimbra' |\
  grep -E -v '^dm' |\
  grep -E -v '^apache' |\
  grep -E -v '^bash' |\
  grep -E -v '^cifs' |\
  grep -E -v '^cisco' |\
  grep -E -v '^gfs2' |\
  grep -E -v '^lmsensors' |\
  grep -E -v '^logger' |\
  grep -E -v '^mailq' |\
  grep -E -v '^mounts' |\
  grep -E -v '^nvidia' |\
  grep -E -v '^roomtemp' |\
  grep -E -v '^sendmail' |\
  grep -E -v '^shping' |\
  grep -E -v '^summary' |\
  grep -E -v '^trace' |\
  grep -E -v '^weblog' |\
  grep -E -v '^rpm' |\
  grep -E -v '^json' |\
  grep -E -v '^mic' |\
  grep -E -v '^gluster' |\
  grep -E -v '^zswap' |\
  grep -E -v '^unbound' |\
  sed -e 's#^#'%{_pmdasdir}'\/#' >base_pmdas.list

# all base pcp package files except those split out into sub packages
ls -1 $RPM_BUILD_ROOT/%{_bindir} |\
<<<<<<< HEAD
  grep -E -v 'pmiostat|pmcollectl|pmatop|pmrep|pcp2graphite|zabbix' |\
=======
  grep -E -v 'pmiostat|pmcollectl|pmatop|pcp2graphite|zabbix|zbxpcp' |\
>>>>>>> 420b25e2
  sed -e 's#^#'%{_bindir}'\/#' >base_bin.list
#
# Separate the pcp-system-tools package files.
#
# pmatop, pmcollectl and pmiostat are back-compat symlinks to their
# pcp(1) sub-command variants so must also be in pcp-system-tools.
%if !%{disable_python2} || !%{disable_python3}
ls -1 $RPM_BUILD_ROOT/%{_bindir} |\
  grep -E 'pmiostat|pmcollectl|pmatop|pmrep' |\
  sed -e 's#^#'%{_bindir}'\/#' >pcp_system_tools.list
ls -1 $RPM_BUILD_ROOT/%{_libexecdir}/pcp/bin |\
  grep -E 'atop|collectl|dmcache|free|iostat|numastat|verify|uptime|shping' |\
  sed -e 's#^#'%{_libexecdir}/pcp/bin'\/#' >>pcp_system_tools.list
%endif

ls -1 $RPM_BUILD_ROOT/%{_libexecdir}/pcp/bin |\
%if !%{disable_python2} || !%{disable_python3}
  grep -E -v 'atop|collectl|dmcache|free|iostat|numastat|verify|uptime|shping' |\
%endif
  sed -e 's#^#'%{_libexecdir}/pcp/bin'\/#' >base_exec.list
ls -1 $RPM_BUILD_ROOT/%{_booksdir} |\
  sed -e 's#^#'%{_booksdir}'\/#' > pcp-doc.list
ls -1 $RPM_BUILD_ROOT/%{_mandir}/man1 |\
  sed -e 's#^#'%{_mandir}'\/man1\/#' >>pcp-doc.list
ls -1 $RPM_BUILD_ROOT/%{_mandir}/man5 |\
  sed -e 's#^#'%{_mandir}'\/man5\/#' >>pcp-doc.list
ls -1 $RPM_BUILD_ROOT/%{_datadir}/pcp/demos/tutorials |\
  sed -e 's#^#'%{_datadir}/pcp/demos/tutorials'\/#' >>pcp-doc.list
%if !%{disable_qt}
ls -1 $RPM_BUILD_ROOT/%{_pixmapdir} |\
  sed -e 's#^#'%{_pixmapdir}'\/#' > pcp-gui.list
cat base_bin.list base_exec.list base_man.list |\
  grep -E "$PCP_GUI" >> pcp-gui.list
%endif
cat base_pmdas.list base_bin.list base_exec.list base_man.list |\
  grep -E -v 'pmdaib|pmmgr|pmweb|pmsnap|2pcp|pmdas/systemd' |\
  grep -E -v "$PCP_GUI|pixmaps|pcp-doc|tutorials" |\
  grep -E -v %{_confdir} | grep -E -v %{_logsdir} > base.list

# all devel pcp package files except those split out into sub packages
ls -1 $RPM_BUILD_ROOT/%{_mandir}/man3 |\
sed -e 's#^#'%{_mandir}'\/man3\/#' | grep -v '3pm' >>pcp-doc.list
ls -1 $RPM_BUILD_ROOT/%{_datadir}/pcp/demos |\
sed -e 's#^#'%{_datadir}'\/pcp\/demos\/#' | grep -E -v tutorials >> devel.list

%pre testsuite
test -d %{_testsdir} || mkdir -p -m 755 %{_testsdir}
getent group pcpqa >/dev/null || groupadd -r pcpqa
getent passwd pcpqa >/dev/null || \
  useradd -c "PCP Quality Assurance" -g pcpqa -d %{_testsdir} -M -r -s /bin/bash pcpqa 2>/dev/null
chown -R pcpqa:pcpqa %{_testsdir} 2>/dev/null
exit 0

%post testsuite
chown -R pcpqa:pcpqa %{_testsdir} 2>/dev/null
exit 0

%pre
getent group pcp >/dev/null || groupadd -r pcp
getent passwd pcp >/dev/null || \
  useradd -c "Performance Co-Pilot" -g pcp -d %{_localstatedir}/lib/pcp -M -r -s /sbin/nologin pcp
PCP_CONFIG_DIR=%{_localstatedir}/lib/pcp/config
PCP_SYSCONF_DIR=%{_confdir}
PCP_LOG_DIR=%{_logsdir}
PCP_ETC_DIR=%{_sysconfdir}
# rename crontab files to align with current Fedora packaging guidelines
for crontab in pmlogger pmie
do
    test -f "$PCP_ETC_DIR/cron.d/$crontab" || continue
    mv -f "$PCP_ETC_DIR/cron.d/$crontab" "$PCP_ETC_DIR/cron.d/pcp-$crontab"
done
# produce a script to run post-install to move configs to their new homes
save_configs_script()
{
    _new="$1"
    shift
    for _dir
    do
        [ "$_dir" = "$_new" ] && continue
        if [ -d "$_dir" ]
        then
            ( cd "$_dir" ; find . -maxdepth 1 -type f ) | sed -e 's/^\.\///' \
            | while read _file
            do
                [ "$_file" = "control" ] && continue
                _want=true
                if [ -f "$_new/$_file" ]
                then
                    # file exists in both directories, pick the more
                    # recently modified one
                    _try=`find "$_dir/$_file" -newer "$_new/$_file" -print`
                    [ -n "$_try" ] || _want=false
                fi
                $_want && echo cp -p "$_dir/$_file" "$_new/$_file"
            done
        fi
    done
}
# migrate and clean configs if we have had a previous in-use installation
[ -d "$PCP_LOG_DIR" ] || exit 0	# no configuration file upgrades required
rm -f "$PCP_LOG_DIR/configs.sh"
for daemon in pmie pmlogger
do
    save_configs_script >> "$PCP_LOG_DIR/configs.sh" "$PCP_CONFIG_DIR/$daemon" \
        "$PCP_SYSCONF_DIR/$daemon"
done
for daemon in pmcd pmproxy
do
    save_configs_script >> "$PCP_LOG_DIR/configs.sh" "$PCP_SYSCONF_DIR/$daemon"\
        "$PCP_CONFIG_DIR/$daemon" /etc/$daemon
done
exit 0

%if !%{disable_microhttpd}
%preun webapi
if [ "$1" -eq 0 ]
then
%if !%{disable_systemd}
    systemctl --no-reload disable pmwebd.service >/dev/null 2>&1
    systemctl stop pmwebd.service >/dev/null 2>&1
%else
    /sbin/service pmwebd stop >/dev/null 2>&1
    /sbin/chkconfig --del pmwebd >/dev/null 2>&1
%endif
fi
%endif

%preun manager
if [ "$1" -eq 0 ]
then
%if !%{disable_systemd}
    systemctl --no-reload disable pmmgr.service >/dev/null 2>&1
    systemctl stop pmmgr.service >/dev/null 2>&1
%else
    /sbin/service pmmgr stop >/dev/null 2>&1
    /sbin/chkconfig --del pmmgr >/dev/null 2>&1
%endif
fi

%preun
if [ "$1" -eq 0 ]
then
    # stop daemons before erasing the package
    %if !%{disable_systemd}
	systemctl --no-reload disable pmlogger.service >/dev/null 2>&1
	systemctl --no-reload disable pmie.service >/dev/null 2>&1
	systemctl --no-reload disable pmproxy.service >/dev/null 2>&1
	systemctl --no-reload disable pmcd.service >/dev/null 2>&1

	systemctl stop pmlogger.service >/dev/null 2>&1
	systemctl stop pmie.service >/dev/null 2>&1
	systemctl stop pmproxy.service >/dev/null 2>&1
	systemctl stop pmcd.service >/dev/null 2>&1
    %else
	/sbin/service pmlogger stop >/dev/null 2>&1
	/sbin/service pmie stop >/dev/null 2>&1
	/sbin/service pmproxy stop >/dev/null 2>&1
	/sbin/service pmcd stop >/dev/null 2>&1

	/sbin/chkconfig --del pcp >/dev/null 2>&1
	/sbin/chkconfig --del pmcd >/dev/null 2>&1
	/sbin/chkconfig --del pmlogger >/dev/null 2>&1
	/sbin/chkconfig --del pmie >/dev/null 2>&1
	/sbin/chkconfig --del pmproxy >/dev/null 2>&1
    %endif
    # cleanup namespace state/flag, may still exist
    PCP_PMNS_DIR=%{_pmnsdir}
    rm -f "$PCP_PMNS_DIR/.NeedRebuild" >/dev/null 2>&1
fi

%if !%{disable_microhttpd}
%post webapi
chown -R pcp:pcp %{_logsdir}/pmwebd 2>/dev/null
%if !%{disable_systemd}
    systemctl condrestart pmwebd.service >/dev/null 2>&1
%else
    /sbin/chkconfig --add pmwebd >/dev/null 2>&1
    /sbin/service pmwebd condrestart
%endif
%endif

%post manager
chown -R pcp:pcp %{_logsdir}/pmmgr 2>/dev/null
%if !%{disable_systemd}
    systemctl condrestart pmmgr.service >/dev/null 2>&1
%else
    /sbin/chkconfig --add pmmgr >/dev/null 2>&1
    /sbin/service pmmgr condrestart
%endif

%post collector
%if 0%{?rhel}
%if !%{disable_systemd}
    systemctl restart pmcd >/dev/null 2>&1
    systemctl restart pmlogger >/dev/null 2>&1
    systemctl enable pmcd >/dev/null 2>&1
    systemctl enable pmlogger >/dev/null 2>&1
%else
    /sbin/chkconfig --add pmcd >/dev/null 2>&1
    /sbin/chkconfig --add pmlogger >/dev/null 2>&1
    /sbin/service pmcd condrestart
    /sbin/service pmlogger condrestart
%endif
%endif

%post
PCP_LOG_DIR=%{_logsdir}
PCP_PMNS_DIR=%{_pmnsdir}
# restore saved configs, if any
test -s "$PCP_LOG_DIR/configs.sh" && source "$PCP_LOG_DIR/configs.sh"
rm -f $PCP_LOG_DIR/configs.sh

# migrate old to new temp dir locations (within the same filesystem)
migrate_tempdirs()
{
    _sub="$1"
    _new_tmp_dir=%{_tempsdir}
    _old_tmp_dir=%{_localstatedir}/tmp

    for d in "$_old_tmp_dir/$_sub" ; do
        test -d "$d" -a -k "$d" || continue
        cd "$d" || continue
        for f in * ; do
            [ "$f" != "*" ] || continue
            source="$d/$f"
            target="$_new_tmp_dir/$_sub/$f"
            [ "$source" != "$target" ] || continue
	    [ -f "$target" ] || mv -fu "$source" "$target"
        done
        cd && rmdir "$d" 2>/dev/null
    done
}
for daemon in mmv pmdabash pmie pmlogger
do
    migrate_tempdirs $daemon
done
chown -R pcp:pcp %{_logsdir}/pmcd 2>/dev/null
chown -R pcp:pcp %{_logsdir}/pmlogger 2>/dev/null
chown -R pcp:pcp %{_logsdir}/pmie 2>/dev/null
chown -R pcp:pcp %{_logsdir}/pmproxy 2>/dev/null
touch "$PCP_PMNS_DIR/.NeedRebuild"
chmod 644 "$PCP_PMNS_DIR/.NeedRebuild"
%if !%{disable_systemd}
    systemctl condrestart pmcd.service >/dev/null 2>&1
    systemctl condrestart pmlogger.service >/dev/null 2>&1
    systemctl condrestart pmie.service >/dev/null 2>&1
    systemctl condrestart pmproxy.service >/dev/null 2>&1
%else
    /sbin/chkconfig --add pmcd >/dev/null 2>&1
    /sbin/service pmcd condrestart
    /sbin/chkconfig --add pmlogger >/dev/null 2>&1
    /sbin/service pmlogger condrestart
    /sbin/chkconfig --add pmie >/dev/null 2>&1
    /sbin/service pmie condrestart
    /sbin/chkconfig --add pmproxy >/dev/null 2>&1
    /sbin/service pmproxy condrestart
%endif

cd $PCP_PMNS_DIR && ./Rebuild -s && rm -f .NeedRebuild
cd

%post libs -p /sbin/ldconfig
%postun libs -p /sbin/ldconfig

%files -f base.list
#
# Note: there are some headers (e.g. domain.h) and in a few cases some
# C source files that rpmlint complains about. These are not devel files,
# but rather they are (slightly obscure) PMDA config files.
#
%doc CHANGELOG COPYING INSTALL README VERSION.pcp pcp.lsm

%dir %{_confdir}
%dir %{_pmdasdir}
%dir %{_datadir}/pcp
%dir %{_localstatedir}/lib/pcp
%dir %{_localstatedir}/lib/pcp/config
%dir %attr(0775,pcp,pcp) %{_tempsdir}
%dir %attr(0775,pcp,pcp) %{_tempsdir}/pmie
%dir %attr(0775,pcp,pcp) %{_tempsdir}/pmlogger
%dir %attr(0700,root,root) %{_tempsdir}/pmcd

%dir %{_datadir}/pcp/lib
%{_datadir}/pcp/lib/ReplacePmnsSubtree
%{_datadir}/pcp/lib/bashproc.sh
%{_datadir}/pcp/lib/lockpmns
%{_datadir}/pcp/lib/pmdaproc.sh
%{_datadir}/pcp/lib/utilproc.sh
%{_datadir}/pcp/lib/rc-proc.sh
%{_datadir}/pcp/lib/rc-proc.sh.minimal
%{_datadir}/pcp/lib/unlockpmns

%dir %attr(0775,pcp,pcp) %{_logsdir}
%attr(0775,pcp,pcp) %{_logsdir}/pmcd
%attr(0775,pcp,pcp) %{_logsdir}/pmlogger
%attr(0775,pcp,pcp) %{_logsdir}/pmie
%attr(0775,pcp,pcp) %{_logsdir}/pmproxy
%{_localstatedir}/lib/pcp/pmns
%{_initddir}/pcp
%{_initddir}/pmcd
%{_initddir}/pmlogger
%{_initddir}/pmie
%{_initddir}/pmproxy
%if !%{disable_systemd}
%{_unitdir}/pmcd.service
%{_unitdir}/pmlogger.service
%{_unitdir}/pmie.service
%{_unitdir}/pmproxy.service
%endif
%config(noreplace) %{_sysconfdir}/sasl2/pmcd.conf
%config(noreplace) %{_sysconfdir}/cron.d/pcp-pmlogger
%config(noreplace) %{_sysconfdir}/cron.d/pcp-pmie
%config(noreplace) %{_sysconfdir}/sysconfig/pmlogger
%config(noreplace) %{_sysconfdir}/sysconfig/pmproxy
%config(noreplace) %{_sysconfdir}/sysconfig/pmcd
%config %{_sysconfdir}/bash_completion.d/pcp
%config %{_sysconfdir}/pcp.env
%config %{_sysconfdir}/pcp.sh
%dir %{_confdir}/pmcd
%config(noreplace) %{_confdir}/pmcd/pmcd.conf
%config(noreplace) %{_confdir}/pmcd/pmcd.options
%config(noreplace) %{_confdir}/pmcd/rc.local
%dir %{_confdir}/pmproxy
%config(noreplace) %{_confdir}/pmproxy/pmproxy.options
%dir %{_confdir}/pmie
%dir %{_confdir}/pmie/control.d
%config(noreplace) %{_confdir}/pmie/control
%config(noreplace) %{_confdir}/pmie/control.d/local
%dir %{_confdir}/pmlogger
%dir %{_confdir}/pmlogger/control.d
%config(noreplace) %{_confdir}/pmlogger/control
%config(noreplace) %{_confdir}/pmlogger/control.d/local

%{_localstatedir}/lib/pcp/config/pmafm
%dir %attr(0775,pcp,pcp) %{_localstatedir}/lib/pcp/config/pmie
%{_localstatedir}/lib/pcp/config/pmie
%{_localstatedir}/lib/pcp/config/pmieconf
%dir %attr(0775,pcp,pcp) %{_localstatedir}/lib/pcp/config/pmlogger
%{_localstatedir}/lib/pcp/config/pmlogger/*
%{_localstatedir}/lib/pcp/config/pmlogconf
%{_localstatedir}/lib/pcp/config/pmlogrewrite
%dir %attr(0775,pcp,pcp) %{_localstatedir}/lib/pcp/config/pmda

%if !%{disable_sdt}
%{tapsetdir}/pmcd.stp
%endif

%if %{with_compat}
%files compat
#empty
%endif

%files monitor
#empty

%files collector
#empty

%files conf
%dir %{_includedir}/pcp
%{_includedir}/pcp/builddefs
%{_includedir}/pcp/buildrules
%config %{_sysconfdir}/pcp.conf

%files libs
%{_libdir}/libpcp.so.3
%{_libdir}/libpcp_gui.so.2
%{_libdir}/libpcp_mmv.so.1
%{_libdir}/libpcp_pmda.so.3
%{_libdir}/libpcp_trace.so.2
%{_libdir}/libpcp_import.so.1

%files libs-devel -f devel.list
%{_libdir}/libpcp.so
%{_libdir}/libpcp_gui.so
%{_libdir}/libpcp_mmv.so
%{_libdir}/libpcp_pmda.so
%{_libdir}/libpcp_trace.so
%{_libdir}/libpcp_import.so
%{_includedir}/pcp/*.h
%{_datadir}/pcp/examples

# PMDAs that ship src and are not for production use
# straight out-of-the-box, for devel or QA use only.
%{_pmdasdir}/simple
%{_pmdasdir}/sample
%{_pmdasdir}/trivial
%{_pmdasdir}/txmon

%files testsuite
%defattr(-,pcpqa,pcpqa)
%{_testsdir}

%if !%{disable_microhttpd}
%files webapi
%{_initddir}/pmwebd
%if !%{disable_systemd}
%{_unitdir}/pmwebd.service
%endif
%{_libexecdir}/pcp/bin/pmwebd
%attr(0775,pcp,pcp) %{_logsdir}/pmwebd
%{_confdir}/pmwebd
%config(noreplace) %{_confdir}/pmwebd/pmwebd.options
# duplicate directories from pcp and pcp-webjs, but rpm copes with that.
%dir %{_datadir}/pcp
%dir %{_datadir}/pcp/webapps
%endif

%files webjs
# duplicate directories from pcp and pcp-webapi, but rpm copes with that.
%dir %{_datadir}/pcp
%dir %{_datadir}/pcp/webapps
%{_datadir}/pcp/webapps/*.png
%{_datadir}/pcp/webapps/*.ico
%{_datadir}/pcp/webapps/*.html
%{_datadir}/pcp/webapps/*.txt
%{_datadir}/pcp/webapps/blinkenlights

%files webapp-grafana
%dir %{_datadir}/pcp
%dir %{_datadir}/pcp/webapps
%{_datadir}/pcp/webapps/grafana

%files webapp-graphite
%dir %{_datadir}/pcp
%dir %{_datadir}/pcp/webapps
%{_datadir}/pcp/webapps/graphite

%files webapp-vector
%dir %{_datadir}/pcp
%dir %{_datadir}/pcp/webapps
%{_datadir}/pcp/webapps/vector

%files manager
%{_initddir}/pmmgr
%if !%{disable_systemd}
%{_unitdir}/pmmgr.service
%endif
%{_libexecdir}/pcp/bin/pmmgr
%attr(0775,pcp,pcp) %{_logsdir}/pmmgr
%config(missingok,noreplace) %{_confdir}/pmmgr
%config(noreplace) %{_confdir}/pmmgr/pmmgr.options

%files import-sar2pcp
%{_bindir}/sar2pcp

%files import-iostat2pcp
%{_bindir}/iostat2pcp

%files import-mrtg2pcp
%{_bindir}/mrtg2pcp

%files import-ganglia2pcp
%{_bindir}/ganglia2pcp

%files import-collectl2pcp
%{_bindir}/collectl2pcp

%if !%{disable_papi}
%files pmda-papi
%{_pmdasdir}/papi
%endif

%if !%{disable_perfevent}
%files pmda-perfevent
%{_pmdasdir}/perfevent
%config(noreplace) %{_pmdasdir}/perfevent/perfevent.conf
%endif

%if !%{disable_infiniband}
%files pmda-infiniband
%{_pmdasdir}/ib
%{_pmdasdir}/infiniband
%endif

%files pmda-activemq
%{_pmdasdir}/activemq

%files pmda-bonding
%{_pmdasdir}/bonding

%files pmda-dbping
%{_pmdasdir}/dbping

%files pmda-ds389log
%{_pmdasdir}/ds389log

%files pmda-ds389
%{_pmdasdir}/ds389

%files pmda-elasticsearch
%{_pmdasdir}/elasticsearch

%files pmda-gpfs
%{_pmdasdir}/gpfs

%files pmda-gpsd
%{_pmdasdir}/gpsd

%files pmda-kvm
%{_pmdasdir}/kvm

%files pmda-lustre
%{_pmdasdir}/lustre

%files pmda-lustrecomm
%{_pmdasdir}/lustrecomm

%files pmda-memcache
%{_pmdasdir}/memcache

%files pmda-mysql
%{_pmdasdir}/mysql

%files pmda-named
%{_pmdasdir}/named

%files pmda-netfilter
%{_pmdasdir}/netfilter

%files pmda-news
%{_pmdasdir}/news

%files pmda-nginx
%{_pmdasdir}/nginx

%files pmda-nfsclient
%{_pmdasdir}/nfsclient

%files pmda-pdns
%{_pmdasdir}/pdns

%files pmda-postfix
%{_pmdasdir}/postfix

%files pmda-postgresql
%{_pmdasdir}/postgresql

%files pmda-rsyslog
%{_pmdasdir}/rsyslog

%files pmda-samba 
%{_pmdasdir}/samba 

%files pmda-snmp
%{_pmdasdir}/snmp

%files pmda-slurm
%{_pmdasdir}/slurm

%files pmda-vmware
%{_pmdasdir}/vmware

%files pmda-zimbra
%{_pmdasdir}/zimbra

%files pmda-dm
%{_pmdasdir}/dm

%if !%{disable_python2} || !%{disable_python3}
%files pmda-gluster
%{_pmdasdir}/gluster

%files pmda-zswap
%{_pmdasdir}/zswap

%files pmda-unbound
%{_pmdasdir}/unbound

%files pmda-mic
%{_pmdasdir}/mic

%files export-pcp2graphite
%{_bindir}/pcp2graphite
%endif # !%{disable_python2} || !%{disable_python3}

%files export-zabbix-agent
%{_libdir}/zabbix

%if !%{disable_json}
%files pmda-json
%{_pmdasdir}/json
%endif

%files pmda-apache
%{_pmdasdir}/apache

%files pmda-bash
%{_pmdasdir}/bash

%files pmda-cifs
%{_pmdasdir}/cifs

%files pmda-cisco
%{_pmdasdir}/cisco

%files pmda-gfs2
%{_pmdasdir}/gfs2

%files pmda-lmsensors
%{_pmdasdir}/lmsensors

%files pmda-logger
%{_pmdasdir}/logger

%files pmda-mailq
%{_pmdasdir}/mailq

%files pmda-mounts
%{_pmdasdir}/mounts

%files pmda-nvidia-gpu
%{_pmdasdir}/nvidia

%files pmda-roomtemp
%{_pmdasdir}/roomtemp

%if !%{disable_rpm}
%files pmda-rpm
%{_pmdasdir}/rpm
%endif

%files pmda-sendmail
%{_pmdasdir}/sendmail

%files pmda-shping
%{_pmdasdir}/shping

%files pmda-summary
%{_pmdasdir}/summary

%if !%{disable_systemd}
%files pmda-systemd
%{_pmdasdir}/systemd
%endif

%files pmda-trace
%{_pmdasdir}/trace

%files pmda-weblog
%{_pmdasdir}/weblog

%files -n perl-PCP-PMDA -f perl-pcp-pmda.list

%files -n perl-PCP-MMV -f perl-pcp-mmv.list

%files -n perl-PCP-LogImport -f perl-pcp-logimport.list

%files -n perl-PCP-LogSummary -f perl-pcp-logsummary.list

%if !%{disable_python2}
%files -n python-pcp -f python-pcp.list.rpm
%endif

%if !%{disable_python3}
%files -n python3-pcp -f python3-pcp.list.rpm
%endif

%if !%{disable_qt}
%files -n pcp-gui -f pcp-gui.list

%{_confdir}/pmsnap
%config(noreplace) %{_confdir}/pmsnap/control
%{_localstatedir}/lib/pcp/config/pmsnap
%{_localstatedir}/lib/pcp/config/pmchart
%{_localstatedir}/lib/pcp/config/pmafm/pcp-gui
%{_datadir}/applications/pmchart.desktop
%endif

%files -n pcp-doc -f pcp-doc.list

%if !%{disable_python2} || !%{disable_python3}
%files -n pcp-system-tools -f pcp_system_tools.list
%endif

%changelog
* Wed Dec 16 2015 Lukas Berk <lberk@redhat.com> - 3.10.9-1
- Add -V/--version support to several more commands (BZ 1284411)
- Resolve a pcp-iostat(1) transient device exception (BZ 1249572)
- Provides pmdapipe, an output-capturing domain agent (BZ 1163413)
- Work in progress [see http://pcp.io/roadmap]

* Fri Oct 30 2015 Mark Goodwin <mgoodwin@redhat.com> - 3.10.8-1
- Update pmlogger to log an immediate sample first (BZ 1269921)
- Add pmOption host and archive setter python APIs (BZ 1270176)
- Replace old pmatop(1) man page with pcp-atop(1) (BZ 1270761)
- Update to latest PCP sources.

* Wed Sep 16 2015 Nathan Scott <nathans@redhat.com> - 3.10.7-1
- Resolved pmchart sigsegv opening view without context (BZ 1256708)
- Fixed pmchart memory corruption restoring Saved Hosts (BZ 1257009)
- Fix perl PMDA API double-free on socket error path (BZ 1258862)
- Fix python API pmGetOption(3) alignment interface (BZ 1262722)
- Added missing RPM dependencies to several PMDA sub-packages.
- Update to latest stable Vector release for pcp-vector-webapp.
- Update to latest PCP sources.

* Sat Sep 05 2015 Kalev Lember <klember@redhat.com> - 3.10.6-2.1
- Rebuilt for librpm soname bump

* Thu Aug 06 2015 Lukas Berk <lberk@redhat.com> - 3.10.6-2
- Fix SDT related build error (BZ 1250894)

* Tue Aug 04 2015 Nathan Scott <nathans@redhat.com> - 3.10.6-1
- Fix pcp2graphite write method invocation failure (BZ 1243123)
- Reduce diagnostics in pmdaproc unknown state case (BZ 1224431)
- Derived metrics via multiple files, directory expansion (BZ 1235556)
- Update to latest PCP sources.

* Mon Jun 15 2015 Mark Goodwin <mgoodwin@redhat.com> - 3.10.5-1
- Provide and use non-exit(1)ing pmGetConfig(3) variant (BZ 1187588)
- Resolve a pmdaproc.sh pmlogger restart regression (BZ 1229458)
- Replacement of pmatop/pcp-atop(1) utility (BZ 1160811, BZ 1018575)
- Reduced installation size for minimal applications (BZ 1182184)
- Ensure pmlogger start scripts wait on pmcd startup (BZ 1185760)
- Need to run pmcd at least once before pmval -L will work (BZ 185749)

* Wed Apr 15 2015 Nathan Scott <nathans@redhat.com> - 3.10.4-1
- Update to latest PCP, pcp-webjs and Vector sources.
- Packaging improvements after re-review (BZ 1204467)
- Start pmlogger/pmie independent of persistent state (BZ 1185755)
- Fix cron error reports for disabled pmlogger service (BZ 1208699)
- Incorporate Vector from Netflix (https://github.com/Netflix/vector)
- Sub-packages for pcp-webjs allowing choice and reducing used space.

* Wed Mar 04 2015 Dave Brolley <brolley@redhat.com> - 3.10.3-2
- papi 5.4.1 rebuild

* Mon Mar 02 2015 Dave Brolley <brolley@redhat.com> - 3.10.3-1
- Update to latest PCP sources.
- New sub-package for pcp-import-ganglia2pcp.
- Python3 support, enabled by default in f22 onward (BZ 1194324)

* Mon Feb 23 2015 Slavek Kabrda <bkabrda@redhat.com> - 3.10.2-3
- Only use Python 3 in Fedora >= 23, more info at
  https://bugzilla.redhat.com/show_bug.cgi?id=1194324#c4

* Mon Feb 23 2015 Nathan Scott <nathans@redhat.com> - 3.10.2-2
- Initial changes to support python3 as default (BZ 1194324)

* Fri Jan 23 2015 Dave Brolley <brolley@redhat.com> - 3.10.2-1
- Update to latest PCP sources.
- Improve pmdaInit diagnostics for DSO helptext (BZ 1182949)
- Tighten up PMDA termination on pmcd stop (BZ 1180109)
- Correct units for cgroup memory metrics (BZ 1180351)
- Add the pcp2graphite(1) export script (BZ 1163986)

* Mon Dec 01 2014 Nathan Scott <nathans@redhat.com> - 3.10.1-1
- New conditionally-built pcp-pmda-perfevent sub-package.
- Update to latest PCP sources.

* Tue Nov 18 2014 Dave Brolley <brolley@redhat.com> - 3.10.0-2
- papi 5.4.0 rebuild

* Fri Oct 31 2014 Nathan Scott <nathans@redhat.com> - 3.10.0-1
- Create new sub-packages for pcp-webjs and python3-pcp.
- Fix __pmDiscoverServicesWithOptions(1) codes (BZ 1139529)
- Update to latest PCP sources.

* Fri Sep 05 2014 Nathan Scott <nathans@redhat.com> - 3.9.10-1
- Convert PCP init scripts to systemd services (BZ 996438)
- Fix pmlogsummary -S/-T time window reporting (BZ 1132476)
- Resolve pmdumptext segfault with invalid host (BZ 1131779)
- Fix signedness in some service discovery codes (BZ 1136166)
- New conditionally-built pcp-pmda-papi sub-package.
- Update to latest PCP sources.

* Tue Aug 26 2014 Jitka Plesnikova <jplesnik@redhat.com> - 3.9.9-1.2
- Perl 5.20 rebuild

* Sun Aug 17 2014 Fedora Release Engineering <rel-eng@lists.fedoraproject.org> - 3.9.9-1.1
- Rebuilt for https://fedoraproject.org/wiki/Fedora_21_22_Mass_Rebuild

* Wed Aug 13 2014 Nathan Scott <nathans@redhat.com> - 3.9.9-1
- Update to latest PCP sources.

* Wed Jul 16 2014 Mark Goodwin <mgoodwin@redhat.com> - 3.9.7-1
- Update to latest PCP sources.

* Wed Jun 18 2014 Dave Brolley <brolley@redhat.com> - 3.9.5-1
- Daemon signal handlers no longer use unsafe APIs (BZ 847343)
- Handle /var/run setups on a temporary filesystem (BZ 656659)
- Resolve pmlogcheck sigsegv for some archives (BZ 1077432)
- Ensure pcp-gui-{testsuite,debuginfo} packages get replaced.
- Revive support for EPEL5 builds, post pcp-gui merge.
- Update to latest PCP sources.

* Fri Jun 06 2014 Fedora Release Engineering <rel-eng@lists.fedoraproject.org> - 3.9.4-1.1
- Rebuilt for https://fedoraproject.org/wiki/Fedora_21_Mass_Rebuild

* Thu May 15 2014 Nathan Scott <nathans@redhat.com> - 3.9.4-1
- Merged pcp-gui and pcp-doc packages into core PCP.
- Allow for conditional libmicrohttpd builds in spec file.
- Adopt slow-start capability in systemd PMDA (BZ 1073658)
- Resolve pmcollectl network/disk mis-reporting (BZ 1097095)
- Update to latest PCP sources.

* Tue Apr 15 2014 Dave Brolley <brolley@redhat.com> - 3.9.2-1
- Improve pmdarpm(1) concurrency complications (BZ 1044297)
- Fix pmconfig(1) shell output string quoting (BZ 1085401)
- Update to latest PCP sources.

* Wed Mar 19 2014 Nathan Scott <nathans@redhat.com> - 3.9.1-1
- Update to latest PCP sources.

* Thu Feb 20 2014 Nathan Scott <nathans@redhat.com> - 3.9.0-2
- Workaround further PowerPC/tapset-related build fallout.

* Wed Feb 19 2014 Nathan Scott <nathans@redhat.com> - 3.9.0-1
- Create new sub-packages for pcp-webapi and pcp-manager
- Split configuration from pcp-libs into pcp-conf (multilib)
- Fix pmdagluster to handle more volumes, fileops (BZ 1066544)
- Update to latest PCP sources.

* Wed Jan 29 2014 Nathan Scott <nathans@redhat.com> - 3.8.12-1
- Resolves SNMP procfs file ICMP line parse issue (BZ 1055818)
- Update to latest PCP sources.

* Wed Jan 15 2014 Nathan Scott <nathans@redhat.com> - 3.8.10-1
- Update to latest PCP sources.

* Thu Dec 12 2013 Nathan Scott <nathans@redhat.com> - 3.8.9-1
- Reduce set of exported symbols from DSO PMDAs (BZ 1025694)
- Symbol-versioning for PCP shared libraries (BZ 1037771)
- Fix pmcd/Avahi interaction with multiple ports (BZ 1035513)
- Update to latest PCP sources.

* Sun Nov 03 2013 Nathan Scott <nathans@redhat.com> - 3.8.8-1
- Update to latest PCP sources (simple build fixes only).

* Fri Nov 01 2013 Nathan Scott <nathans@redhat.com> - 3.8.6-1
- Update to latest PCP sources.
- Rework pmpost test which confused virus checkers (BZ 1024850)
- Tackle pmatop reporting issues via alternate metrics (BZ 998735)

* Fri Oct 18 2013 Nathan Scott <nathans@redhat.com> - 3.8.5-1
- Update to latest PCP sources.
- Disable pcp-pmda-infiniband sub-package on RHEL5 (BZ 1016368)

* Mon Sep 16 2013 Nathan Scott <nathans@redhat.com> - 3.8.4-2
- Disable the pcp-pmda-infiniband sub-package on s390 platforms.

* Sun Sep 15 2013 Nathan Scott <nathans@redhat.com> - 3.8.4-1
- Very minor release containing mostly QA related changes.
- Enables many more metrics to be logged for Linux hosts.

* Wed Sep 11 2013 Stan Cox <scox@redhat.com> - 3.8.3-2
- Disable pmcd.stp on el5 ppc.

* Mon Sep 09 2013 Nathan Scott <nathans@redhat.com> - 3.8.3-1
- Default to Unix domain socket (authenticated) local connections.
- Introduces new pcp-pmda-infiniband sub-package.
- Disable systemtap-sdt-devel usage on ppc.

* Sat Aug 03 2013 Petr Pisar <ppisar@redhat.com> - 3.8.2-1.1
- Perl 5.18 rebuild

* Wed Jul 31 2013 Nathan Scott <nathans@redhat.com> - 3.8.2-1
- Update to latest PCP sources.
- Integrate gluster related stats with PCP (BZ 969348)
- Fix for iostat2pcp not parsing iostat output (BZ 981545)
- Start pmlogger with usable config by default (BZ 953759)
- Fix pmatop failing to start, gives stacktrace (BZ 963085)

* Wed Jun 19 2013 Nathan Scott <nathans@redhat.com> - 3.8.1-1
- Update to latest PCP sources.
- Fix log import silently dropping >1024 metrics (BZ 968210)
- Move some commonly used tools on the usual PATH (BZ 967709)
- Improve pmatop handling of missing proc metrics (BZ 963085)
- Stop out-of-order records corrupting import logs (BZ 958745)

* Tue May 14 2013 Nathan Scott <nathans@redhat.com> - 3.8.0-1
- Update to latest PCP sources.
- Validate metric names passed into pmiAddMetric (BZ 958019)
- Install log directories with correct ownership (BZ 960858)

* Fri Apr 19 2013 Nathan Scott <nathans@redhat.com> - 3.7.2-1
- Update to latest PCP sources.
- Ensure root namespace exists at the end of install (BZ 952977)

* Wed Mar 20 2013 Nathan Scott <nathans@redhat.com> - 3.7.1-1
- Update to latest PCP sources.
- Migrate all tempfiles correctly to the new tempdir hierarchy.

* Sun Mar 10 2013 Nathan Scott <nathans@redhat.com> - 3.7.0-1
- Update to latest PCP sources.
- Migrate all configuration files below the /etc/pcp hierarchy.

* Thu Feb 14 2013 Fedora Release Engineering <rel-eng@lists.fedoraproject.org> - 3.6.10-2.1
- Rebuilt for https://fedoraproject.org/wiki/Fedora_19_Mass_Rebuild

* Wed Nov 28 2012 Nathan Scott <nathans@redhat.com> - 3.6.10-2
- Ensure tmpfile directories created in %%files section.
- Resolve tmpfile create/teardown race conditions.

* Mon Nov 19 2012 Nathan Scott <nathans@redhat.com> - 3.6.10-1
- Update to latest PCP sources.
- Resolve tmpfile security flaws: CVE-2012-5530
- Introduces new "pcp" user account for all daemons to use.

* Fri Oct 12 2012 Nathan Scott <nathans@redhat.com> - 3.6.9-1
- Update to latest PCP sources.
- Fix pmcd sigsegv in NUMA/CPU indom setup (BZ 858384)
- Fix sar2pcp uninitialised perl variable warning (BZ 859117)
- Fix pcp.py and pmcollectl with older python versions (BZ 852234)

* Fri Sep 14 2012 Nathan Scott <nathans@redhat.com> - 3.6.8-1
- Update to latest PCP sources.

* Wed Sep 05 2012 Nathan Scott <nathans@redhat.com> - 3.6.6-1.1
- Move configure step from prep to build section of spec (BZ 854128)

* Tue Aug 28 2012 Mark Goodwin <mgoodwin@redhat.com> - 3.6.6-1
- Update to latest PCP sources, see installed CHANGELOG for details.
- Introduces new python-pcp and pcp-testsuite sub-packages.

* Thu Aug 16 2012 Mark Goodwin <mgoodwin@redhat.com> - 3.6.5-1
- Update to latest PCP sources, see installed CHANGELOG for details.
- Fix security flaws: CVE-2012-3418 CVE-2012-3419 CVE-2012-3420 and CVE-2012-3421 (BZ 848629)

* Thu Jul 19 2012 Mark Goodwin <mgoodwin@redhat.com>
- pmcd and pmlogger services are not supposed to be enabled by default (BZ 840763) - 3.6.3-1.3

* Thu Jun 21 2012 Mark Goodwin <mgoodwin@redhat.com>
- remove pcp-import-sheet2pcp subpackage due to missing deps (BZ 830923) - 3.6.3-1.2

* Fri May 18 2012 Dan Hork <dan[at]danny.cz> - 3.6.3-1.1
- fix build on s390x

* Mon Apr 30 2012 Mark Goodwin - 3.6.3-1
- Update to latest PCP sources

* Thu Apr 26 2012 Mark Goodwin - 3.6.2-1
- Update to latest PCP sources

* Thu Apr 12 2012 Mark Goodwin - 3.6.1-1
- Update to latest PCP sources

* Thu Mar 22 2012 Mark Goodwin - 3.6.0-1
- use %%configure macro for correct libdir logic
- update to latest PCP sources

* Thu Dec 15 2011 Mark Goodwin - 3.5.11-2
- patched configure.in for libdir=/usr/lib64 on ppc64

* Thu Dec 01 2011 Mark Goodwin - 3.5.11-1
- Update to latest PCP sources.

* Fri Nov 04 2011 Mark Goodwin - 3.5.10-1
- Update to latest PCP sources.

* Mon Oct 24 2011 Mark Goodwin - 3.5.9-1
- Update to latest PCP sources.

* Mon Aug 08 2011 Mark Goodwin - 3.5.8-1
- Update to latest PCP sources.

* Fri Aug 05 2011 Mark Goodwin - 3.5.7-1
- Update to latest PCP sources.

* Fri Jul 22 2011 Mark Goodwin - 3.5.6-1
- Update to latest PCP sources.

* Tue Jul 19 2011 Mark Goodwin - 3.5.5-1
- Update to latest PCP sources.

* Thu Feb 03 2011 Mark Goodwin - 3.5.0-1
- Update to latest PCP sources.

* Thu Sep 30 2010 Mark Goodwin - 3.4.0-1
- Update to latest PCP sources.

* Fri Jul 16 2010 Mark Goodwin - 3.3.3-1
- Update to latest PCP sources.

* Sat Jul 10 2010 Mark Goodwin - 3.3.2-1
- Update to latest PCP sources.

* Tue Jun 29 2010 Mark Goodwin - 3.3.1-1
- Update to latest PCP sources.

* Fri Jun 25 2010 Mark Goodwin - 3.3.0-1
- Update to latest PCP sources.

* Thu Mar 18 2010 Mark Goodwin - 3.1.2-1
- Update to latest PCP sources.

* Wed Jan 27 2010 Mark Goodwin - 3.1.0-1
- BuildRequires: initscripts for %%{_vendor} == redhat.

* Thu Dec 10 2009 Mark Goodwin - 3.0.3-1
- BuildRequires: initscripts for FC12.

* Wed Dec 02 2009 Mark Goodwin - 3.0.2-1
- Added sysfs.kernel metrics, rebased to minor community release.

* Mon Oct 19 2009 Martin Hicks <mort@sgi.com> - 3.0.1-2
- Remove IB dependencies.  The Infiniband PMDA is being moved to
  a stand-alone package.
- Move cluster PMDA to a stand-alone package.

* Fri Oct 09 2009 Mark Goodwin <mgoodwin@redhat.com> - 3.0.0-9
- This is the initial import for Fedora
- See 3.0.0 details in CHANGELOG<|MERGE_RESOLUTION|>--- conflicted
+++ resolved
@@ -1743,11 +1743,7 @@
 
 # all base pcp package files except those split out into sub packages
 ls -1 $RPM_BUILD_ROOT/%{_bindir} |\
-<<<<<<< HEAD
-  grep -E -v 'pmiostat|pmcollectl|pmatop|pmrep|pcp2graphite|zabbix' |\
-=======
-  grep -E -v 'pmiostat|pmcollectl|pmatop|pcp2graphite|zabbix|zbxpcp' |\
->>>>>>> 420b25e2
+  grep -E -v 'pmiostat|pmcollectl|pmatop|pmrep|pcp2graphite|zabbix|zbxpcp' |\
   sed -e 's#^#'%{_bindir}'\/#' >base_bin.list
 #
 # Separate the pcp-system-tools package files.

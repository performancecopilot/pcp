--- conflicted
+++ resolved
@@ -304,7 +304,6 @@
 Requires: pcp-libs = @package_version@
 Requires: pcp-libs-devel = @package_version@
 Requires: pcp-devel = @package_version@
-<<<<<<< HEAD
 Obsoletes: pcp-gui-testsuite < 3.9.5
 # The following are inherited from pcp-collector and pcp-monitor,
 # both of which are now obsoleted by the base pcp package
@@ -394,10 +393,7 @@
 %if "@enable_qt@" == "true"
 Requires: pcp-gui
 %endif
-Requires: gcc bc bzip2 gzip
-=======
 Requires: bc gcc gzip bzip2
->>>>>>> 54f6a92e
 %if "@enable_selinux@" == "true"
 Requires: selinux-policy-devel
 Requires: selinux-policy-targeted

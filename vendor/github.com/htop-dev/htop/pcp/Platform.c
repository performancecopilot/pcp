--- conflicted
+++ resolved
@@ -349,17 +349,9 @@
 
    if (opts.context == PM_CONTEXT_ARCHIVE) {
       gettimeofday(&pcp->offset, NULL);
-<<<<<<< HEAD
-#if PMAPI_VERSION >= PMAPI_VERSION_3
-    {
-      struct timeval temp_tv = { opts.start.tv_sec, opts.start.tv_nsec / 1000 };
-      pmtimevalDec(&pcp->offset, &temp_tv);
-    }
-=======
 #if PMAPI_VERSION >= 3
       struct timeval start = { opts.start.tv_sec, opts.start.tv_nsec / 1000 };
       pmtimevalDec(&pcp->offset, &start);
->>>>>>> b05957f9
 #else
       pmtimevalDec(&pcp->offset, &opts.start);
 #endif

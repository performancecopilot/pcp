dnl
dnl Copyright (c) 2012-2015 Red Hat.
dnl Copyright (c) 2008 Aconex.  All Rights Reserved.
dnl Copyright (c) 2000-2004,2008 Silicon Graphics, Inc.  All Rights Reserved.
dnl 
dnl This program is free software; you can redistribute it and/or modify it
dnl under the terms of the GNU General Public License as published by the
dnl Free Software Foundation; either version 2 of the License, or (at your
dnl option) any later version.
dnl 
dnl This program is distributed in the hope that it will be useful, but
dnl WITHOUT ANY WARRANTY; without even the implied warranty of MERCHANTABILITY
dnl or FITNESS FOR A PARTICULAR PURPOSE.  See the GNU General Public License
dnl for more details.
dnl 

dnl unpacking check - this file must exist
AC_INIT(src/include/pcp/pmapi.h)
AC_PREREQ([2.60])dnl

dnl Irix build issue ... use the tools from the local filesystems
unset ROOT TOOLROOT

AC_ARG_WITH(
    [64bit],
    [AS_HELP_STRING([--with-64bit],
		    [turn on 64 bit compilation mode (default is platform dependent)])],
    [use_64bit=$withval; PACKAGE_CONFIGURE="$PACKAGE_CONFIGURE --with-64bit=$withval"])

AC_ARG_WITH(
    [threads],
    [AC_HELP_STRING([--with-threads],
		    [enable support for multiple threads (default is on)])],
    [do_threads=$withval; PACKAGE_CONFIGURE="$PACKAGE_CONFIGURE --with-threads=$withval"],
    [do_threads=check])

AC_ARG_WITH(
    [secure-sockets],
    [AC_HELP_STRING([--with-secure-sockets],
		    [enable support for secure sockets (default is on)])],
    [do_secure=$withval; PACKAGE_CONFIGURE="$PACKAGE_CONFIGURE --with-secure-sockets=$withval"],
    [do_secure=check])

AC_ARG_WITH(
    [static-probes],
    [AC_HELP_STRING([--with-static-probes],
		    [enable support for static probes (default is on)])],
    [do_probes=$withval; PACKAGE_CONFIGURE="$PACKAGE_CONFIGURE --with-static-probes=$withval"],
    [do_probes=check])

AC_ARG_WITH(
    [infiniband],
    [AC_HELP_STRING([--with-infiniband],
		    [enable support for Infiniband metrics (default is on)])],
    [do_infiniband=$withval; PACKAGE_CONFIGURE="$PACKAGE_CONFIGURE --with-infiniband=$withval"],
    [do_infiniband=check])

AC_ARG_WITH(
    [user],
    [AS_HELP_STRING([--with-user],
		    [user account under which daemons run (default is pcp)])],
    [pcp_user=$withval; PACKAGE_CONFIGURE="$PACKAGE_CONFIGURE --with-user-account=$withval"],
    [pcp_user=pcp])
AC_SUBST(pcp_user)

AC_ARG_WITH(
    [group],
    [AS_HELP_STRING([--with-group],
		    [user group under which daemons run (default is pcp)])],
    [pcp_group=$withval; PACKAGE_CONFIGURE="$PACKAGE_CONFIGURE --with-group-account=$withval"],
    [pcp_group=pcp])
AC_SUBST(pcp_group)

AC_ARG_WITH([discovery],
    [AC_HELP_STRING([--with-discovery],
                    [enable support for service discovery (default is on)])],
    [do_discovery=$withval; PACKAGE_CONFIGURE="$PACKAGE_CONFIGURE --with-discovery=$withval"],
    [do_discovery=check])

AC_ARG_WITH([systemd],
    [AC_HELP_STRING([--with-systemd],
                    [enable support for systemd services (default is on)])],
    [do_systemd=$withval; PACKAGE_CONFIGURE="$PACKAGE_CONFIGURE --with-systemd=$withval"],
    [do_systemd=check])

AC_ARG_WITH([qt],
    [AC_HELP_STRING([--with-qt],
                    [enable support for tools requiring Qt (default is on)])],
    [do_qt=$withval; PACKAGE_CONFIGURE="$PACKAGE_CONFIGURE --with-qt=$withval"],
    [do_qt=check])

AC_ARG_WITH([python],
    [AC_HELP_STRING([--with-python],
                    [enable support for tools requiring Python (default is on)])],
    [do_python=$withval; PACKAGE_CONFIGURE="$PACKAGE_CONFIGURE --with-python=$withval"],
    [do_python=check])

AC_ARG_WITH([python3],
    [AC_HELP_STRING([--with-python3],
                    [enable support for tools requiring Python3 (default is on)])],
    [do_python3=$withval; PACKAGE_CONFIGURE="$PACKAGE_CONFIGURE --with-python3=$withval"],
    [do_python3=check])

AC_ARG_WITH([books],
    [AC_HELP_STRING([--with-books],
                    [enable building of the PCP books (default is off)])],
    [do_books=$withval; PACKAGE_CONFIGURE="$PACKAGE_CONFIGURE --with-books=$withval"],
    [do_books=no])

AC_ARG_WITH([books-brand],
    [AC_HELP_STRING([--with-books-brand=BRAND],
                    [choose the docbook brand when building the PCP books (default is common)])],
    [do_books_brand=$withval; PACKAGE_CONFIGURE="$PACKAGE_CONFIGURE --with-books-brand=$withval"],
    [do_books_brand=common])

AC_ARG_WITH([papi],
    [AC_HELP_STRING([--with-papi@<:@=DIR|=MODULE@:>@],
		   [enable performance api counter pmda (default is on)
		   The optional argument may be a full path of a PAPI installation prefix,
		   or a pkgconfig module name.])],
    [do_papi=$withval; PACKAGE_CONFIGURE="$PACKAGE_CONFIGURE --with-papi=$withval"],
    [do_papi=check])

AC_ARG_WITH([perfevent],
    [AC_HELP_STRING([--with-perfevent],
		   [enable perfevent pmda (default is on)])],
    [do_perfevent=$withval; PACKAGE_CONFIGURE="$PACKAGE_CONFIGURE --with-perfevent=$withval"],
    [do_perfevent=check])

AC_ARG_WITH([pmdajson],
    [AC_HELP_STRING([--with-pmdajson],
		   [enable JSON pmda (default is on)])],
    [do_pmdajson=$withval; PACKAGE_CONFIGURE="$PACKAGE_CONFIGURE --with-pmdajson=$withval"],
    [do_pmdajson=check])

AC_ARG_WITH([manager],
    [AC_HELP_STRING([--with-manager],
		   [enable daemon manager (default is on)])],
    [do_manager=$withval; PACKAGE_CONFIGURE="$PACKAGE_CONFIGURE --with-manager=$withval"],
    [do_manager=check])

AC_ARG_WITH([webapi],
    [AC_HELP_STRING([--with-webapi],
		   [enable REST API daemon (default is on)])],
    [do_webapi=$withval; PACKAGE_CONFIGURE="$PACKAGE_CONFIGURE --with-webapi=$withval"],
    [do_webapi=check])

AC_ARG_WITH([webjs],
    [AC_HELP_STRING([--with-webjs],
                    [enable building of webjs packages (default is off)])],
    [do_webjs=$withval; PACKAGE_CONFIGURE="$PACKAGE_CONFIGURE --with-webjs=$withval"],
    [do_webjs=no])

AC_ARG_WITH([vector],
    [AC_HELP_STRING([--with-vector],
                    [enable building of vector package (default is off)])],
    [do_vector=$withval; PACKAGE_CONFIGURE="$PACKAGE_CONFIGURE --with-vector=$withval"],
    [do_vector=no])

dnl things set in the environment by Makepkgs never make it into an RPM
dnl build where the environment is stripped ... use a --with-foo=path
dnl construct to workaround this

AC_ARG_WITH([make],
    [AC_HELP_STRING([--with-make],
                    [path to GNU compatible make(1) (default is empty for auto discovery)])],
    [MAKE=$withval; PACKAGE_CONFIGURE="$PACKAGE_CONFIGURE --with-make=$withval"],
    [MAKE=''])

AC_ARG_WITH([tar],
    [AC_HELP_STRING([--with-tar],
                    [path to GNU compatible tar(1) (default is empty for auto discovery)])],
    [TAR=$withval; PACKAGE_CONFIGURE="$PACKAGE_CONFIGURE --with-tar=$withval"],
    [TAR=''])

AC_ARG_WITH([zip],
    [AC_HELP_STRING([--with-zip],
                    [path to GNU compatible zip(1) (default is empty for auto discovery)])],
    [ZIP=$withval; PACKAGE_CONFIGURE="$PACKAGE_CONFIGURE --with-zip=$withval"],
    [ZIP=''])

#
# Note: the following environment variables may be
# set to override the defaults.
#
# MAKE CC CPP LD LEX YACC INSTALL AWK SED ECHO
#

dnl Guess target platfrom
AC_CANONICAL_SYSTEM
if test -z "$target"
then
    echo '
FATAL ERROR: Cannot guess your target, try explicit specification
             using --target or mailto: pcp@oss.sgi.com to ask.'
    rm -rf conftest conftest.*
    exit 1
else
    dnl Remove 4th name component, if present, from target, target_os,
    dnl  build and build_os. Squash all x86 cpus into one LCD form - i386
    target=`echo $target | sed '[s/^\([^-][^-]*-[^-][^-]*-[^-][^-]*\)-.*$/\1/]'`
    target_os=`echo $target_os | sed '[s/solaris2\..*/solaris/]'`
    target_os=`echo $target_os | sed '[s/^\([^-][^-]*\)-.*$/\1/]' | sed '[s/[\.0-9]*//g]'`

    build=`echo $build | sed '[s/^\([^-][^-]*-[^-][^-]*-[^-][^-]*\)-.*$/\1/]'`
    build_os=`echo $build_os | sed '[s/solaris2\..*/solaris/]'`
    build_os=`echo $build_os | sed '[s/^\([^-][^-]*\)-.*$/\1/]'`
fi

echo Building on $build for $target 
echo "Build: os=$build_os cpu=$build_cpu"
echo "Target: os=$target_os cpu=$target_cpu"

if test "$cross_compiling" = "yes"; then
    if test -f ./config.$target_os; then
	. ./config.$target_os
    else
	echo
	echo "
FATAL ERROR: Cannot perform cross-compilation without a file to source
             configuration information from (config.$target_os is missing)"
	rm -rf conftest conftest.*
	exit 1
    fi
fi

dnl CFLAGS setting is a co-dependency between here and PCFLAGS in
dnl src/include/builddefs.in ... need to be the same in both places

target_distro=$target_os
if test $target_os = linux
then
    AC_DEFINE(IS_LINUX, [1], [Platform is Linux])
    test -f /etc/SuSE-release && target_distro=suse
    test -f /etc/fedora-release && target_distro=fedora
    test -f /etc/redhat-release && target_distro=redhat
    test -f /etc/debian_version && target_distro=debian
    test -f /etc/slackware-version && target_distro=slackware
    test -f /etc/gentoo-release && target_distro=gentoo
    test -f /etc/mandriva-release && target_distro=mandriva
    export CFLAGS="-fPIC -fno-strict-aliasing -D_GNU_SOURCE"
    pcp_platform_paths='/usr/bin/X11:/usr/local/bin'
    pcp_ps_all_flags=-efw
elif test $target_os = darwin
then
    AC_DEFINE(IS_DARWIN, [1], [Platform is Darwin (Mac OS X)])
    target_distro=macosx
    version=`sw_vers -productVersion | sed -e 's/\.//' -e 's/\..*//g'`
    CFLAGS="-fPIC -no-cpp-precomp -fno-strict-aliasing -arch i386"
    if test $version -ge 106
    then
	target_distro=cocoa
	CFLAGS="$CFLAGS -arch x86_64"
    fi
    export CFLAGS
    pcp_platform_paths='/usr/local/bin'
    pcp_ps_all_flags=auxww
elif test $target_os = mingw
then
    AC_DEFINE(IS_MINGW, [1], [Platform is MinGW (Windows)])
    CFLAGS="-fno-strict-aliasing"
    pcp_platform_paths=''
    pcp_ps_all_flags=-efW
elif test $target_os = solaris
then
    AC_DEFINE(IS_SOLARIS, [1], [Platform is Solaris])
    export CFLAGS_IF_GCC="-fPIC -fno-strict-aliasing"
    export CFLAGS_IF_SUNCC="-fPIC -xalias_level=any"
    pcp_platform_paths='/usr/bin/X11:/usr/local/bin:/opt/sfw/bin:/usr/sfw/bin'
    pcp_ps_all_flags=-ef
elif test $target_os = aix
then
    AC_DEFINE(IS_AIX, [1], [Platform is AIX])
    export CFLAGS="-qcpluscmt"
    pcp_platform_paths='/usr/bin/X11:/usr/local/bin'
    pcp_ps_all_flags=-ef
elif test $target_os = freebsd || test $target_os = kfreebsd
then
    AC_DEFINE(IS_FREEBSD, [1], [Platform is FreeBSD])
    test -f /etc/debian_version && target_distro=debian
    export CFLAGS="-fPIC -fno-strict-aliasing -D_GNU_SOURCE"
    if $target_os = kfreebsd
    then
	pcp_platform_paths='/usr/bin/X11:/usr/local/bin'
	pcp_ps_all_flags=-efw
    else
	pcp_platform_paths='/usr/bin/X11:/usr/bsd'
	pcp_ps_all_flags=auxww
    fi
elif test $target_os = gnu
then
    AC_DEFINE(IS_GNU, [1], [Platform is GNU Hurd])
    test -f /etc/debian_version && target_distro=debian
    export CFLAGS="-fPIC -fno-strict-aliasing -D_GNU_SOURCE"
    pcp_platform_paths='/usr/bin/X11:/usr/local/bin'
    pcp_ps_all_flags=-efw
elif test $target_os = netbsdelf
then
    target_os=netbsd
    AC_DEFINE(IS_NETBSD, [1], [Platform is NetBSD])
    export CFLAGS="-fPIC -fno-strict-aliasing -D_GNU_SOURCE -D_NETBSD_SOURCE"
    pcp_platform_paths='/usr/pkg/bin'
    pcp_ps_all_flags=auxww
else
    echo
    echo "FATAL ERROR: need platform-specific customization for \"$target_os\""
    rm -rf conftest conftest.*
    exit 1
fi
AC_SUBST(pcp_platform_paths)
AC_SUBST(pcp_ps_all_flags)

PKG_PROG_PKG_CONFIG
if test -z "$PKG_CONFIG"
then
    echo
    echo "FATAL ERROR: did not find a pkg-config executable."
    echo "You can either set \$PKG_CONFIG as the full path to pkg-config"
    echo "in the environment, or install the pkgconfig package."
    rm -rf conftest conftest.*
    exit 1
fi

<<<<<<< HEAD
dnl check if user wants their own C compiler
cflags_abi=
AC_PROG_CC(suncc gcc cc)
if test $target_os = solaris
then
    AC_PATH_PROG(CCPATH,$CC,$CC)
    cc=$CCPATH
    if test "$GCC" = "yes"
    then
	CFLAGS="$CFLAGS $CFLAGS_IF_GCC"
    else
	CFLAGS="$CFLAGS $CFLAGS_IF_SUNCC"
    fi
    if test "$use_64bit" = "no"
    then
	:
    else
	AC_MSG_CHECKING([for 64 bit Solaris host])
	case `isainfo -k`
	in
	    amd64|sparcv9)
		cflags_abi=-m64
		CFLAGS="$CFLAGS -m64"
		LDFLAGS="$LDFLAGS -m64"
		AC_MSG_RESULT(yes)
		;;
	    *)
		AC_MSG_RESULT(no)
		;;
	esac
    fi
else
    cc=$CC
fi
AC_SUBST(cc)
cc_is_gcc=$GCC
AC_SUBST(cc_is_gcc)
AC_SUBST(cflags_abi)
PCFLAGS=$CFLAGS
AC_SUBST(PCFLAGS)
AC_PROG_CXX
cxx=$CXX
AC_SUBST(cxx)
PLDFLAGS=$LDFLAGS
AC_SUBST(PLDFLAGS)

dnl for cc use locally in configure (not exported via $PCFLAGS),
dnl add -O in case -D_FORTIFY_SOURCE has been added to CFLAGS above,
dnl as -D_FORTIFY_SOURCE requires -O but we've separated optimization
dnl flags out into $CFLAGS_OPT for our build infrastructure
CFLAGS="-O $CFLAGS"
=======
dnl this does nothing useful towards PCP configuration but it does
dnl trigger the autoconf generated C compiler probing to test if
dnl the GNU C compiler (gcc) is in play which we need below ...
AC_COMPILE_IFELSE([AC_LANG_SOURCE([int foo;])], [ ], [ ])
>>>>>>> 9c4f78f3

# Add some security-related gcc flags
AC_ARG_ENABLE([ssp],
  [AS_HELP_STRING([--disable-ssp], [disable gcc stack-protector])])
<<<<<<< HEAD
AS_IF([test "$cc_is_gcc" = yes -a "$enable_ssp" != no],[
=======
AS_IF([test "x$GCC" = xyes -a "x$enable_ssp" != xno],[
>>>>>>> 9c4f78f3
   save_CFLAGS="$CFLAGS"
   CFLAGS="$CFLAGS -fstack-protector-all -D_FORTIFY_SOURCE=2"
   AC_COMPILE_IFELSE([AC_LANG_SOURCE([int something ();])], [
       AC_MSG_NOTICE([Compiling with gcc -fstack-protector-all et al.])
       CFLAGS="$save_CFLAGS -fstack-protector-all -D_FORTIFY_SOURCE=2"],[
       AC_MSG_NOTICE([Compiler does not support -fstack-protector-all et al.])
       CFLAGS="$save_CFLAGS"])])

# Check for even more security-related gcc/linker flags, useful for daemons
AC_ARG_ENABLE([pie],
  [AS_HELP_STRING([--disable-pie], [disable position-independent-executable])])
<<<<<<< HEAD
AS_IF([test "$cc_is_gcc" = yes -a "$enable_pie" != no],[
=======
AS_IF([test "x$GCC" = xyes -a "x$enable_pie" != xno],[
>>>>>>> 9c4f78f3
   PIECFLAGS='-fPIE'
   PIELDFLAGS='-pie -Wl,-z,relro -Wl,-z,now'
   save_CFLAGS="$CFLAGS"
   save_LDFLAGS="$LDFLAGS"
   CFLAGS="$CFLAGS $PIECFLAGS"
   LDFLAGS="$LDFLAGS $PIELDFLAGS"
   AC_LINK_IFELSE([AC_LANG_SOURCE([void main () {}])], [
       AC_MSG_NOTICE([Compiling with gcc pie et al.])
   ], [
       AC_MSG_NOTICE([Compiler does not support -pie et al.])
       PIECFLAGS=""
       PIELDFLAGS=""
   ])
   CFLAGS="$save_CFLAGS"
   LDFLAGS="$save_LDFLAGS"
])
AC_SUBST(PIELDFLAGS)
AC_SUBST(PIECFLAGS)

# Check for support for symbol hiding via gcc flags
AC_ARG_ENABLE([visibility],
  [AS_HELP_STRING([--disable-visibility], [disable gcc symbol visibility])])
<<<<<<< HEAD
AS_IF([test "$cc_is_gcc" = yes -a "$enable_visibility" != no],[
=======
AS_IF([test "x$GCC" = xyes -a "x$enable_visibility" != xno],[
>>>>>>> 9c4f78f3
   INVISIBILITY="-fvisibility=hidden"
   save_CFLAGS="$CFLAGS"
   CFLAGS="$CFLAGS -c $INVISIBILITY"
   AC_COMPILE_IFELSE([AC_LANG_SOURCE([int visible () { return 0; }])], [
       AC_MSG_NOTICE([Compiling DSO PMDAs with gcc -fvisibility=hidden])
   ], [
       AC_MSG_NOTICE([Compiler does not support -fvisibility.])
       INVISIBILITY=""
   ])
   CFLAGS="$save_CFLAGS"
])
AC_SUBST(INVISIBILITY)

# Prevent shared libaries from being built for libpcp and other core libraries
AC_ARG_ENABLE([shared],
  [AS_HELP_STRING([--disable-shared], [disable core shared libary generation])],
  [PACKAGE_CONFIGURE="$PACKAGE_CONFIGURE --disable-shared=$withval"])
AC_SUBST(enable_shared)

dnl Check for static probes (dtrace, systemtap)
if test "$do_probes" = "check" -o "$do_probes" = "yes"
then
    enable_probes=true
    AC_CHECK_PROGS(DTRACE, dtrace, [])
    if test -z "$DTRACE"
    then
	if test "$do_probes" = "yes"
	then
	    AC_MSG_ERROR([cannot enable static probes - no dtrace executable])
	fi
	enable_probes=false
    fi
    AC_CHECK_HEADERS([sys/sdt.h], [
	if $enable_probes = true
	then
	    if test $target_os = kfreebsd
	    then
		enable_probes=false
	    elif test $target_os = freebsd
	    then
		dnl dtrace support in FreeBSD depends on configuration of kernel
		rm -f conftest.d conftest.h
		cat <<End-of-File >conftest.d
provider eek {
probe urk(int);
};
End-of-File
		if dtrace -s conftest.d -h >/dev/null 2>&1
		then
		    if test ! -f conftest.h
		    then
			enable_probes=false
			if test "$do_probes" = "yes"
			then
			    AC_MSG_ERROR([cannot enable static probes - no .h from dtrace -h])
			fi
		    fi
		else
		    enable_probes=false
		    if test "$do_probes" = "yes"
		    then
			AC_MSG_ERROR([cannot enable static probes - dtrace failed])
		    fi
		fi
	    fi
	fi
    ], [
	enable_probes=false
	if test "$do_probes" = "yes"
	then
	    AC_MSG_ERROR([cannot enable static probes - no SDT header])
	fi
    ])

    if test "$enable_probes" = "true"
    then
        AC_DEFINE(HAVE_STATIC_PROBES, [1], [Static probes (dtrace, systemtap)])
    fi
    AC_SUBST(enable_probes)
    AC_SUBST(DTRACE)
fi

dnl Check for service discovery mechanisms (DNS-SD, Avahi)
AS_IF([test "x$do_discovery" != "xno"], [
    # on Mac OS X, dns_sd.h

    # on Linux, aloha Avahi
    enable_avahi=true
    PKG_CHECK_MODULES([avahi], [avahi-client],
        [AC_CHECK_LIB(avahi-client, avahi_client_new,
    		      [lib_for_avahi="-lavahi-common -lavahi-client"],
                      [enable_avahi=false])
        ],[enable_avahi=false])
    AC_CHECK_HEADERS([avahi-client/publish.h],, [enable_avahi=false])
    AC_CHECK_HEADERS([avahi-common/alternative.h],, [enable_avahi=false])

    if test "$enable_avahi" = "true"
    then
	AC_SUBST(lib_for_avahi)
	AC_SUBST(avahi_CFLAGS)
	AC_DEFINE(HAVE_AVAHI, [1], [Service discovery via Avahi])
	enable_discovery=true
    fi

    if test "$do_discovery" != "check" -a "$enable_discovery" != "true"
    then
	AC_MSG_ERROR([cannot enable service discovery - no supported mechanisms])
    fi
    if test "$enable_discovery" = "true"
    then
	AC_DEFINE(HAVE_SERVICE_DISCOVERY, [1], [Service discovery mechanisms])
    fi
])
AC_SUBST(enable_discovery)
AC_SUBST(enable_avahi)

dnl Check for systemd services
enable_systemd=false
AS_IF([test "x$do_systemd" != "xno"], [
    enable_systemd=true

    PKG_CHECK_VAR([SYSTEMD_SYSTEMUNITDIR], [systemd], [systemdsystemunitdir],
	[pcp_systemdunit_dir=$SYSTEMD_SYSTEMUNITDIR], [enable_systemd=false])
    AC_SUBST(pcp_systemdunit_dir)
    if test -z "$pcp_systemdunit_dir"
    then
	if test "$do_systemd" = "yes"
	then
	    AC_MSG_ERROR([cannot enable systemd support - no systemunitdir path])
	fi
	enable_systemd=false
    fi
])
AC_SUBST(enable_systemd)

# NB: No AC_PREFIX_DEFAULT is needed, as the default configure invocation
# targets a build for non-system directories such as /usr/local.
# AC_PREFIX_DEFAULT([])

. ./VERSION.pcp
PACKAGE_VERSION=${PACKAGE_MAJOR}.${PACKAGE_MINOR}.${PACKAGE_REVISION}
AC_SUBST(PACKAGE_VERSION)
AC_SUBST(PACKAGE_MAJOR)
AC_SUBST(PACKAGE_MINOR)
AC_SUBST(PACKAGE_REVISION)
AC_SUBST(PACKAGE_BUILD)

if test -z "$PACKAGE_BUILD_DATE" ; then
    PACKAGE_BUILD_DATE=`date +%Y-%m-%d`
fi
AC_SUBST(PACKAGE_BUILD_DATE)

if test -z "$PACKAGE_DISTRIBUTION" ; then
    PACKAGE_DISTRIBUTION=$target_distro
fi
AC_SUBST(PACKAGE_DISTRIBUTION)

dnl generate PM_VERSION_CURRENT for header
pm_version_current=`awk </dev/null "BEGIN { print (${PACKAGE_MAJOR}*256+${PACKAGE_MINOR})*256+${PACKAGE_REVISION} }"`
AC_SUBST(pm_version_current)

dnl output header files with cpp defs HAVE_*, etc
AC_CONFIG_HEADERS(src/include/pcp/config.h src/include/pcp/configsz.h)
AC_OUTPUT(src/include/pcp/platform_defs.h)

AC_CHECK_PROGS(GIT, git)
AC_SUBST(GIT)

dnl check if python available for the build
AC_CHECK_PROGS(PYTHON, python)
AC_SUBST(PYTHON)

dnl check if python3 available for the build
AC_CHECK_PROGS(PYTHON3, python3)
AC_SUBST(PYTHON3)

dnl check if python tools/packages wanted (need python >= 2.6)
enable_python2=false
AS_IF([test "x$do_python" != "xno"], [
    enable_python2=true
    if test -z "$PYTHON"
    then
	enable_python2=false
    else
	AC_MSG_CHECKING([Python version])
	eval `$PYTHON -V 2>&1 | awk '/^Python/ { ver=2; print $ver }' | awk -F. '{ major=1; minor=2; point=3; printf "export PY_MAJOR=%d PY_MINOR=%d PY_POINT=%d\n",$major,$minor,$point }'`
	AC_MSG_RESULT([$PY_MAJOR.$PY_MINOR.$PY_POINT])
	if test "$PY_MAJOR" -lt 2; then
	    echo WARNING: Python version 2.6 or later does not seem to be installed.
	    echo Cannot proceed with the Python $PY_MAJOR installation found.
	    enable_python2=false
	fi
	if test "$PY_MAJOR" -eq 2 -a "$PY_MINOR" -lt 6 ; then
	    echo WARNING: Python version 2.$PY_MINOR is too old.
	    echo Python version 2.6 or later is required for Python builds.
	    enable_python2=false
	fi
	AC_CHECK_HEADERS([python${PY_MAJOR}.${PY_MINOR}/Python.h], [], [
	    echo WARNING: Python version $PY_MAJOR.$PY_MINOR header file missing.
	    echo Cannot proceed with the Python $PY_MAJOR installation found.
	    enable_python2=false
	])
    fi

    if test "$do_python" != "check" -a "$enable_python2" != "true"
    then
	AC_MSG_ERROR([cannot enable Python - no supported version found])
    fi
])
AC_SUBST(enable_python2)

dnl check if python3 tools/packages wanted (need python >= 3.3)
enable_python3=false
AS_IF([test "x$do_python3" != "xno"], [
    enable_python3=true
    if test -z "$PYTHON3"
    then
	enable_python3=false
    else
	AC_MSG_CHECKING([Python3 version])
	eval `$PYTHON3 -V 2>&1 | awk '/^Python/ { ver=2; print $ver }' | awk -F. '{ major=1; minor=2; point=3; printf "export PY_MAJOR=%d PY_MINOR=%d PY_POINT=%d\n",$major,$minor,$point }'`
	AC_MSG_RESULT([$PY_MAJOR.$PY_MINOR.$PY_POINT])
	if test "$PY_MAJOR" -lt 3; then
	    echo WARNING: Python version 3.3 or later does not seem to be installed.
	    echo Cannot proceed with the Python $PY_MAJOR installation found.
	    enable_python3=false
	fi
	if test "$PY_MAJOR" -eq 3 -a "$PY_MINOR" -lt 3 ; then
	    echo WARNING: Python version 3.$PY_MINOR is too old.
	    echo Python version 3.3 or later is required for Python builds.
	    enable_python3=false
	fi
	AC_CHECK_HEADERS([python${PY_MAJOR}.${PY_MINOR}m/Python.h], [], [
	    echo WARNING: Python version $PY_MAJOR.$PY_MINOR header file missing.
	    echo Cannot proceed with the Python $PY_MAJOR installation found.
	    enable_python3=false
	])
    fi

    if test "$do_python3" != "check" -a "$enable_python3" != "true"
    then
	AC_MSG_ERROR([cannot enable Python3 - no supported version found])
    fi
])
AC_SUBST(enable_python3)

dnl convenience macro to determine if either python is available
have_python=false
if test "$enable_python2" = "true" -o "$enable_python3" = "true"
then
    have_python=true
fi
AC_SUBST(have_python)

dnl choose the prefered python executable (py2 -> py3 transtion)
if test "$enable_python3" = "true"
then
    pcp_python_prog=$PYTHON3
else
    pcp_python_prog=$PYTHON
fi
AC_SUBST(pcp_python_prog)

dnl check availability of some Python modules
dnl usage PCP_CHECK_PYTHON_MODULE(module_name) or
dnl PCP_CHECK_PYTHON_MODULE(module_name, <import string>)
dnl default <import string> is "import module_name"
dnl
dnl sets $have_python_<module_name> as true or false
dnl
AC_DEFUN(PCP_CHECK_PYTHON_MODULE,
  [ AC_MSG_CHECKING(for Python module $1)
    if test -n "$2"
    then
	txt="$2"
    else
	txt="import $1"
    fi
    $pcp_python_prog -c 'import sys;
'"$txt" >>config.log 2>&1
    if test "$?" = 0
    then
	AC_MSG_RESULT(yes)
	eval have_python_$1=true
    else
	AC_MSG_RESULT(no)
	eval have_python_$1=false
    fi
  ])
PCP_CHECK_PYTHON_MODULE(jsonpointer)
AC_SUBST(have_python_jsonpointer)
PCP_CHECK_PYTHON_MODULE(six)
AC_SUBST(have_python_six)

pmda_json=false
AS_IF([test "x$do_pmdajson" = "xyes"], [pmda_json=true])
AS_IF([test "x$do_pmdajson" = "xcheck"], [
    dnl JSON PMDA needs both the six and jsonpointer Python modules
    dnl Python 2.6 is also too old for this PMDA.
    $have_python_jsonpointer && $have_python_six && pmda_json=true
    test $have_python -a "$PY_MAJOR" -eq 2 -a "$PY_MINOR" -le 6 && pmda_json=false
])
AC_SUBST(PMDA_JSON, $pmda_json)

qmake=$QMAKE
enable_qt=false
qt_release=release
AS_IF([test "x$do_qt" != "xno"], [
    enable_qt=true
    
    if test -z "$QMAKE"
    then
	AC_PATH_PROGS(QMAKE, [qmake-qt4 qmake],, [$QTDIR/bin:/usr/bin:/usr/lib64/qt4/bin:/usr/lib/qt4/bin])
<<<<<<< HEAD
	test "$cc_is_gcc" = yes -a $target_os = solaris && QMAKE="$QMAKE -spec solaris-g++"
=======
	test "x$GCC" = xyes -a $target_os = solaris && QMAKE="$QMAKE -spec solaris-g++"
>>>>>>> 9c4f78f3
    fi
    qmake=$QMAKE
    if test -z "$QMAKE"
    then
	enable_qt=false
    else
	AC_MSG_CHECKING([Qt version])
	eval `$qmake --version | awk '/Using Qt version/ { ver=4; print $ver }' | awk -F. '{ major=1; minor=2; point=3; printf "export QT_MAJOR=%d QT_MINOR=%d QT_POINT=%d\n",$major,$minor,$point }'`
	AC_MSG_RESULT([$QT_MAJOR.$QT_MINOR.$QT_POINT])
	if test "$QT_MAJOR" -lt 4; then
	    echo WARNING: Qt version 4.4 or later does not seem to be installed.
	    echo Cannot proceed with the Qt $QT_MAJOR installation found.
	    enable_qt=false
	fi
	if test "$QT_MAJOR" -eq 4 -a "$QT_MINOR" -lt 4 ; then
	    echo WARNING: Qt version 4.$QT_MINOR is too old.
	    echo Qt version 4.4 or later is required for Qt builds.
	    enable_qt=false
	fi
    fi

    if test "$do_qt" != "check" -a "$enable_qt" != "true"
    then
	AC_MSG_ERROR([cannot enable Qt - no supported Qt installation found])
    elif test "$do_qt" = "debug"
    then
	dnl Debug/release style build? (non-debug by default)
	qt_release=debug
	enable_qt=true
    fi
])
AC_SUBST(qt_release)
AC_SUBST(enable_qt)
AC_SUBST(qmake)

dnl check if user wants their own make program
dnl note: all makefiles in this package use the gmake syntax
if test -z "$MAKE"
then
    AC_PATH_PROG(MAKE, gmake)
    if test -z "$MAKE" 
    then
	# look elsewhere ...
	AC_MSG_CHECKING([for GNU make elsewhere])
	for f in /usr/local/bin/gmake /usr/freeware/bin/gmake /usr/local/bin/make /opt/sfw/bin/gmake nowhere
	do
	    if test -x $f
	    then
		MAKE=$f
		break
	    fi
	done
	if test $f = nowhere
	then
	    # Check if /usr/bin/make is any good
            mver=`/usr/bin/make --version 2>/dev/null | sed -n -e1p | cut -c1-8`
	    if test "$mver" != "GNU Make"
	    then
		echo
		echo "FATAL ERROR: could not find GNU make anywhere"
		echo "You need to set \$MAKE as the full path to GNU make "
		echo "in the environment."
		rm -rf conftest conftest.*
		exit 1
	    else
		MAKE=/usr/bin/make
	    fi
	fi
	AC_MSG_RESULT($MAKE)
    fi 
fi
make=$MAKE
AC_SUBST(make)

dnl check if users wants their own CPP
if test -z "$CPP"; then
    AC_PROG_CPP
fi
cpp=$CPP
AC_SUBST(cpp)

dnl check if users wants their own linker
if test -z "$LD"; then
    AC_PATH_PROG(LD, ld, /usr/bin/ld)
fi
ld=$LD
AC_SUBST(ld)

dnl Provide ways to override owner and group for installed files
if test -z "$PCP_USER_INSTALL" ; then
    pcp_user_install=root
else
    pcp_user_install="$PCP_USER_INSTALL"
fi
AC_SUBST(pcp_user_install)
if test -z "$PCP_GROUP_INSTALL" ; then
    case "$target_os"
    in
	darwin|freebsd|netbsd)
	    pcp_group_install=wheel
	    ;;
	*)
	    pcp_group_install=root
	    ;;
    esac
else
    pcp_group_install="$PCP_GROUP_INSTALL"
fi
AC_SUBST(pcp_group_install)

dnl check if the tar program is available
if test -z "$TAR"; then
    AC_PATH_PROGS(TAR, gtar tar, tar)
fi
if test $target_os = darwin -a -x /usr/bin/gnutar
then
    TAR=/usr/bin/gnutar
fi
tar=$TAR
AC_SUBST(tar)

dnl check if the gzip program is available
dnl (needed to gzip man pages on some platforms)
if test -z "$ZIP"; then
    AC_PATH_PROG(ZIP, gzip, /bin/gzip)
fi
test ! -x "$ZIP" && ZIP=/usr/local/bin/gzip
test ! -x "$ZIP" && ZIP=/usr/freeware/bin/gzip
test ! -x "$ZIP" && ZIP=/usr/bin/gzip
gzip=$ZIP
test -z "$gzip" && gzip=no-gzip
AC_SUBST(gzip)

dnl check if the bzip2 program is available
dnl (needed to bzip2 man pages on some platforms)
if test -z "$BZIP2"; then
    AC_PATH_PROG(BZIP2, bzip2, /bin/bzip2)
fi
test ! -x "$BZIP2" && BZIP2=/usr/bin/bzip2
test ! -x "$BZIP2" && BZIP2=/usr/local/bin/bzip2
test ! -x "$BZIP2" && BZIP2=/usr/freeware/bin/bzip2
bzip2=$BZIP2
test -z "$bzip2" && bzip2=no-bzip2
AC_SUBST(bzip2)

dnl check if the lzma program is available
dnl (needed to lzma man pages on some platforms)
if test -z "$LZMA"; then
    AC_PATH_PROG(LZMA, lzma, /bin/lzma)
fi
test ! -x "$LZMA" && LZMA=/usr/bin/lzma
test ! -x "$LZMA" && LZMA=/usr/local/bin/lzma
test ! -x "$LZMA" && LZMA=/usr/freeware/bin/lzma
lzma=$LZMA
test -z "$lzma" && lzma=no-lzma
AC_SUBST(lzma)

dnl check if the xz program is available
dnl (needed to xz man pages on some platforms)
if test -z "$XZ"; then
    AC_PATH_PROG(XZ, xz, /bin/xz)
fi
test ! -x "$XZ" && XZ=/usr/bin/xz
test ! -x "$XZ" && XZ=/usr/local/bin/xz
test ! -x "$XZ" && XZ=/usr/freeware/bin/xz
xz=$XZ
test -z "$xz" && xz=no-xz
AC_SUBST(xz)

dnl Check for mac PackageMaker
AC_MSG_CHECKING([for PackageMaker])
if test -z "$PACKAGE_MAKER"
then
    if test $target_os = darwin
    then
	if test -x /Applications/PackageMaker.app/Contents/MacOS/PackageMaker
	then # local XCode extras install
	    package_maker=/Applications/PackageMaker.app/Contents/MacOS/PackageMaker
	    AC_MSG_RESULT([ yes (local install)])
	elif test -x /Developer/Applications/PackageMaker.app/Contents/MacOS/PackageMaker
	then # Darwin 6.x
	    package_maker=/Developer/Applications/PackageMaker.app/Contents/MacOS/PackageMaker
	    AC_MSG_RESULT([ yes (darwin 6.x)])
	elif test -x /Developer/Applications/Utilities/PackageMaker.app/Contents/MacOS/PackageMaker
	then # Darwin 7.x
	    AC_MSG_RESULT([ yes (darwin 7.x)])
	    package_maker=/Developer/Applications/Utilities/PackageMaker.app/Contents/MacOS/PackageMaker
	else
	    AC_MSG_RESULT([ not found!])
	    AC_MSG_WARN([PackageMaker not found, mac packages will not be made])
	fi
    else
	AC_MSG_RESULT([ no])	
    fi
else
    package_maker="$PACKAGE_MAKER"
fi
AC_SUBST(package_maker)

dnl check if the hdiutil program is available
if test -z "$HDIUTIL"; then
    AC_PATH_PROG(HDIUTIL, hdiutil)
fi
hdiutil=$HDIUTIL
AC_SUBST(hdiutil)

dnl check if the mkinstallp program is available (AIX)
if test -z "$MKINSTALLP"; then
    AC_PATH_PROG(MKINSTALLP, mkinstallp)
fi
mkinstallp=$MKINSTALLP
AC_SUBST(mkinstallp)

dnl check for the Solaris pmgmk package maker
if test -z "$PKGMK"; then
    AC_PATH_PROG(PKGMK, pkgmk)
fi
pkgmk=$PKGMK
AC_SUBST(pkgmk)

dnl check if the dlltool program is available
if test -z "$DLLTOOL"; then
    AC_PATH_PROG(DLLTOOL, dlltool)
fi
dlltool=$DLLTOOL
AC_SUBST(dlltool)

dnl check if the rpmbuild program is available
if test -z "$RPMBUILD"; then
    AC_PATH_PROG(RPMBUILD, rpmbuild)
fi
test $target_distro = slackware && RPMBUILD=''
rpmbuild=$RPMBUILD
AC_SUBST(rpmbuild)

dnl check if the rpm program is available
if test -z "$RPM"; then
    AC_PATH_PROG(RPM, rpm)
fi
test $target_distro = slackware && RPM=''
rpm=$RPM
AC_SUBST(rpm)

dnl if rpmbuild exists, use it, otherwise use rpm
if test -n "$RPMBUILD" -a -x "$RPMBUILD"
then
    rpmprog=$RPMBUILD
else
    rpmprog=$RPM
fi
AC_SUBST(rpmprog)

dnl check if the pod2man program is available (perl man page builder)
if test -z "$POD2MAN"; then
    AC_PATH_PROG(POD2MAN, pod2man)
fi
pod2man=$POD2MAN
AC_SUBST(pod2man)

dnl extra check for the Perl MakeMaker package
AC_MSG_CHECKING([if ExtUtils::MakeMaker is installed])
perl -e "use ExtUtils::MakeMaker" 2>/dev/null
if test $? -eq 0
then
    AC_MSG_RESULT([ yes])
else
    AC_MSG_RESULT([ no])
    echo
    echo "FATAL ERROR: Perl ExtUtils::MakeMaker module missing."
    echo "You can either install this from your distribution, or"
    echo "download from CPAN (Comprehensive Perl Archive Network)."
    rm -rf conftest conftest.*
    exit 1
fi

AC_PATH_PROG(TRUEPROG, true)

dnl check if the makedepend program is available
if test -z "$MAKEDEPEND"; then
    AC_PATH_PROG(MAKEDEPEND, makedepend, $TRUEPROG)
fi
makedepend=$MAKEDEPEND
AC_SUBST(makedepend)

dnl check if the md5sum program is available
if test -z "$MD5SUM"; then
   AC_PATH_PROG(MD5SUM, md5sum, $TRUEPROG)
fi
md5sum=$MD5SUM
AC_SUBST(md5sum)

dnl check if the Debian dpkg program is available
if test -z "$DPKG"; then
   AC_PATH_PROG(DPKG, dpkg)
fi
dpkg=$DKPG
AC_SUBST(dpkg)

dnl check for the Slackware makepkg packaging tool
if test -z "$MAKEPKG"; then
   AC_PATH_PROG(MAKEPKG, makepkg)
fi
makepkg=$MAKEPKG
AC_SUBST(makepkg)

dnl check if a toolchain is available for the books
test -z "$PUBLICAN" && AC_PATH_PROG(PUBLICAN, publican)
publican=$PUBLICAN
AC_SUBST(publican)
test -z "$DBLATEX" && AC_PATH_PROG(DBLATEX, dblatex)
dblatex=$DBLATEX
AC_SUBST(dblatex)
test -z "$XMLTO" && AC_PATH_PROG(XMLTO, xmlto)
xmlto=$XMLTO
AC_SUBST(xmlto)

book_toolchain=""
if test "$do_books" = "check" -o "$do_books" = "yes"
then
    if test "$BOOK_TOOLCHAIN" != ""
    then
        book_toolchain=$BOOK_TOOLCHAIN
    elif test "$DBLATEX" != ""
    then
        book_toolchain=dblatex
    elif test "$PUBLICAN" != ""
    then
        book_toolchain=publican
    elif test "$XMLTO" != ""
    then
        book_toolchain=xmlto
    elif test "$do_books" = "yes"
    then
	AC_MSG_ERROR([cannot enable books build - no toolchain found])
    fi
fi
AC_SUBST(book_toolchain)

book_brand="common"
if test "$do_books_brand" != ""
then
    book_brand=$do_books_brand
fi
AC_SUBST(book_brand)

dnl check if symbolic links are supported
AC_PROG_LN_S
if test $target_os = mingw; then
    as_ln_s=/bin/true
fi

dnl check if user wants their own lex, yacc
AC_PROG_LEX
lex=$LEX
AC_SUBST(lex)
AC_PROG_YACC
yacc=$YACC
AC_SUBST(yacc)

dnl extra check for lex and yacc as these are often not installed
AC_MSG_CHECKING([if yacc is executable])
binary=`echo $yacc | awk '{print $1}'`
binary=`which "$binary"`
if test -x "$binary"
then
    AC_MSG_RESULT([ yes])
else
    AC_MSG_RESULT([ no])
    echo
    echo "FATAL ERROR: did not find a valid yacc executable."
    echo "You can either set \$YACC as the full path to yacc"
    echo "in the environment, or install a yacc/bison package."
    rm -rf conftest conftest.*
    exit 1
fi
AC_MSG_CHECKING([if lex is executable])
binary=`echo $lex | awk '{print $1}'`
binary=`which "$binary"`
if test -x "$binary"
then
    AC_MSG_RESULT([ yes])
else
    AC_MSG_RESULT([ no])
    echo
    echo "FATAL ERROR: did not find a valid lex executable."
    echo "You can either set \$LEX as the full path to lex"
    echo "in the environment, or install a lex/flex package."
    rm -rf conftest conftest.*
    exit 1
fi

dnl check if user wants their own awk, sed and echo
if test -z "$AWK"; then
    AC_PATH_PROGS(AWK, gawk awk, /usr/bin/awk)
fi
case "$AWK"
in
    gawk|*/gawk)
	awk="$AWK --posix"
	;;
    *)
	awk=$AWK
	;;
esac
AC_SUBST(awk)
if test -z "$SED"; then
    AC_PATH_PROG(SED, sed, /bin/sed)
fi
sed=$SED
AC_SUBST(sed)
if test -z "$ECHO"; then
    AC_PATH_PROG(ECHO, echo, /bin/echo)
fi
echo=$ECHO
AC_SUBST(echo)
if test -z "$WHICH"; then
    AC_PATH_PROG(WHICH, which, /usr/bin/which)
fi
which=$WHICH
AC_SUBST(which)

dnl check we don't get the Windows sort ...
AC_MSG_CHECKING([where unix-like sort(1) lives])
if test $target_os = mingw; then
    for d in /bin /usr/bin /mingw/bin /mingw/usr/bin
    do
	if test -x $d/sort; then
	    sort=$d/sort
	    break
	fi
    done
else
    sort=`which sort`
fi
AC_MSG_RESULT($sort)
$sort -n </dev/null
if test $? != 0
then
    echo
    echo "FATAL ERROR: $sort -n failed!"
    rm -rf conftest conftest.*
    exit 1
fi
AC_SUBST(sort)

dnl echo_n set to -n if echo understands -n to suppress newline
dnl echo_c set to \c if echo understands \c to suppress newline
AC_MSG_CHECKING([if echo uses -n or backslash-c to suppress newlines])
if ( $echo "testing\c"; $echo 1,2,3 ) | grep c >/dev/null
then
  if ( $echo -n testing; $echo 1,2,3 ) | sed s/-n/xn/ | grep xn >/dev/null
  then
    echo_n= echo_c=
    AC_MSG_RESULT([neither?])
  else
    echo_n=-n echo_c=
    AC_MSG_RESULT([ -n])
  fi
else
  echo_n= echo_c='\c'
  AC_MSG_RESULT([backslash-c])
fi
AC_SUBST(echo_n)
AC_SUBST(echo_c)

dnl if /proc is not mounted, try and mount it
dnl before trying to run the ps style test below
if test -d /proc
then
    test -f /proc/stat || mount /proc >/dev/null 2>&1
fi

dnl set platform specific ps
if test -n "$PROCPS"
then
    pcp_ps_prog="$PROCPS"
else
    pcp_ps_prog=ps
fi
AC_SUBST(pcp_ps_prog)

dnl set platform specific event logger
if test $target_os = mingw
then
    pcp_syslog_prog=pcp-eventlog
else
    pcp_syslog_prog=logger
fi
AC_SUBST(pcp_syslog_prog)

grep=grep
if test $target_os = solaris
then
    test -f /usr/xpg4/bin/grep && grep=/usr/xpg4/bin/grep
fi
AC_SUBST(grep)

dnl checks for /proc pseudo file system
AC_MSG_CHECKING([for /proc ])
if test "$cross_compiling" = "yes"; then
    ans=$have_procfs
    echo "cross-compile -> \"$ans\"" >&5
elif test -d /proc
then
    have_procfs=true
else
    have_procfs=false
fi
if $have_procfs
then
    AC_MSG_RESULT(yes)
    AC_DEFINE(HAVE_PROCFS, [1], [Support for /proc pseudo-filesystem])
else
    AC_MSG_RESULT(no)
fi

dnl Checks for C header files.
AC_HEADER_DIRENT
AC_HEADER_STDC
AC_HEADER_SYS_WAIT
AC_CHECK_HEADERS(fcntl.h limits.h malloc.h strings.h syslog.h)
AC_CHECK_HEADERS(unistd.h stddef.h sched.h dlfcn.h dl.h)
AC_CHECK_HEADERS(sys/time.h sys/times.h)
AC_CHECK_HEADERS(sys/resource.h sys/prctl.h)
AC_CHECK_HEADERS(sys/sysinfo.h sys/systeminfo.h)
AC_CHECK_HEADERS(endian.h standards.h sys/byteorder.h)
AC_CHECK_HEADERS(libgen.h sys/param.h sys/mman.h sys/un.h)
AC_CHECK_HEADERS(values.h stdint.h ieeefp.h math.h)
AC_CHECK_HEADERS(pwd.h grp.h regex.h sys/wait.h)
AC_CHECK_HEADERS(termio.h termios.h sys/termios.h sys/ioctl.h sys/socket.h)
AC_CHECK_HEADERS(netdb.h net/if.h netinet/in.h netinet/tcp.h arpa/inet.h)
AC_CHECK_HEADERS(windows.h winsock2.h ws2tcpip.h)
AC_CHECK_HEADERS(execinfo.h bits/wordsize.h)
AC_CHECK_HEADERS(iptypes.h, [], [], [#include <windows.h>])
AC_CHECK_HEADERS(iphlpapi.h, [], [], [#include <winsock2.h>])
AC_CHECK_HEADERS(fts.h)

dnl Check if we have <sys/endian.h> ... standard way
AC_MSG_CHECKING([for sys/endian.h ])
AC_TRY_COMPILE(
[  
    #include <sys/endian.h> 
],
[
], AC_DEFINE(HAVE_SYS_ENDIAN_H, [1], [sys/endian.h]) AC_MSG_RESULT(yes), AC_MSG_RESULT(no))

dnl Check if we have <machine/endian.h> ... MacOSX way
AC_MSG_CHECKING([for machine/endian.h ])
AC_TRY_COMPILE(
[  
    #include <machine/endian.h> 
],
[
], AC_DEFINE(HAVE_MACHINE_ENDIAN_H, [1], [machine/endian.h]) AC_MSG_RESULT(yes), AC_MSG_RESULT(no))

dnl Check if we have <sys/endian.h> ... IRIX strangeness
AC_MSG_CHECKING([for sys/endian.h (IRIX variant) ])
AC_TRY_COMPILE(
[  
    #include <standards.h>
    #include <sys/endian.h> 
],
[
], AC_DEFINE(HAVE_SYS_ENDIAN_H, [1], [IRIX sys/endian.h]) AC_MSG_RESULT(yes), AC_MSG_RESULT(no))

dnl Checks for typedefs, structures, and compiler characteristics.
AC_C_CONST
AC_TYPE_OFF_T
AC_TYPE_PID_T
AC_TYPE_SIZE_T
AC_HEADER_TIME
AC_STRUCT_TM
AC_C_INLINE

dnl check if regex functions come from libregex (mingw)
AC_CHECK_LIB(regex, regcomp)
lib_for_regex=""
if test $ac_cv_lib_regex_regcomp = yes
then
    lib_for_regex="-lregex"
fi
AC_SUBST(lib_for_regex)

PKG_CHECK_MODULES([ncurses], [ncurses], [have_ncurses=true], [have_ncurses=false])
AC_SUBST(HAVE_NCURSES, [$have_ncurses])

PKG_CHECK_MODULES([SYSTEMD], [libsystemd-journal],
                  [pmda_systemd=true], [pmda_systemd=false])
AC_SUBST(PMDA_SYSTEMD, $pmda_systemd)

pmda_infiniband=false
AS_IF([test "x$do_infiniband" != "xno"], [
    AC_CHECK_HEADERS([infiniband/umad.h], [
	AC_CHECK_HEADERS([infiniband/mad.h], [pmda_infiniband=true], [])
    ], [])
    savedLIBS=$LIBS
    IB_LIBS=""
    AC_CHECK_LIB(ibmad, madrpc_init)
    AC_CHECK_LIB(ibumad, umad_init)
    if test $ac_cv_lib_ibmad_madrpc_init = yes -a $ac_cv_lib_ibumad_umad_init = yes
    then
	IB_LIBS="-libmad -libumad"
	LIBS="$IB_LIBS"
	AC_MSG_CHECKING([for port_performance_query_via])
	AC_TRY_LINK_FUNC(port_performance_query_via,
                AC_DEFINE(HAVE_PORT_PERFORMANCE_QUERY_VIA, [1], [port_performance_query_via API])
		have_port_performance_query_via=true
		AC_MSG_RESULT(yes),
                have_port_performance_query_via=false
		AC_MSG_RESULT(no))
	AC_MSG_CHECKING([for pma_query_via])
	AC_TRY_LINK_FUNC(pma_query_via,
		AC_DEFINE(HAVE_PMA_QUERY_VIA, [1], [pma_query_via API])
                have_pma_query_via=true
		AC_MSG_RESULT(yes),
                have_pma_query_via=false
		AC_MSG_RESULT(no))
	LIBS=$savedLIBS
	if test $have_pma_query_via -o $have_port_performance_query_via
	then
	    :
	else
	    pmda_infiniband=false
	fi
    else
	pmda_infiniband=false
    fi
    LIBS=$savedLIBS
    AC_SUBST(IB_LIBS)
])
AC_SUBST(PMDA_INFINIBAND, $pmda_infiniband)

pmda_papi=false
AS_IF([test "x$do_papi" != "xno"], [
    enable_papi=true

    saved_LDFLAGS="$LDFLAGS"
    saved_CFLAGS="$CFLAGS"
    savedLIBS=$LIBS

    case "$do_papi" in
      yes|no|check) ;;
	 */*) PAPI_ROOTDIR=$do_papi;
	      CFLAGS="-I$PAPI_ROOTDIR/include"
	      LDFLAGS="-L$PAPI_ROOTDIR/lib" ;;
	 *)   PKG_CHECK_MODULES(papi,[$do_papi],[
		CFLAGS="$papi_CFLAGS"
		LDFLAGS="$papi_LIBS"]) ;;
                # $papi_LIBS will include -lpapi harmlessly redudantly with AC_CHECK_LIB
    esac

    AC_CHECK_LIB([papi], [PAPI_library_init],
		 [papi_libs="$LDFLAGS -lpapi"],
		 [enable_papi=false])
    AC_CHECK_HEADERS([papi.h], [papi_cflags="$CFLAGS"], [enable_papi=false])
    if test "$do_papi" != "check" -a "$enable_papi" != "true"
    then
	AC_MSG_ERROR([PAPI is not installed, cannot enable the PAPI PMDA])
    else
	pmda_papi=$enable_papi
    fi
    LIBS=$savedLIBS
    CFLAGS="$saved_CFLAGS"
    LDFLAGS="$saved_LDFLAGS"
    AC_SUBST(PAPI_CFLAGS, $papi_cflags)
    AC_SUBST(PAPI_LIBS, $papi_libs)
])
AC_SUBST(PMDA_PAPI, $pmda_papi)

AS_IF([test "x$pmda_papi" = "xtrue"], [
    	dnl check if struct PAPI_component_info_t has a disabled field
	AC_MSG_CHECKING([whether struct PAPI_component_info_t has a disabled field])
cat <<End-of-File >conftest.c
#include <papi.h>
int main() { PAPI_component_info_t *c; c->disabled = 0; }
End-of-File
	(eval $ac_compile) 2>conftest.out
	cat conftest.out >&5
    	if test -s conftest.out
    	then
	   AC_MSG_RESULT(no)
    	else
    	   AC_DEFINE(HAVE_PAPI_DISABLED_COMP, [1], [PAPI_component_info_t field])
    	   AC_MSG_RESULT(yes)

    	fi
    	rm -f conftest.*
])

pmda_perfevent=false
AS_IF([test "x$do_perfevent" != "xno" ], [
    enable_perfevent=true

    savedLIBS=$LIBS
    AC_CHECK_LIB([pfm], [pfm_get_os_event_encoding],
		 [pfm_libs="-lpfm"],
		 [enable_perfevent=false])
    AC_CHECK_HEADERS([perfmon/pfmlib_perf_event.h], [], [enable_perfevent=false])
    if test "$do_perfevent" != "check" -a "$enable_papi" != "true"
    then
	AC_MSG_ERROR([libpfm is not installed, cannot enable the perfevent PMDA])
    else
	pmda_perfevent=$enable_perfevent
    fi
    LIBS=$savedLIBS
    AC_SUBST(PFM_LIBS, $pfm_libs)
])
AC_SUBST(PMDA_PERFEVENT, $pmda_perfevent)

dnl Do you have RPM Package Manager libraries for pmdarpm?
pmda_rpm=false
savedLIBS=$LIBS
AC_MSG_CHECKING([for rpmlib > 4.4.2])
AC_COMPILE_IFELSE(
   [AC_LANG_PROGRAM([[#include <rpm/header.h>]],
                    [[(void)HEADERGET_EXT;]])],
   [AC_MSG_RESULT([yes])
    pmda_rpm=true],
   [AC_MSG_RESULT([no])])
AC_SUBST(PMDA_RPM,[$pmda_rpm])
LIBS=$savedLIBS

dnl Do you have system microhttpd libraries for pmwebapi?
PKG_CHECK_MODULES([libmicrohttpd], [libmicrohttpd > 0.9.9], [have_libmicrohttpd=true], [have_libmicrohttpd=false])
AC_SUBST(HAVE_LIBMICROHTTPD, [$have_libmicrohttpd])

dnl Do you have graphics libraries for pmwebapi?
PKG_CHECK_MODULES([cairo], [cairo >= 1.2, cairo-ft >= 1.2, cairo-png >= 1.2], [have_cairo=true], [have_cairo=false])
AC_SUBST(HAVE_CAIRO, [$have_cairo])

enable_webapi=false
AS_IF([test "x$do_webapi" != "xno"], [
    enable_webapi=true

    if test "$do_webapi" != "check" -a "$have_libmicrohttpd" != "true"
    then
	AC_MSG_ERROR([libmicrohttpd is not installed, cannot enable the web API])
    elif test "$do_webapi" != "check" -a "x$cxx" = "x"
    then
	AC_MSG_ERROR([C++ compiler unavailable, cannot enable the web API])
    else
	enable_webapi=$have_libmicrohttpd
    fi
])
AC_SUBST(enable_webapi)

enable_manager=false
AS_IF([test "x$do_manager" != "xno"], [
    enable_manager=true

    if test "$do_manager" != "check" -a $target_os = mingw
    then
	AC_MSG_ERROR([Target platform is MinGW, cannot enable daemon manager])
    elif test "$do_manager" != "check" -a "x$cxx" = "x"
    then
	AC_MSG_ERROR([C++ compiler unavailable, cannot enable daemon manager])
    fi
])
AC_SUBST(enable_manager)

dnl Checks for library functions.
AC_TYPE_SIGNAL
AC_FUNC_WAIT3
AC_FUNC_VPRINTF
AC_CHECK_FUNCS(mktime nanosleep usleep unsetenv)
AC_CHECK_FUNCS(select socket gethostname getpeerucred getpeereid)
AC_CHECK_FUNCS(uname syslog __clone pipe2 fcntl ioctl)
AC_CHECK_FUNCS(prctl setlinebuf waitpid atexit kill)
AC_CHECK_FUNCS(chown fchmod getcwd scandir mkstemp)
AC_CHECK_FUNCS(brk sbrk posix_memalign memalign valloc)
AC_CHECK_FUNCS(signal sighold sigrelse tcgetattr)
AC_CHECK_FUNCS(regex regcmp regexec regcomp)
AC_CHECK_FUNCS(strtod strtol strtoll strtoull strndup strchrnul)
AC_CHECK_FUNCS(getuid getgid)
AC_CHECK_FUNCS(getgrent getgrent_r getgrnam getgrnam_r getgrgid getgrgid_r)
AC_CHECK_FUNCS(getpwent getpwent_r getpwnam getpwnam_r getpwuid getpwuid_r)
AC_CHECK_FUNCS(sysinfo trace_back_stack backtrace)
AC_CHECK_FUNCS(sendmsg recvmsg setns)

dnl only define readdir64 on non-linux platforms that support it
if test $target_os != linux -a $target_os != freebsd -a $target_os != kfreebsd -a $target_os != netbsd; then
    AC_CHECK_FUNCS(readdir64)
fi

dnl typedefs missing from sys/types.h, stdlib.h or stddef.h
if test $target_os = solaris
then
   AC_CHECK_TYPE(__int32_t, int32_t)
   AC_CHECK_TYPE(__uint32_t, uint32_t)
   AC_CHECK_TYPE(__int64_t, int64_t)
   AC_CHECK_TYPE(__uint64_t, uint64_t)
   AC_CHECK_TYPE(uint_t, u_int32_t)
else
    AC_CHECK_TYPE(__int32_t, int)
    AC_CHECK_TYPE(__uint32_t, unsigned int)
    AC_CHECK_TYPE(__int64_t, long long)
    AC_CHECK_TYPE(__uint64_t, unsigned long long)
    AC_CHECK_TYPE(uint_t, unsigned int)
fi

dnl check if we have a type for the pointer's size integer (__psint_t)
AC_MSG_CHECKING([for __psint_t ])
AC_TRY_COMPILE(
[  
    #include <sys/types.h>
    #include <stdlib.h> 
    #include <stddef.h>
], [ __psint_t psint; ],
AC_DEFINE(HAVE___PSINT_T, [1], [__psint_t type]) AC_MSG_RESULT(yes), AC_MSG_RESULT(no))

dnl check if we have a type for pointer difference (ptrdiff_t)
AC_MSG_CHECKING([for ptrdiff_t ])
AC_TRY_COMPILE([
    #include <stddef.h>
    #ifdef HAVE_MALLOC_H
    #include <malloc.h>
    #endif
], [ ptrdiff_t ptrdiff; ],
AC_DEFINE(HAVE_PTRDIFF_T, [1], [ptrdiff_t type]) AC_MSG_RESULT(yes), AC_MSG_RESULT(no))

dnl check if we have types for uid_t, gid_t (POSIX) or SID (Win32)
AC_MSG_CHECKING([for uid_t ])
AC_TRY_COMPILE([
    #include <sys/types.h>
    #ifdef HAVE_PWD_H
    #include <pwd.h>
    #endif
], [ uid_t uid; ],
AC_DEFINE(HAVE_UID_T, [1], [uid_t type]) AC_MSG_RESULT(yes), AC_MSG_RESULT(no))
AC_MSG_CHECKING([for gid_t ])
AC_TRY_COMPILE([
    #include <sys/types.h>
    #ifdef HAVE_GRP_H
    #include <grp.h>
    #endif
], [ gid_t gid; ],
AC_DEFINE(HAVE_GID_T, [1], [gid_t type]) AC_MSG_RESULT(yes), AC_MSG_RESULT(no))
AC_MSG_CHECKING([for SID ])
AC_TRY_COMPILE([
    #ifdef HAVE_WINDOWS_H
    #include <windows.h>
    #endif
], [ SID sid; ],
AC_DEFINE(HAVE_SID, [1], [sid type]) AC_MSG_RESULT(yes), AC_MSG_RESULT(no))

dnl check if we have a type for socklen_t
AC_MSG_CHECKING([for socklen_t ])
AC_TRY_COMPILE([
    #include <sys/types.h>
    #ifdef HAVE_SYS_SOCKET_H
    #include <sys/socket.h>
    #endif
], [ socklen_t len; ],
AC_DEFINE(HAVE_SOCKLEN_T, [1], [socklen_t type]) AC_MSG_RESULT(yes), AC_MSG_RESULT(no))

dnl check if LL suffix on constants is supported
AC_TRY_COMPILE([
    #include <stdio.h>
], [ long long x = 0LL; ],
AC_DEFINE(HAVE_CONST_LONGLONG, [1], [LL suffix on constants]))

dnl check if _environ is declared globally
AC_TRY_LINK([
    #include <stdlib.h>
    #include <unistd.h>
], [ char **x = _environ; ],
AC_DEFINE(HAVE_UNDERBAR_ENVIRON, [1], [_environ declared globally]))

dnl check for PR_TERMCHILD and PR_SET_PDEATHSIG in <sys/prctl.h>
AC_MSG_CHECKING([for PR_TERMCHILD constant in sys/prctl.h])
AC_TRY_COMPILE([
    #ifdef HAVE_SYS_PRCTL_H
    #include <sys/prctl.h>
    #endif
], [ int i = PR_TERMCHILD; ],
AC_DEFINE(HAVE_PR_TERMCHILD, [1], [PR_TERMCHILD constant]) AC_MSG_RESULT(yes), AC_MSG_RESULT(no))

AC_MSG_CHECKING([for PR_SET_PDEATHSIG constant in sys/prctl.h])
AC_TRY_COMPILE([
    #ifdef HAVE_SYS_PRCTL_H
    #include <sys/prctl.h>
    #endif
], [ int i = PR_SET_PDEATHSIG; ],
AC_DEFINE(HAVE_PR_SET_PDEATHSIG, [1], [PR_SET_PDEATHSIG constant]) AC_MSG_RESULT(yes), AC_MSG_RESULT(no))

AC_HEADER_TIOCGWINSZ

dnl check if linker needs -rdynamic for dynamically loaded shared
dnl libraries to see the symbols in the process loading them.
dnl This is e.g., needed on linux for pmcd loading pmda_pmcd.so.
AC_MSG_CHECKING([if linker supports -rdynamic])
save_CFLAGS="$CFLAGS"
CFLAGS="-rdynamic"
AC_LINK_IFELSE([AC_LANG_PROGRAM([])],
    [AC_MSG_RESULT([yes])
     rdynamic_flag=-rdynamic],
    [AC_MSG_RESULT([no])
     rdynamic_flag=]
)
CFLAGS="$save_CFLAGS"
AC_SUBST([rdynamic_flag])


dnl check if argument to user's select() method in scandir call is const
AC_MSG_CHECKING([whether const arg for scandir() select method])
cat <<End-of-File >conftest.c
#include <stdlib.h>
#include <unistd.h>
#include <dirent.h>
static int
my_select(const struct dirent *foo) { return 0; }
int main() { struct dirent **list; return scandir(".", &list, my_select, NULL); }
End-of-File
(eval $ac_compile) 2>conftest.out
cat conftest.out >&5
if test -s conftest.out
then
    AC_MSG_RESULT(no)
else
    AC_DEFINE(HAVE_CONST_DIRENT, [1], [const arg for scandir() select method])
    AC_MSG_RESULT(yes)
fi
rm -f conftest.*

dnl check if struct dirent has a d_off (directory offset) field
AC_MSG_CHECKING([whether struct dirent has a d_off field])
cat <<End-of-File >conftest.c
#include <stdlib.h>
#include <unistd.h>
#include <dirent.h>
int main() { struct dirent d; d.d_off = 0; }
End-of-File
(eval $ac_compile) 2>conftest.out
cat conftest.out >&5
if test -s conftest.out
then
    AC_MSG_RESULT(no)
else
    AC_DEFINE(HAVE_DIRENT_D_OFF, [1], [struct dirent d_off field])
    AC_MSG_RESULT(yes)
fi
rm -f conftest.*

dnl check if printf %p has 0x prefix
AC_MSG_CHECKING([if printf %p produces 0x prefix])
if test "$cross_compiling" = "yes"; then
    ans=$printf_p_prefix
    echo "cross-compile -> \"$ans\"" >&5
else
    cat <<End-of-File >conftest.c
#include <stdio.h>
main(int argc,  char **argv) { printf("%p", argv); exit(0); }
End-of-File
    (eval $ac_compile) 2>&5
    (eval $ac_link) 2>&5
    ans=`./conftest`
    echo "./conftest -> \"$ans\"" >&5
fi
case "$ans"
in
    0x*)
	AC_DEFINE(HAVE_PRINTF_P_PFX, [1], [printf %p produces 0x])
	AC_MSG_RESULT(yes)
	;;
    *)
	AC_MSG_RESULT(no)
	;;
esac
rm -rf conftest conftest.*

_do_type()
{
    # need to deal with this sort of cpp output ...
    #   typedef long pid_t;
    #   typedef unsigned int pid_t;
    #   typedef unsigned int pid_t __attribute__ ((__mode__ (__SI__)));
    #   __extension__ typedef int pid_t;
    #   typedef foo_t
    #                  pid_t;
    #   typedef struct {
    #         ....
    #   } pid_t;
    #   typedef ... *pid;
    # and chaining of the form
    #   typedef long __pid_t;
    #   typedef __pid_t pid_t;
    #
    _raw=`$CPP conftest.c \
    | $SED \
	-e 's/[[ 	]]__attribute__ ((.*));/;/' \
	-e 's/__extension__[[ 	]][[ 	]]*//' \
    | $AWK '
/bozo/		{ print; next }
$1 == "typedef"	{ printf "%s",$0
		  if ($NF ~ /;$/) {
		      print ""
		      next
		  }
		  wantsemi = 1
		  if ($0 ~ /{/) depth = 1
		  next
		}
wantsemi == 1	{ printf " %s",$0
		  if ($0 ~ /{/) depth++
		  if (depth) {
		      if ($0 ~ /}/) depth--
		      if (depth > 0) next
		  }
		  if ($NF ~ /;$/) {
		      print ""
		      wantsemi = 0
		      next
		  }
		}' \
    | $SED \
	-e 's/\*/* /g' \
	-e 's/^[[ 	]]*//' \
        -e 's/;[[ 	]]*$//' \
    | $AWK '
$1 == "typedef"	{ map[[$NF]] = ""
		  for (i = 2; i < NF; i++) {
		    if (i == 2)
			map[[$NF]] = $i
		    else
			map[[$NF]] = map[[$NF]] " " $i
		  }
		  print $NF " -> " map[[$NF]] >"conftest.debug"
		  next
		}
$2 == "bozo"	{ t = $1
		  printf "best guess: %s",t >"conftest.debug"
		  while (map[[t]] != "") {
		    t = map[[t]]
		    printf " -> %s",t >"conftest.debug"
		  }
		  print "" >"conftest.debug"
		  print t
		  exit
		}'`
    case "$_raw"
    in
    int)
    	_fmt='"d"'
	;;
    unsigned|'unsigned int')
    	_fmt='"u"'
	;;
    long|'long int')
	_fmt='"ld"'
	;;
    'long long'|'long long int')
	_fmt='"lld"'
	;;
    'unsigned long'|'unsigned long int'|'long unsigned int')
	_fmt='"lu"'
	;;
    *\*)	# pointer to a something
	_fmt='"p"'
	;;
    struct\ *)	# not much can be done here ...
	_fmt='"p"'
	;;
    *)
	echo
	echo "FATAL ERROR: don't know what to do with type \"$_raw\""
	echo "... typedef mapping ..."
	cat conftest.debug
	rm -rf conftest conftest.*
	exit 1
	;;
    esac
}

dnl printf type for pid_t
AC_MSG_CHECKING([printf type for pid_t])
cat <<End-of-File >conftest.c
#include <sys/types.h>
#include <unistd.h>
pid_t bozo;
End-of-File
_do_type
fmt_pid="$_fmt"
AC_MSG_RESULT($fmt_pid)
AC_SUBST(fmt_pid)
rm -rf conftest.c conftest.debug

if test "$do_threads" = "check" -o "$do_threads" = "yes"
then
    AC_CHECK_HEADERS(
	pthread.h,
	[],
	[
	    if test "$do_threads" = "yes"
	    then
		AC_MSG_ERROR([cannot enable multi-threaded mode - no pthread.h])
	    fi
	])

    dnl Check if pthread_mutex_t is defined in pthread.h
    dnl Ignore the fact that pthread.h could be missing - we don't
    dnl really care if this test fails because of missing pthread_mutex_t
    dnl or because of missing headers.
    AC_MSG_CHECKING([for pthread_mutex_t in pthread.h])
    AC_TRY_COMPILE(
	[#include <pthread.h>], [pthread_mutex_t mymutex;],
	AC_DEFINE(HAVE_PTHREAD_MUTEX_T, [1], [pthread_mutex_t type]) AC_MSG_RESULT(yes),
	[
	    if test "$do_threads" = "yes"
	    then
		AC_MSG_ERROR([cannot enable multi-threaded mode - no mutexes])
	    else
		AC_MSG_RESULT(no)
	    fi
	])

    dnl Check which library provide pthread stuff
    AC_MSG_CHECKING([where pthread_create() is defined])
    for cand in "" pthreads pthread ; do
	savedLIBS=$LIBS
	if test -n "$cand" 
	then
	    LIBS=`echo $LIBS -l$cand`
	fi
	AC_TRY_LINK(
	[
	    #include <pthread.h>
	],
	[
	    pthread_create(NULL, NULL, NULL, NULL);
	],  AC_MSG_RESULT(lib${cand:-c})
	    if test -z "$cand"
	    then
		lib_for_pthreads="$cand"
	    else
		lib_for_pthreads="-l$cand"
	    fi
	    LIBS=$savedLIBS
	    break )
	LIBS=$savedLIBS
    done
    AC_SUBST(lib_for_pthreads)

    if test "$ac_cv_header_pthread_h" = "yes"
    then
	dnl printf type for pthread_t
	AC_MSG_CHECKING([printf type for pthread_t])
	cat <<End-of-File >conftest.c
#include <pthread.h>
pthread_t bozo;
End-of-File
	_do_type
	fmt_pthread="$_fmt"
	AC_MSG_RESULT($fmt_pthread)
	AC_SUBST(fmt_pthread)
	rm -rf conftest.c conftest.debug

	dnl check if gcc supports __thread for thread private data
	AC_MSG_CHECKING([if compiler supports __thread])
	dnl __thread support is broken in some places
	if test $target_os = netbsd
	then
	    AC_TRY_COMPILE([#include <pthread.h>
#if __GNUC__ < 4 || ( __GNUC__ == 4 && __GNUC_MINOR__ < 5 )
broken!
#else
__thread int x;
#endif], [],
		AC_DEFINE(HAVE___THREAD, [1], [__thread private data]) AC_MSG_RESULT(yes), AC_MSG_RESULT(no))
	else
	    AC_TRY_COMPILE([#include <pthread.h>
__thread int x;], [],
		AC_DEFINE(HAVE___THREAD, [1], [__thread private data]) AC_MSG_RESULT(yes), AC_MSG_RESULT(no))
	fi

	dnl Check if pthread_barrier_t is defined in pthread.h
	AC_MSG_CHECKING([for pthread_barrier_t in pthread.h])
	AC_TRY_COMPILE([#include <pthread.h>], [pthread_barrier_t mybarrier;],
	    AC_DEFINE(HAVE_PTHREAD_BARRIER_T, [1], [pthread_barrier_t type]) AC_MSG_RESULT(yes),
	    AC_MSG_RESULT(no))
    fi
fi

dnl check sizeof long
AC_MSG_CHECKING([sizeof long])
if test "$cross_compiling" = "yes"; then
    ans=$sizeof_long
    echo "cross-compile -> \"$ans\"" >&5
else
    cat <<End-of-File >conftest.c
#include <stdio.h>
main() { printf("%d", (int)sizeof(long)); }
End-of-File
    (eval $ac_compile) 2>&5
    (eval $ac_link) 2>&5
    ans=`./conftest`
    echo "./conftest -> \"$ans\"" >&5
fi
AC_MSG_RESULT($ans)
if test "$ans" = 4; then
    AC_DEFINE(HAVE_32BIT_LONG, [1], [sizeof long])
elif test "$ans" = 8; then
    AC_DEFINE(HAVE_64BIT_LONG, [1], [sizeof long])
else
    echo
    echo "FATAL ERROR: size of long is not 32 or 64 bits, cannot proceed."
    echo "sizeof(char *) -> $ans"
    rm -rf conftest conftest.*
    exit 1
fi
rm -rf conftest conftest.*

dnl check sizeof pointer
AC_MSG_CHECKING([sizeof pointer])
if test "$cross_compiling" = "yes"; then
    ans=$sizeof_pointer
    echo "cross-compile -> \"$ans\"" >&5
else
    cat <<End-of-File >conftest.c
#include <stdio.h>
main() { printf("%d", (int)sizeof(char *)); }
End-of-File
    (eval $ac_compile) 2>&5
    (eval $ac_link) 2>&5
    ans=`./conftest`
    echo "./conftest -> \"$ans\"" >&5
fi
AC_MSG_RESULT($ans)
if test "$ans" = 4; then
    AC_DEFINE(HAVE_32BIT_PTR, [1], [pointer size])
    PCP_PTR_SIZE=32
elif test "$ans" = 8; then
    AC_DEFINE(HAVE_64BIT_PTR, [1], [pointer size])
    PCP_PTR_SIZE=64
else
    echo
    echo "FATAL ERROR: size of pointer is not 32 or 64 bits, cannot proceed."
    echo "sizeof(char *) -> $ans"
    rm -rf conftest conftest.*
    exit 1
fi
rm -rf conftest conftest.*

dnl check sizeof int. If not 32, we die
AC_MSG_CHECKING([sizeof int])
if test "$cross_compiling" = "yes"; then
    ans=$sizeof_int
    echo "cross-compile -> \"$ans\"" >&5
else
    cat <<End-of-File >conftest.c
#include <stdio.h>
main() { printf("%d", (int)sizeof(int)); }
End-of-File
    (eval $ac_compile) 2>&5
    (eval $ac_link) 2>&5
    ans=`./conftest`
    echo "./conftest -> \"$ans\"" >&5
fi
AC_MSG_RESULT($ans)
if test "$ans" != 4
then
    echo
    echo "FATAL ERROR: sizeof(int) is not 32 bits, cannot proceed."
    echo "Note: 32-bit ints are assumed in the PCP external file formats and"
    echo "      the over-the-wire PDU formats"
    rm -rf conftest conftest.*
    exit 1
fi
rm -rf conftest conftest.*

dnl check bit field allocation order within a word
AC_MSG_CHECKING([if bit fields allocated left-to-right])
if test "$cross_compiling" = "yes"; then
    ans=$bit_field_scheme
    echo "cross-compile -> \"$ans\"" >&5
else
    cat <<End-of-File >conftest.c
union { struct { unsigned int b:4; unsigned int c:4; } a; int p; } u;
main() { u.a.b = 1; u.a.c = 2; printf("%0*x", 2*sizeof(int), u.p); }
End-of-File
    (eval $ac_compile) 2>&5
    (eval $ac_link) 2>&5
    ans=`./conftest`
    echo "./conftest -> \"$ans\"" >&5
fi
case "$ans"
in
    1200*|*0012)
	# left-to-right starting from MSB (SGI cc on MIPS), or
	# left-to-right ending at LSB
	AC_DEFINE(HAVE_BITFIELDS_LTOR, [1], [left-to-right bitfield ordering])
	AC_MSG_RESULT(yes)
	;;
    2100*|*0021)
	# right-to-left ending at MSB, or
	# right-to-left starting from LSB (gcc in Intel)
	AC_MSG_RESULT(no)
	;;
    *)
	AC_MSG_RESULT(unknown)
	echo "FATAL ERROR: could not fathom your compiler's bit field allocation scheme"
	rm -f conftest conftest.*
	exit 1
	;;
esac
rm -rf conftest conftest.*

dnl check if compiler can cast __uint64_t to double
AC_TRY_LINK(
[
    #include <stdlib.h>
    #include <unistd.h>
],
[
    __uint64_t x = 0;
    double y = (double)x;
], AC_DEFINE(HAVE_CAST_U64_DOUBLE, [1], [compiler casts u64 to double]))

dnl check if basename and dirname need -lgen, -lpcp or nothing to work
dnl (assume both go together)
AC_CHECK_FUNCS(basename)
if test $ac_cv_func_basename = yes
then
    AC_DEFINE(HAVE_BASENAME, [1], [basename API])
    AC_DEFINE(HAVE_DIRNAME, [1], [dirname API])
    lib_for_basename=""
else
    AC_CHECK_LIB(gen, basename)
    if test $ac_cv_lib_gen_basename = yes
    then
	AC_DEFINE(HAVE_BASENAME, [1], [basename API])
	AC_DEFINE(HAVE_DIRNAME, [1], [dirname API])
	lib_for_basename="-lgen"
    else
	lib_for_basename="-lpcp"
    fi
fi
AC_SUBST(lib_for_basename)

dnl check if clock_gettime needs -lrt to work
lib_for_clock_gettime=
AC_CHECK_FUNCS(clock_gettime)
if test $ac_cv_func_clock_gettime = no
then
    AC_CHECK_LIB(rt, clock_gettime)
    if test $ac_cv_lib_rt_clock_gettime = yes
    then
	AC_DEFINE(HAVE_CLOCK_GETTIME, [1], [clock_gettime API])
	lib_for_rt=-lrt
    fi
fi
AC_SUBST(lib_for_rt)

dnl check if dlopen et al need -ldl to work
lib_for_dlopen=
AC_CHECK_FUNCS(dlopen)
if test $ac_cv_func_dlopen = no
then
    AC_CHECK_LIB(dl, dlopen)
    if test $ac_cv_lib_dl_dlopen = yes
    then
	AC_DEFINE(HAVE_DLOPEN, [1], [dlopen API])
	lib_for_dlopen=-ldl
    fi
fi
AC_SUBST(lib_for_dlopen)

dnl check if flog10, pow, fpclassify and isnanf are available
dnl in the maths library
lib_for_math=
AC_CHECK_FUNCS(flog10)
if test $ac_cv_func_flog10 = no
then
    AC_CHECK_LIB(m, flog10)
    if test $ac_cv_lib_m_flog10 = yes
    then
	AC_DEFINE(HAVE_FLOG10, [1], [flog10 math API])
	lib_for_math=-lm
    fi
else
    AC_DEFINE(HAVE_FLOG10, [1], [flog10 math API])
fi
AC_CHECK_FUNCS(pow)
if test $ac_cv_func_pow = no
then
    AC_CHECK_LIB(m, pow)
    if test $ac_cv_lib_m_pow = yes
    then
	AC_DEFINE(HAVE_POW, [1], [pow math API])
	lib_for_math=-lm
    fi
else
    AC_DEFINE(HAVE_POW, [1], [pow math API])
fi
AC_MSG_CHECKING([for fpclassify()])
ac_cv_func_fpclassify=no
AC_TRY_LINK(
[
    #include <math.h>
],
[
    double x = 123.456;
    if (fpclassify(x) == FP_NAN) exit(1);
], ac_cv_func_fpclassify=yes)
AC_MSG_RESULT($ac_cv_func_fpclassify)
if test $ac_cv_func_fpclassify = no
then
    dnl try with -lm
    AC_MSG_CHECKING([for fpclassify() with -lm])
    savedLIBS=$LIBS
    LIBS=-lm
    AC_TRY_LINK(
[
    #include <math.h>
],
[
    double x = 123.456;
    if (fpclassify(x) == FP_NAN) exit(1);
], ac_cv_func_fpclassify=yes)
    AC_MSG_RESULT($ac_cv_func_fpclassify)
    if test $ac_cv_func_fpclassify = yes
    then
	lib_for_math=-lm
    fi
    LIBS=$savedLIBS
fi
if test $ac_cv_func_fpclassify = yes
then
    AC_DEFINE(HAVE_FPCLASSIFY, [1], [fpclassify math API])
else
    dnl prefer fpclassify() but will take isnan() and isnanf() as
    dnl possible alternates
    AC_CHECK_FUNCS(isnan)
    if test $ac_cv_func_isnan = no
    then
	AC_CHECK_LIB(m, isnan)
	if test $ac_cv_lib_m_isnan = yes
	then
	    AC_DEFINE(HAVE_ISNAN, [1], [isnan math API])
	    lib_for_math=-lm
	fi
    fi
    AC_CHECK_FUNCS(isnanf)
    if test $ac_cv_func_isnanf = no
    then
	AC_CHECK_LIB(m, isnanf)
	if test $ac_cv_lib_m_isnanf = yes
	then
	    AC_DEFINE(HAVE_ISNANF, [1], [isnanf math API])
	    lib_for_math=-lm
	fi
    fi
fi
AC_SUBST(lib_for_math)

dnl check if we have the SIG_PF typedef
AC_TRY_LINK([#include <signal.h>], [SIG_PF x;],
    AC_DEFINE(HAVE_SIGPF, [1], [SIG_PF typedef]))

dnl check if we have the SA_SIGINFO #define
AC_TRY_LINK([#include <signal.h>], [int x = SA_SIGINFO;],
    AC_DEFINE(HAVE_SA_SIGINFO, [1], [SA_SIGINFO macro]))

dnl check if we support the SIGPIPE signal
AC_TRY_LINK([#include <signal.h>], [int x = SIGPIPE;],
    AC_DEFINE(HAVE_SIGPIPE, [1], [SIGPIPE signal]))

dnl check if we support the SIGHUP signal
AC_TRY_LINK([#include <signal.h>], [int x = SIGHUP;],
    AC_DEFINE(HAVE_SIGHUP, [1], [SIGHUP signal]))

dnl check if we support the SIGBUS signal
AC_TRY_LINK([#include <signal.h>], [int x = SIGBUS;],
    AC_DEFINE(HAVE_SIGBUS, [1], [SIGBUS signal]))

dnl check if we need to explicitly include signal.h
AC_TRY_LINK([#include <sys/wait.h>],
[   typedef void (*SIGRET)(int);
    SIGRET x = SIG_IGN;
], AC_DEFINE(HAVE_WAIT_INCLUDES_SIGNAL, [1], [indirect signal.h]))

dnl check for name and type of time fields in struct stat
dnl IRIX example	timespec_t st_mtim;	
dnl Linux example 	struct timespec st_mtim;
dnl Darwin example 	struct timespec st_mtimespec;
dnl Solaris example	timestruc_t st_mtim;
dnl FreeBSD (6.1)	struct timespec st_mtimespec;
dnl			struct timespec {
dnl				time_t tv_sec;
dnl				long tv_nsec;
dnl			};
dnl
have_stat_type=false
have_stat_name=false
if test $have_stat_name = false
then
    AC_EGREP_HEADER(
    changequote(<<, >>)<<[ 	]st_mtimespec>>changequote([, ]),
    sys/stat.h, [ have_stat_name=true;
    AC_DEFINE(HAVE_ST_MTIME_WITH_SPEC, [1], [st_mtimespec stat field]) ])
fi
if test $have_stat_name = false -a $target_os != darwin -a $target_os != linux -a $target_os != kfreebsd -a $target_os != netbsd
then
    AC_EGREP_HEADER(
    changequote(<<, >>)<<[ 	]st_mtime>>changequote([, ]),
    sys/stat.h, [ have_stat_name=true;
    AC_DEFINE(HAVE_ST_MTIME_WITH_E, [1], [st_mtime stat field]) ])
fi
if test $have_stat_type = false
then
    AC_EGREP_HEADER(
    changequote(<<, >>)<<timestruc_t[ 	][ 	]*st_mtim>>changequote([, ]),
    sys/stat.h, [ have_stat_type=true;
    AC_DEFINE(HAVE_STAT_TIMESTRUC, [1], [timestruc_t type]) ])
fi
if test $have_stat_type = false
then
    AC_EGREP_HEADER(
    changequote(<<, >>)<<timespec_t[ 	][ 	]*st_mtim>>changequote([, ]),
    sys/stat.h, [ have_stat_type=true;
    AC_DEFINE(HAVE_STAT_TIMESPEC_T, [1], [timespec_t type]) ])
fi
if test $have_stat_type = false
then
    AC_EGREP_HEADER(
    changequote(<<, >>)<<timespec[ 	][ 	]*st_mtim>>changequote([, ]),
    sys/stat.h, [ have_stat_type=true;
    AC_DEFINE(HAVE_STAT_TIMESPEC, [1], [timespec type]) ])
fi
if test $have_stat_type = false
then
    AC_EGREP_HEADER(
    changequote(<<, >>)<<time_t[ 	][ 	]*st_mtim>>changequote([, ]),
    sys/stat.h, [ have_stat_type=true;
    AC_DEFINE(HAVE_STAT_TIME_T, [1], [time_t type]) ])
fi
if test $have_stat_type = false
then
    echo 'FATAL ERROR: Cannot determine struct stat time types.'
    rm -rf conftest conftest.*
    exit 1
fi

dnl
dnl Work out where to install stuff for this package
dnl (and where to find stuff at run-time for add-on packages).
dnl

dnl
dnl Predictable directory containing pcp.conf, or overridden
dnl by the $PCP_CONF environment variable. If this is not set
dnl (default /etc/pcp.conf), then $PCP_CONF must be set in
dnl the environment.
dnl
dnl The eval echo stuff is used to get around unfavourable
dnl elements of the GNU standards, which cause embedding of
dnl ${prefix} within many of these various $dirs.
dnl http://www.gnu.org/software/autoconf/manual/autoconf.html#Installation-Directory-Variables
dnl
pcp_etc_dir=`eval echo $sysconfdir`
pcp_etc_dir=`eval echo $pcp_etc_dir`
AC_SUBST(pcp_etc_dir)
pcp_saslconf_dir=`eval echo $sysconfdir/sasl2`
pcp_saslconf_dir=`eval echo $pcp_saslconf_dir`
AC_SUBST(pcp_saslconf_dir)
pcp_sysconf_dir=`eval echo $sysconfdir/pcp`
pcp_sysconf_dir=`eval echo $pcp_sysconf_dir`
AC_SUBST(pcp_sysconf_dir)
pcp_pmcdconf_path=$pcp_sysconf_dir/pmcd/pmcd.conf
pcp_pmcdrclocal_path=$pcp_sysconf_dir/pmcd/rc.local
pcp_pmcdoptions_path=$pcp_sysconf_dir/pmcd/pmcd.options
pcp_pmwebdoptions_path=$pcp_sysconf_dir/pmwebd/pmwebd.options
pcp_pmmgroptions_path=$pcp_sysconf_dir/pmmgr/pmmgr.options
pcp_pmproxyoptions_path=$pcp_sysconf_dir/pmproxy/pmproxy.options
pcp_pmiecontrol_path=$pcp_sysconf_dir/pmie/control
pcp_pmsnapcontrol_path=$pcp_sysconf_dir/pmsnap/control
pcp_pmloggercontrol_path=$pcp_sysconf_dir/pmlogger/control
AC_SUBST(pcp_pmcdconf_path)
AC_SUBST(pcp_pmcdoptions_path)
AC_SUBST(pcp_pmcdrclocal_path)
AC_SUBST(pcp_pmwebdoptions_path)
AC_SUBST(pcp_pmmgroptions_path)
AC_SUBST(pcp_pmproxyoptions_path)
AC_SUBST(pcp_pmiecontrol_path)
AC_SUBST(pcp_pmsnapcontrol_path)
AC_SUBST(pcp_pmloggercontrol_path)

dnl shared PCP files (shareable for diskless)
pcp_share_dir=`eval echo $datarootdir/pcp`
pcp_share_dir=`eval echo $pcp_share_dir`
AC_SUBST(pcp_share_dir)

dnl private PCP executables
pcp_binadm_dir=`eval echo $libexecdir/pcp/bin`
pcp_binadm_dir=`eval echo $pcp_binadm_dir`
AC_SUBST(pcp_binadm_dir)

dnl non-shared (i.e. system local) PCP files
pcp_var_dir=`eval echo $localstatedir/lib/pcp`
pcp_var_dir=`eval echo $pcp_var_dir`
AC_SUBST(pcp_var_dir)

dnl pmcd control and options files
AC_ARG_WITH(configdir,[AC_HELP_STRING([--with-configdir],[configuration directory [LOCALSTATEDIR/pcp/config]])],
                      [pcp_config_dir=$withval],
                      [pcp_config_dir=$pcp_var_dir/config])

pcp_pmdas_dir=$pcp_var_dir/pmdas
AC_SUBST(pcp_pmdas_dir)

dnl runtime shared libraries
pcp_lib_dir=`eval echo $libdir`
pcp_lib_dir=`eval echo $pcp_lib_dir`
pcp_lib32_dir=`echo $pcp_lib_dir | sed -e s,64,, -e s,//,/,`
AC_SUBST(pcp_lib_dir)
AC_SUBST(pcp_lib32_dir)

dnl perl modules
AC_ARG_WITH(perl_installdirs,[AC_HELP_STRING([--with-perl_installdirs],[perl installdirs [vendor]])],
                      [perl_installdirs=$withval],
                      [perl_installdirs=vendor])
perl_installdirs=`eval echo $perl_installdirs`
perl_installdirs=`eval echo $perl_installdirs`
AC_SUBST(perl_installdirs)
AC_ARG_WITH(perl_install_base,[AC_HELP_STRING([--with-perl_install_base],[perl install_base [PREFIX]])],
                      [perl_install_base=$withval],
                      [perl_install_base=$prefix])
perl_install_base=`eval echo $perl_install_base`
perl_install_base=`eval echo $perl_install_base`
AC_SUBST(perl_install_base)

AC_ARG_WITH(python_prefix,[AC_HELP_STRING([--with-python_prefix],[python setup.py prefix [PREFIX]])],
                      [python_prefix=$withval],
                      [python_prefix=$prefix])
python_prefix=`eval echo $python_prefix`
python_prefix=`eval echo $python_prefix`
AC_SUBST(python_prefix)

AC_PATH_XTRA
pcp_x11_incflags=$X_CFLAGS
AC_SUBST(pcp_x11_incflags)
pcp_x11_libflags=$X_LIBS
AC_SUBST(pcp_x11_libflags)
pcp_x11_extra=$X_EXTRA_LIBS
AC_SUBST(pcp_x11_extra)
pcp_x11_pre=$X_PRE_LIBS
AC_SUBST(pcp_x11_pre)

dnl man pages (source)
have_gzipped_manpages=false
have_bzip2ed_manpages=false
have_lzmaed_manpages=false
have_xzed_manpages=false
need_old_tbl_header=false
man_header=
pcp_man_dir=`eval echo $mandir`
pcp_man_dir=`eval echo $pcp_man_dir`

dnl guess compression in use
for d in /usr/man /usr/share/man $pcp_man_dir
do
    for sd in man1 sman1
    do
	if test -f $d/$sd/man.1.gz
	then
	    have_gzipped_manpages=true
	    man_header=`$ZIP -d < $d/$sd/man.1.gz | head -1`
	    break
	elif test -f $d/$sd/man.1.bz2
	then
	    have_bzip2ed_manpages=true
	    man_header=`$BZIP2 -d < $d/$sd/man.1.bz2 | head -1`
	    break
	elif test -f $d/$sd/man.1.lzma
	then
	    have_lzmaed_manpages=true
	    man_header=`$LZMA -d < $d/$sd/man.1.lzma | head -1`
	    break
	elif test -f $d/$sd/man.1.xz
	then
	    have_xzed_manpages=true
	    man_header=`$XZ -d < $d/$sd/man.1.xz | head -1`
	    break
	elif test -f $d/$sd/man.1
	then
	    man_header=`head -1 $d/$sd/man.1`
	    break
	fi
    done
done
if test x"$man_header" = "x'\\\" t" -o x"$man_header" = "x'\\\" te" ; then
    need_old_tbl_header=true
fi
AC_SUBST(pcp_man_dir)
AC_SUBST(have_gzipped_manpages)
AC_SUBST(have_bzip2ed_manpages)
AC_SUBST(have_lzmaed_manpages)
AC_SUBST(have_xzed_manpages)
AC_SUBST(need_old_tbl_header)

dnl public binaries
pcp_bin_dir=`eval echo $bindir`
pcp_bin_dir=`eval echo $pcp_bin_dir`
AC_SUBST(pcp_bin_dir)

pcp_sbin_dir=`eval echo $sbindir`
pcp_sbin_dir=`eval echo $pcp_sbin_dir`
AC_SUBST(pcp_sbin_dir)

dnl include files
pcp_inc_dir=`eval echo $includedir/pcp`
pcp_inc_dir=`eval echo $pcp_inc_dir`
AC_SUBST(pcp_inc_dir)

dnl books - pdfs, html
pcp_books_dir=`eval echo $datarootdir/doc/pcp-doc`
pcp_books_dir=`eval echo $pcp_books_dir`
pcp_html_dir=`eval echo $pcp_books_dir/html`
AC_SUBST(pcp_books_dir)
AC_SUBST(pcp_html_dir)

dnl icon pixmap files
pcp_icons_dir=`eval echo $datarootdir/pcp-gui/pixmaps`
pcp_icons_dir=`eval echo $pcp_icons_dir`
AC_SUBST(pcp_icons_dir)

dnl desktop application entries
pcp_desktop_dir=`eval echo $datarootdir/applications`
pcp_desktop_dir=`eval echo $pcp_desktop_dir`
AC_SUBST(pcp_desktop_dir)

dnl rc/startup files
AC_ARG_WITH(rcdir,[AC_HELP_STRING([--with-rcdir],[rc directory [SYSCONFDIR/rc.d]])],
                  [pcp_rc_dir=$withval], [
if $enable_systemd
then
    pcp_rc_dir="$pcp_share_dir/lib"
else
    pcp_rc_dir="$pcp_etc_dir/init.d"
fi])
AC_SUBST(pcp_rc_dir)

dnl rc sysconfig dir
AC_ARG_WITH(sysconfigdir,[AC_HELP_STRING([--with-sysconfigdir],[sysconfig directory [SYSCONFDIR/sysconfig]])],
                  [pcp_sysconfig_dir=$withval],
                  [pcp_sysconfig_dir=$pcp_etc_dir/sysconfig])
AC_SUBST(pcp_sysconfig_dir)

dnl logs
AC_ARG_WITH(logdir,[AC_HELP_STRING([--with-logdir],[log directory [LOCALSTATEDIR/log/pcp]])],
                   [pcp_log_dir=$withval],
                   [pcp_log_dir=$localstatedir/log/pcp])
pcp_log_dir=`eval echo $pcp_log_dir`
pcp_log_dir=`eval echo $pcp_log_dir`
AC_SUBST(pcp_log_dir)

AC_ARG_WITH(rundir,[AC_HELP_STRING([--with-rundir],[run directory [LOCALSTATEDIR/run/pcp]])],
                   [pcp_run_dir=$withval],
                   [pcp_run_dir=$localstatedir/run/pcp])
pcp_run_dir=`eval echo $pcp_run_dir`
pcp_run_dir=`eval echo $pcp_run_dir`
AC_SUBST(pcp_run_dir)

dnl world-writeable temporary files directory
AC_ARG_WITH(tmpdir,[AC_HELP_STRING([--with-tmpdir],[tmp directory [LOCALSTATEDIR/tmp]])],
                   [pcp_tmpfile_dir=$withval],
                   [pcp_tmpfile_dir=$localstatedir/tmp])
pcp_tmpfile_dir=`eval echo $pcp_tmpfile_dir`
pcp_tmpfile_dir=`eval echo $pcp_tmpfile_dir`
AC_SUBST(pcp_tmpfile_dir)

dnl non-world-writeable status files directory
pcp_tmp_dir=`eval echo $pcp_var_dir/tmp`
AC_SUBST(pcp_tmp_dir)

dnl doc directory
AC_ARG_WITH(docdir,[AC_HELP_STRING([--with-docdir],[docs directory [DOCDIR/pcp-VERSION]])],
                   [pcp_doc_dir=$withval],
                   [PACKAGE=pcp-${PACKAGE_VERSION}; pcp_doc_dir=$docdir])
pcp_doc_dir=`eval echo $pcp_doc_dir`
pcp_doc_dir=`eval echo $pcp_doc_dir`
AC_SUBST(pcp_doc_dir)

dnl demos directory
AC_ARG_WITH(demosdir,[AC_HELP_STRING([--with-demosdir],[run directory [DATADIR/pcp/demos]])],
                   [pcp_demos_dir=$withval],
                   [pcp_demos_dir=$pcp_share_dir/demos])
AC_SUBST(pcp_demos_dir)

if test -z "$XCONFIRM" 
then
    AC_PATH_PROG(ac_xconfirm_prog, xconfirm, $pcp_bin_dir/pmconfirm)
else
    ac_xconfirm_prog=$XCONFIRM
fi
AC_SUBST(ac_xconfirm_prog)

dnl Check for FNDELAY defined in <fcntl.h>
if test "$ac_cv_header_fcntl_h" = "yes"
then
    AC_MSG_CHECKING([for FNDELAY in fcntl.h])
        AC_TRY_COMPILE(
	[
	    #include <fcntl.h>
	],
	[
	    int i = FNDELAY;
	], AC_DEFINE(HAVE_FNDELAY, [1], [FNDELAY macro]) AC_MSG_RESULT(yes), AC_MSG_RESULT(no))
fi

dnl Check for Network Security Services (NSS) and
dnl Simple Authentication and Security Layer (SASL)
if test "$do_secure" = "check" -o "$do_secure" = "yes"
then
    enable_secure=true

    saved_CFLAGS="$CFLAGS"
    saved_CPPFLAGS="$CPPFLAGS"
    NSS_INC_DIRS="-I/usr/include/nss -I/usr/include/nss3"
    NSPR_INC_DIRS="-I/usr/include/nspr -I/usr/include/nspr4"
    CFLAGS="$CFLAGS $NSS_INC_DIRS $NSPR_INC_DIRS"
    CPPFLAGS="$CPPFLAGS $NSS_INC_DIRS $NSPR_INC_DIRS"

    AC_CHECK_HEADERS([nss/nss.h], [NSSCFLAGS=-I/usr/include/nss], [
	AC_CHECK_HEADERS([nss3/nss.h], [NSSCFLAGS=-I/usr/include/nss3], [
	    enable_secure=false
	    if test "$do_secure" = "yes"
	    then
		AC_MSG_ERROR([cannot enable secure sockets mode - no NSS header])
	    fi
	])
    ])
    AC_SUBST(NSSCFLAGS)

    AC_CHECK_HEADERS([nspr/nspr.h], [NSPRCFLAGS=-I/usr/include/nspr], [
	AC_CHECK_HEADERS([nspr4/nspr.h], [NSPRCFLAGS=-I/usr/include/nspr4], [
	    enable_secure=false
	    if test "$do_secure" = "yes"
	    then
		AC_MSG_ERROR([cannot enable secure sockets mode - no NSPR header])
	    fi
	])
    ])
    AC_SUBST(NSPRCFLAGS)

    AC_CHECK_HEADERS([sasl/sasl.h], [SASLCFLAGS=-I/usr/include/sasl], [
	enable_secure=false
	if test "$do_secure" = "yes"
	then
	    AC_MSG_ERROR([cannot enable secure sockets mode - no SASL header])
	fi
    ])
    AC_SUBST(SASLCFLAGS)

    AC_CHECK_LIB(sasl2, sasl_server_init, [lib_for_sasl="-lsasl2"], [
	enable_secure=false
	if test "$do_secure" = "yes"
	then
	    AC_MSG_ERROR([cannot enable secure sockets mode - no SASL library])
	fi
    ])
    AC_SUBST(lib_for_sasl)

    AC_CHECK_LIB(ssl, SSL_ImportFD, [lib_for_ssl="-lssl"], [
	AC_CHECK_LIB(ssl3, SSL_ImportFD, [lib_for_ssl="-lssl3"], [
	    enable_secure=false
	    if test "$do_secure" = "yes"
	    then
		AC_MSG_ERROR([cannot enable secure sockets mode - no SSL library])
	    fi
	])
    ])
    AC_SUBST(lib_for_ssl)

    AC_CHECK_LIB(nss, NSS_Init, [lib_for_nss="-lnss"], [
	AC_CHECK_LIB(nss3, NSS_Init, [lib_for_nss="-lnss3"], [
	    enable_secure=false
	    if test "$do_secure" = "yes"
	    then
		AC_MSG_ERROR([cannot enable secure sockets mode - no NSS library])
	    fi
	])
    ])
    AC_SUBST(lib_for_nss)

    AC_CHECK_LIB(nspr, PR_Init, [lib_for_nspr="-lnspr"], [
	AC_CHECK_LIB(nspr4, PR_Init, [lib_for_nspr="-lnspr4"], [
	    enable_secure=false
	    if test "$do_secure" = "yes"
	    then
		AC_MSG_ERROR([cannot enable secure sockets mode - no NSPR library])
	    fi
	])
    ])
    AC_SUBST(lib_for_nspr)

    if test "$enable_secure" = "true"
    then
	AC_DEFINE(HAVE_SECURE_SOCKETS, [1], [Encrypted sockets])
    fi
    AC_SUBST(enable_secure)

    CPPFLAGS="$saved_CPPFLAGS"
    CFLAGS="$saved_CFLAGS"
fi

dnl check for -latomic, needed for some -march=i386 builds with i686 c++ distro headers
AC_CHECK_LIB(atomic, __atomic_fetch_add_4, [lib_for_atomic="-latomic"])
AC_SUBST(lib_for_atomic)

dnl check for array sessions
if test -f /usr/include/sn/arsess.h
then
    pcp_mpi_dirs=libpcp_mpi\ libpcp_mpiread
else
    pcp_mpi_dirs=
fi
AC_SUBST(pcp_mpi_dirs)

dnl check for Unix Domain socket family structure
AC_MSG_CHECKING([for struct sockaddr_un in sys/un.h])
AC_TRY_COMPILE([
    #include <sys/types.h>
    #ifdef HAVE_SYS_SOCKET_H
    #include <sys/socket.h>
    #endif
    #ifdef HAVE_SYS_UN_H
    #include <sys/un.h>
    #endif
], [ struct sockaddr_un sa; sa.sun_family = AF_UNIX; ],
AC_DEFINE(HAVE_STRUCT_SOCKADDR_UN, [1], [sockaddr_un type]) AC_MSG_RESULT(yes), AC_MSG_RESULT(no))

dnl check for Linux Unix Domain socket credential structure
AC_MSG_CHECKING([for struct ucred in sys/socket.h])
AC_TRY_COMPILE([
    #include <sys/types.h>
    #ifdef HAVE_SYS_SOCKET_H
    #include <sys/socket.h>
    #endif
    #ifdef HAVE_SYS_UN_H
    #include <sys/un.h>
    #endif
], [ struct ucred ucred; ucred.uid = 0; ],
AC_DEFINE(HAVE_STRUCT_UCRED, [1], [ucred type]) AC_MSG_RESULT(yes), AC_MSG_RESULT(no))

dnl check for struct timespec in <time.h>
AC_MSG_CHECKING([for struct timespec in time.h])
AC_TRY_COMPILE([
    #include <time.h>
], [ struct timespec foo; ],
AC_DEFINE(HAVE_STRUCT_TIMESPEC, [1], [timespec type]) AC_MSG_RESULT(yes), AC_MSG_RESULT(no))

dnl check if we have IRIX style altzone 
AC_MSG_CHECKING([for altzone in time.h])
AC_TRY_COMPILE([
    #include <time.h>
], [ time_t az = altzone; ],
AC_DEFINE(HAVE_ALTZONE, [1], [altzone global]) AC_MSG_RESULT(yes), AC_MSG_RESULT(no))

dnl If there is no altzone, check if strftime can handle %z
AC_MSG_CHECKING([if strftime knows about %z])
AC_TRY_RUN(
[
#include <time.h>
int main () {
    char b[32]="";
    time_t t = time(NULL);
    struct tm * t1 = localtime (&t);
    if (strftime (b, 32, "%z", t1) < 3)
       return (1);
    if (strcmp(b, "%z") == 0)
       return(1);
    return (0);
}
], AC_DEFINE(HAVE_STRFTIME_z, [1], [strftime with %z]) AC_MSG_RESULT(yes), AC_MSG_RESULT(no), AC_MSG_RESULT(no))

dnl does strerror_r return char * a la GNU
dnl (as opposed to the int return for XSI-compliant variants)
AC_MSG_CHECKING([if strerror_r returns char *])
AC_TRY_COMPILE(
    [#include <string.h>], [strerror_r(0, NULL, 0)[0];],
    AC_DEFINE(HAVE_STRERROR_R_PTR, [1], [strerror_r return]) AC_MSG_RESULT(yes), AC_MSG_RESULT(no))

dnl first check for readline on its own then with curses
savedLIBS=$LIBS
LIBS=
lib_for_curses=
lib_for_readline=
AC_CHECK_FUNC(readline,,
    [
	AC_CHECK_LIB(readline, readline,,
	    [
		dnl AC seems to cache lib/func results
		dnl so use another readline func here
		AC_CHECK_LIB(readline, add_history,,,[-lcurses])
	    ])
    ])
if test $ac_cv_func_readline = yes
then
    AC_DEFINE(HAVE_READLINE, [1], [readline API])
elif test $ac_cv_lib_readline_readline = yes
then
    AC_DEFINE(HAVE_READLINE, [1], [readline API])
    lib_for_readline=-lreadline
elif test $ac_cv_lib_readline_add_history = yes
then
    AC_DEFINE(HAVE_READLINE, [1], [readline API])
    lib_for_curses=-lcurses
    lib_for_readline=-lreadline
fi
AC_SUBST(lib_for_readline)
AC_SUBST(lib_for_curses)
LIBS=$savedLIBS

dnl Check if we have AI_ADDRCONFIG
AC_MSG_CHECKING([for AI_ADDRCONFIG])
AC_TRY_COMPILE(
[  
    #include <netdb.h>
    int test = AI_ADDRCONFIG;
],
[
], AC_DEFINE(HAVE_AI_ADDRCONFIG, [1], [AI_ADDRCONFIG macro]) AC_MSG_RESULT(yes), AC_MSG_RESULT(no))

dnl Find external source tarballs for packaging

have_vector=false
if test -f ./build/tar/vector.tar.gz
then
    AC_MSG_NOTICE([adding Vector webapp to the build])
    have_vector=true
fi
AC_SUBST(have_vector)

have_webjs=false
if test -f ./build/tar/webjs.tar.gz
then
    AC_MSG_NOTICE([adding webjs webapps to the build])
    have_webjs=true
fi
AC_SUBST(have_webjs)

dnl Capture special options passed to configure
AC_SUBST(PACKAGE_CONFIGURE)

dnl
dnl output files
dnl

AC_OUTPUT(
dnl   Build definitions for use in Makefiles
    src/include/builddefs
dnl   PCP paths and other defs
    src/include/pcp.conf
dnl   Linux Software Map entry
    pcp.lsm
dnl   Preamble for deb install scripts
    debian/pcp.preinst.head
    debian/pcp.postinst.head
dnl   Preamble for tar install scripts
    build/tar/preinstall.head
    build/tar/postinstall.head
dnl   Build definitions for use in packaging
    build/GNUlocaldefs
    build/mac/uninstall-pcp
)

dnl verbose diagnostics
dnl
dnl echo config.status: settings dump begin
dnl grep '^S.".*=' config.status
dnl echo config.status: settings dump end<|MERGE_RESOLUTION|>--- conflicted
+++ resolved
@@ -321,7 +321,6 @@
     exit 1
 fi
 
-<<<<<<< HEAD
 dnl check if user wants their own C compiler
 cflags_abi=
 AC_PROG_CC(suncc gcc cc)
@@ -373,21 +372,11 @@
 dnl as -D_FORTIFY_SOURCE requires -O but we've separated optimization
 dnl flags out into $CFLAGS_OPT for our build infrastructure
 CFLAGS="-O $CFLAGS"
-=======
-dnl this does nothing useful towards PCP configuration but it does
-dnl trigger the autoconf generated C compiler probing to test if
-dnl the GNU C compiler (gcc) is in play which we need below ...
-AC_COMPILE_IFELSE([AC_LANG_SOURCE([int foo;])], [ ], [ ])
->>>>>>> 9c4f78f3
 
 # Add some security-related gcc flags
 AC_ARG_ENABLE([ssp],
   [AS_HELP_STRING([--disable-ssp], [disable gcc stack-protector])])
-<<<<<<< HEAD
-AS_IF([test "$cc_is_gcc" = yes -a "$enable_ssp" != no],[
-=======
-AS_IF([test "x$GCC" = xyes -a "x$enable_ssp" != xno],[
->>>>>>> 9c4f78f3
+AS_IF([test "x$cc_is_gcc" = xyes -a "x$enable_ssp" != no],[
    save_CFLAGS="$CFLAGS"
    CFLAGS="$CFLAGS -fstack-protector-all -D_FORTIFY_SOURCE=2"
    AC_COMPILE_IFELSE([AC_LANG_SOURCE([int something ();])], [
@@ -399,11 +388,7 @@
 # Check for even more security-related gcc/linker flags, useful for daemons
 AC_ARG_ENABLE([pie],
   [AS_HELP_STRING([--disable-pie], [disable position-independent-executable])])
-<<<<<<< HEAD
-AS_IF([test "$cc_is_gcc" = yes -a "$enable_pie" != no],[
-=======
-AS_IF([test "x$GCC" = xyes -a "x$enable_pie" != xno],[
->>>>>>> 9c4f78f3
+AS_IF([test "x$cc_is_gcc" = xyes -a "x$enable_pie" != xno],[
    PIECFLAGS='-fPIE'
    PIELDFLAGS='-pie -Wl,-z,relro -Wl,-z,now'
    save_CFLAGS="$CFLAGS"
@@ -426,11 +411,7 @@
 # Check for support for symbol hiding via gcc flags
 AC_ARG_ENABLE([visibility],
   [AS_HELP_STRING([--disable-visibility], [disable gcc symbol visibility])])
-<<<<<<< HEAD
-AS_IF([test "$cc_is_gcc" = yes -a "$enable_visibility" != no],[
-=======
-AS_IF([test "x$GCC" = xyes -a "x$enable_visibility" != xno],[
->>>>>>> 9c4f78f3
+AS_IF([test "x$cc_is_gcc" = xyes -a "$enable_visibility" != no],[
    INVISIBILITY="-fvisibility=hidden"
    save_CFLAGS="$CFLAGS"
    CFLAGS="$CFLAGS -c $INVISIBILITY"
@@ -744,11 +725,7 @@
     if test -z "$QMAKE"
     then
 	AC_PATH_PROGS(QMAKE, [qmake-qt4 qmake],, [$QTDIR/bin:/usr/bin:/usr/lib64/qt4/bin:/usr/lib/qt4/bin])
-<<<<<<< HEAD
-	test "$cc_is_gcc" = yes -a $target_os = solaris && QMAKE="$QMAKE -spec solaris-g++"
-=======
-	test "x$GCC" = xyes -a $target_os = solaris && QMAKE="$QMAKE -spec solaris-g++"
->>>>>>> 9c4f78f3
+	test "x$cc_is_gcc" = xyes -a $target_os = solaris && QMAKE="$QMAKE -spec solaris-g++"
     fi
     qmake=$QMAKE
     if test -z "$QMAKE"

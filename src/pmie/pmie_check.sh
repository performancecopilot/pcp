--- conflicted
+++ resolved
@@ -23,7 +23,6 @@
 
 PMIE=pmie
 PMIECONF="$PCP_BIN_DIR/pmieconf"
-PMIE_PID=pmie.pid  # file in pmie log directory
 
 # error messages should go to stderr, not the GUI notifiers
 unset PCP_STDERR
@@ -384,8 +383,6 @@
     # need to do this when running unilaterally from cron, else we'll
     # always start pmie up (even when we shouldn't).
     #
-    . $PCP_SHARE_DIR/lib/rc-proc.sh
-
     QUIETLY=true
     if is_chkconfig_on pmie
     then
@@ -514,7 +511,6 @@
 	_lock
     fi
 
-<<<<<<< HEAD
     # match $logfile from control file to running pmies
     pid=""
     for file in $PCP_TMP_DIR/pmie/[0-9]*
@@ -547,21 +543,6 @@
 	    $VERY_VERBOSE && _get_pids_by_name pmie
 	fi
     done
-=======
-    # find pmie responsible for this logfile
-    pid=`cat $PMIE_PID 2>/dev/null`
-
-    # check whether the pid is still valid (maybe process died)
-    if _get_pids_by_name pmie | grep "^$pid\$" >/dev/null
-    then
-        $VERY_VERBOSE && echo "pmie process $pid identified, OK"
-    else
-	$VERY_VERBOSE && echo "pmie process $pid not running"
-        rm -f $PMIE_PID
-        pid=
-	$VERY_VERBOSE && _get_pids_by_name pmie
-    fi
->>>>>>> 49a7ce79
 
     if $VERY_VERBOSE
     then
@@ -571,12 +552,7 @@
 	else
 	    echo "Found pmie process $pid monitoring:"
 	fi
-<<<<<<< HEAD
-	fqdn=`pmhostname $host | sed -e 's/@.*//'`
-	echo "    host = $fqdn"
-=======
 	echo "    host = $host"
->>>>>>> 49a7ce79
 	echo "    log file = $logfile"
     fi
 
@@ -640,7 +616,6 @@
 	    pmpost "start pmie from $prog for host $host"
 	    ${sock_me}$PMIE -b $args &
 	    pid=$!
-            echo $pid > $PMIE_PID
 	fi
 
 	# wait for pmie to get started, and check on its health
@@ -651,12 +626,9 @@
 	# Send pmie a SIGTERM, which is noted as a pending shutdown.
 	# Add pid to list of pmies sent SIGTERM - may need SIGKILL later.
 	#
-        # XXX: $SHOWME?
-        #
 	$VERY_VERBOSE && echo "+ $KILL -s TERM $pid"
 	eval $KILL -s TERM $pid
 	$PCP_ECHO_PROG $PCP_ECHO_N "$pid ""$PCP_ECHO_C" >> $tmp/pmies
-        rm -f $PMIE_PID
     fi
 
     _unlock

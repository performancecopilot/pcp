--- conflicted
+++ resolved
@@ -20,17 +20,10 @@
 # e.g. SuSE, where chkconfig is a perl script.
 ### BEGIN INIT INFO
 # Provides:       pmie
-<<<<<<< HEAD
-# Required-Start: $network $local_fs
-# Required-Stop:
+# Required-Start: $network $remote_fs $syslog
+# Required-Stop:  $remote_fs $syslog
 # Default-Start:
 # Default-Stop:
-=======
-# Required-Start: $network $remote_fs $syslog
-# Required-Stop:  $remote_fs $syslog
-# Default-Start:  2 3 4 5
-# Default-Stop:   0 1 6
->>>>>>> 92eb7b89
 # Short-Description:   Control PCP inference engines
 # Description:   Configures the performance monitoring inference engine
 ### END INIT INFO

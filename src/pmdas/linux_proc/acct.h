--- conflicted
+++ resolved
@@ -95,12 +95,9 @@
     CONTROL_OPEN_RETRY_INTERVAL = 23,
     CONTROL_CHECK_ACCT_INTERVAL = 24,
     CONTROL_FILE_SIZE_THRESHOLD = 25,
-<<<<<<< HEAD
-=======
     CONTROL_ACCT_LIFETIME       = 26,
     CONTROL_ACCT_TIMER_INTERVAL = 27,
     CONTROL_ACCT_ENABLE         = 28,
->>>>>>> c33a3b77
 };
 
 extern void acct_init(proc_acct_t *);

--- conflicted
+++ resolved
@@ -183,34 +183,6 @@
 		type_ = lines[1].split(' ')[3]
 		return (description, name, type_)
 
-<<<<<<< HEAD
-	# Translates Prometheus labels into JSON
-	# Eg: {le="0.05"} to {"le": "0.05"}
-	def label_formatter(self, raw_labels):
-		raw_label_list = raw_labels.split(',')
-		label_list = []
-		for raw_label in raw_label_list:
-			label_tokens = raw_label.split('=')
-			label = "\"%s\": %s" %(label_tokens[0], label_tokens[1])
-			label_list.append(label)
-		return "{" + ','.join(label_list) + '}'
-
-	def get_metric_instance(self, line):
-		# Returns the instances of the Prometheus metric
-		# labels of Prometheus metric is translated into the labels
-		tokens = line.split(' ')
-		p_name = tokens[0]
-		name = p_name
-		label = None
-		instance = None
-		if name.rfind('}') != -1:
-			label = self.label_formatter(
-				name[name.find('{') + 1  : name.find('}')]
-			)
-			name = name[:name.find('{')]
-			instance = "::".join(p_name[p_name.find('{') + 1 : len(p_name) - 1].split(','))
-		return (p_name, name ,instance, label)
-=======
 	def get_metric_instance(self, s):
 		# Returns the instances of the Prometheus metric
 		# labels of Prometheus metric is translated into the labels
@@ -220,23 +192,30 @@
 		if i==len(s):
 			raise Exception("Incorrect metric line: %s" % s)
 		# Metric without instances
+		name = s[:i]
 		if s[i]==' ':
-			return (s[:i], s[:i], None)
-
-		name = s[:i]
+			return (name, name, None, None)
+
 		instance = []
+		labels = []
 		while s[i]!='}':
 			j = i + s[i:].find('=')
 			if j==-1:
 				raise Exception("Incorrect metric line: %s" % s)
+			key = s[i+1:j]
+			valIndex = j + 1
 			j += 2
 			while j < len(s):
 				if s[j] == '"' and s[j-1] != '\\':
 					break
 				j += 1
+			value = s[valIndex: j+1]
+			label = "\"%s\": %s" %(key, value)
+			labels.append(label)
 			instance.append(s[i+1: j+1])
 			i = j+1
-		return (s[:i+1], name, "::".join(instance))
+		labels_str = "{" + ','.join(labels) + '}'
+		return (s[:i+1], name, "::".join(instance), labels_str)
 
 	def get_metric_units(self, name):
 		if name.endswith("_seconds"):
@@ -249,7 +228,6 @@
 			or name.endswith("_sum"):
 			return pmContext.pmUnitsStr(pmUnits(0,0,1))
 		return ""
->>>>>>> a4aa268b
 
 	def parse_metric(self, lines):
 		''' Iterates over the instances of a metric '''

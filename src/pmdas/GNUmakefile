#
# Copyright (c) 2013 Red Hat.
# Copyright (c) 2000,2003,2004 Silicon Graphics, Inc.  All Rights Reserved.
#
# This program is free software; you can redistribute it and/or modify it
# under the terms of the GNU General Public License as published by the
# Free Software Foundation; either version 2 of the License, or (at your
# option) any later version.
#
# This program is distributed in the hope that it will be useful, but
# WITHOUT ANY WARRANTY; without even the implied warranty of MERCHANTABILITY
# or FITNESS FOR A PARTICULAR PURPOSE.  See the GNU General Public License
# for more details.
#

TOPDIR = ../..
include $(TOPDIR)/src/include/builddefs
-include ./GNUlocaldefs

CPMDAS = pmcd linux darwin freebsd solaris aix windows \
	sample simple trivial sendmail mailq txmon \
	cisco trace apache shping mounts weblog \
	lmsensors process roomtemp summary hotproc \
	lustrecomm linux_proc mmv etw logger bash \
<<<<<<< HEAD
	systemd gfs2 netbsd linux_xfs infiniband rpm
=======
	systemd gfs2 netbsd linux_xfs infiniband jbd2
>>>>>>> e2765ea7

PLPMDAS = bonding netfilter zimbra postgresql \
	dbping memcache systemtap mysql vmware kvm \
	named news pdns samba dtsrun postfix gpsd \
	rsyslog elasticsearch snmp nginx

PYPMDAS = gluster

SUBDIRS = $(CPMDAS) $(PLPMDAS) $(PYPMDAS)
LDIRT = pmcd.conf

default :: default_pcp

default_pcp : $(SUBDIRS)
	@echo '# Performance Metrics Domain Specifications' > pmcd.conf
	@echo '# ' >> pmcd.conf
	@echo '# This file is automatically generated during the build' >> pmcd.conf
	@echo '# Name  Id      IPC     IPC Params      File/Cmd' >> pmcd.conf
	$(SUBDIRS_MAKERULE)
	@echo >> pmcd.conf
	@echo '[access]' >> pmcd.conf
	@echo 'disallow ".*" : store;' >> pmcd.conf
	@echo 'disallow ":*" : store;' >> pmcd.conf
	@echo 'allow "local:*" : all;' >> pmcd.conf

install :: install_pcp

install_pcp :: $(SUBDIRS)
	$(SUBDIRS_MAKERULE)

install_pcp :: default_pcp
	$(INSTALL) -m 755 -d `dirname $(PCP_PMCDCONF_PATH)`
	$(INSTALL) -m 644 pmcd.conf $(PCP_PMCDCONF_PATH)

include $(BUILDRULES)<|MERGE_RESOLUTION|>--- conflicted
+++ resolved
@@ -22,11 +22,8 @@
 	cisco trace apache shping mounts weblog \
 	lmsensors process roomtemp summary hotproc \
 	lustrecomm linux_proc mmv etw logger bash \
-<<<<<<< HEAD
-	systemd gfs2 netbsd linux_xfs infiniband rpm
-=======
-	systemd gfs2 netbsd linux_xfs infiniband jbd2
->>>>>>> e2765ea7
+	systemd gfs2 netbsd linux_xfs infiniband jbd2 \
+	rpm
 
 PLPMDAS = bonding netfilter zimbra postgresql \
 	dbping memcache systemtap mysql vmware kvm \

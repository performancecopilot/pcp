/*
 * Copyright (c) 2005,2007 Silicon Graphics, Inc.  All Rights Reserved.
 * 
 * This program is free software; you can redistribute it and/or modify it
 * under the terms of the GNU General Public License as published by the
 * Free Software Foundation; either version 2 of the License, or (at your
 * option) any later version.
 * 
 * This program is distributed in the hope that it will be useful, but
 * WITHOUT ANY WARRANTY; without even the implied warranty of MERCHANTABILITY
 * or FITNESS FOR A PARTICULAR PURPOSE.  See the GNU General Public License
 * for more details.
 * 
 * You should have received a copy of the GNU General Public License along
 * with this program; if not, write to the Free Software Foundation, Inc.,
 * 59 Temple Place, Suite 330, Boston, MA  02111-1307 USA
 * 
 * Contact information: Silicon Graphics, Inc., 1500 Crittenden Lane,
 * Mountain View, CA 94043, USA, or: http://www.sgi.com
 */

<<<<<<< HEAD
=======
#ident "$Id: clusters.h,v 1.3 2007/12/18 04:29:10 kimbrr Exp $"

>>>>>>> 41585df9
#ifndef _CLUSTERS_H
#define _CLUSTERS_H

/*
 * fetch cluster numbers
 */
enum {
	CLUSTER_STAT = 0,	/*  0 /proc/stat */
	CLUSTER_MEMINFO,	/*  1 /proc/meminfo */
	CLUSTER_LOADAVG,	/*  2 /proc/loadavg */
	CLUSTER_NET_DEV,	/*  3 /proc/net/dev */
	CLUSTER_INTERRUPTS,	/*  4 /proc/interrupts */
	CLUSTER_FILESYS,	/*  5 /proc/mounts + statfs */
	CLUSTER_SWAPDEV,	/*  6 /proc/swaps */
	CLUSTER_NET_NFS,	/*  7 /proc/net/rpc/nfs + /proc/net/rpc/nfsd */
	CLUSTER_PID_STAT,	/*  8 /proc/<pid>/stat */
	CLUSTER_PID_STATM,	/*  9 /proc/<pid>/statm + /proc/<pid>/maps */
	CLUSTER_PARTITIONS,	/* 10 /proc/partitions */
	CLUSTER_NET_SOCKSTAT,	/* 11 /proc/net/sockstat */
	CLUSTER_KERNEL_UNAME,	/* 12 uname() system call */
	CLUSTER_PROC_RUNQ,	/* 13 number of processes in various states */
	CLUSTER_NET_SNMP,	/* 14 /proc/net/snmp */
	CLUSTER_SCSI,		/* 15 /proc/scsi/scsi */
	CLUSTER_XFS,		/* 16 /proc/fs/xfs/stat */
	CLUSTER_XFSBUF,		/* 17 (deprecated /proc/fs/pagebuf/stat) */
	CLUSTER_CPUINFO,	/* 18 /proc/cpuinfo */
	CLUSTER_NET_TCP,	/* 19 /proc/net/tcp */
	CLUSTER_SLAB,		/* 20 /proc/slabinfo */
	CLUSTER_SEM_LIMITS,	/* 21 semctl(IPC_INFO) system call */
	CLUSTER_MSG_LIMITS,	/* 22 msgctl(IPC_INFO) system call */
	CLUSTER_SHM_LIMITS,	/* 23 shmctl(IPC_INFO) system call */
	CLUSTER_PID_STATUS,	/* 24 /proc/<pid>/status */
	CLUSTER_NUSERS,		/* 25 number of users */
	CLUSTER_UPTIME,		/* 26 /proc/uptime */
	CLUSTER_VFS,		/* 27 /proc/sys/fs */
	CLUSTER_VMSTAT,		/* 28 /proc/vmstat */
	CLUSTER_IB,		/* 29 /sys/class/infiniband */
<<<<<<< HEAD
	CLUSTER_NET_INET,	/* 30 /proc/net/dev and ioctl(SIOCGIFCONF) */
	CLUSTER_PID_SCHEDSTAT,	/* 31 /proc/<pid>/schedstat */
	CLUSTER_PID_IO,		/* 32 /proc/<pid>/io */
=======
	CLUSTER_QUOTA,		/* 30 quotactl() */
>>>>>>> 41585df9

	NUM_CLUSTERS		/* one more than highest numbered cluster */
};

#endif /* _CLUSTERS_H */<|MERGE_RESOLUTION|>--- conflicted
+++ resolved
@@ -19,11 +19,6 @@
  * Mountain View, CA 94043, USA, or: http://www.sgi.com
  */
 
-<<<<<<< HEAD
-=======
-#ident "$Id: clusters.h,v 1.3 2007/12/18 04:29:10 kimbrr Exp $"
-
->>>>>>> 41585df9
 #ifndef _CLUSTERS_H
 #define _CLUSTERS_H
 
@@ -61,13 +56,10 @@
 	CLUSTER_VFS,		/* 27 /proc/sys/fs */
 	CLUSTER_VMSTAT,		/* 28 /proc/vmstat */
 	CLUSTER_IB,		/* 29 /sys/class/infiniband */
-<<<<<<< HEAD
-	CLUSTER_NET_INET,	/* 30 /proc/net/dev and ioctl(SIOCGIFCONF) */
+	CLUSTER_QUOTA,		/* 30 quotactl() */
 	CLUSTER_PID_SCHEDSTAT,	/* 31 /proc/<pid>/schedstat */
 	CLUSTER_PID_IO,		/* 32 /proc/<pid>/io */
-=======
-	CLUSTER_QUOTA,		/* 30 quotactl() */
->>>>>>> 41585df9
+	CLUSTER_NET_INET,	/* 33 /proc/net/dev and ioctl(SIOCGIFCONF) */
 
 	NUM_CLUSTERS		/* one more than highest numbered cluster */
 };

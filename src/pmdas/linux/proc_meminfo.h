/*
 * Linux /proc/meminfo metrics cluster
 *
 * Copyright (c) 2002 Silicon Graphics, Inc.  All Rights Reserved.
 * 
 * This program is free software; you can redistribute it and/or modify it
 * under the terms of the GNU General Public License as published by the
 * Free Software Foundation; either version 2 of the License, or (at your
 * option) any later version.
 * 
 * This program is distributed in the hope that it will be useful, but
 * WITHOUT ANY WARRANTY; without even the implied warranty of MERCHANTABILITY
 * or FITNESS FOR A PARTICULAR PURPOSE.  See the GNU General Public License
 * for more details.
 * 
 * You should have received a copy of the GNU General Public License along
 * with this program; if not, write to the Free Software Foundation, Inc.,
 * 59 Temple Place, Suite 330, Boston, MA  02111-1307 USA
 * 
 * Contact information: Silicon Graphics, Inc., 1500 Crittenden Lane,
 * Mountain View, CA 94043, USA, or: http://www.sgi.com
 */

<<<<<<< HEAD
=======
#ident "$Id: proc_meminfo.h,v 1.5 2007/09/14 01:11:20 kimbrr Exp $"

>>>>>>> 41585df9
/*
 * All fields in /proc/meminfo for 2.5.x
 * Note that 2.4 has fewer fields available, but we're only exporting
 * Mem{Total,Free,Shared,Buffers,Cached} and SwapTotal and SwapFree.
 *
 * Exporting the remaining fields * is TODO.
 */
typedef struct {
    int64_t MemTotal;
    int64_t MemFree;
    int64_t MemShared;
    int64_t Buffers;
    int64_t Cached;
    int64_t SwapCached;
    int64_t Active;
    int64_t Inactive;
    int64_t HighTotal;
    int64_t HighFree;
    int64_t LowTotal;
    int64_t LowFree;
    int64_t SwapTotal;
    int64_t SwapFree;
    int64_t SwapUsed; /* computed */
    int64_t Dirty;
    int64_t Writeback;
    int64_t Mapped;
    int64_t Slab;
    int64_t CommitLimit;
    int64_t Committed_AS;
    int64_t PageTables;
    int64_t ReverseMaps;
    int64_t AnonPages;
} proc_meminfo_t;

extern int refresh_proc_meminfo(proc_meminfo_t *);<|MERGE_RESOLUTION|>--- conflicted
+++ resolved
@@ -21,11 +21,6 @@
  * Mountain View, CA 94043, USA, or: http://www.sgi.com
  */
 
-<<<<<<< HEAD
-=======
-#ident "$Id: proc_meminfo.h,v 1.5 2007/09/14 01:11:20 kimbrr Exp $"
-
->>>>>>> 41585df9
 /*
  * All fields in /proc/meminfo for 2.5.x
  * Note that 2.4 has fewer fields available, but we're only exporting

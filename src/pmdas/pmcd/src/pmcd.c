--- conflicted
+++ resolved
@@ -1195,12 +1195,8 @@
 fetch_labels(int ctx, pmAtomValue *avp, char **hostname)
 {
     pmcd_container_t	*container;
-<<<<<<< HEAD
-    pmLabelSet		*set;
+    pmLabelSet		*set = NULL;
     int			sts;
-=======
-    pmLabelSet		*set = NULL;
->>>>>>> 6086f85a
 
     if ((sts = __pmGetContextLabels(&set)) < 0) {
 	fprintf(stderr, "fetch_labels: __pmGetContextLabels: returns %d (%s)\n", sts, pmErrStr(sts));

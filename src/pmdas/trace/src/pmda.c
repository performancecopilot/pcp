/*
 * Trace PMDA - process level transaction monitoring for libpcp_trace processes
 *
 * Copyright (c) 2012 Red Hat.
 * Copyright (c) 1997-2000 Silicon Graphics, Inc.  All Rights Reserved.
 * 
 * This program is free software; you can redistribute it and/or modify it
 * under the terms of the GNU General Public License as published by the
 * Free Software Foundation; either version 2 of the License, or (at your
 * option) any later version.
 * 
 * This program is distributed in the hope that it will be useful, but
 * WITHOUT ANY WARRANTY; without even the implied warranty of MERCHANTABILITY
 * or FITNESS FOR A PARTICULAR PURPOSE.  See the GNU General Public License
 * for more details.
 */

#include <ctype.h>
#include "pmapi.h"
#include "impl.h"
#include "pmda.h"
#include "domain.h"
#include "trace.h"
#include "trace_dev.h"
#include "comms.h"

#define DEFAULT_TIMESPAN	60	/* one minute  */
#define DEFAULT_BUFSIZE		5	/* twelve second update */

struct timeval	timespan  = { DEFAULT_TIMESPAN, 0 };
struct timeval	interval;
unsigned int	rbufsize  = DEFAULT_BUFSIZE;
int		ctlport	  = -1;
char		*ctlsock;

static char	mypath[MAXPATHLEN];
static char	*username = "pcp";

extern void traceInit(pmdaInterface *dispatch);
extern void traceMain(pmdaInterface *dispatch);
extern int  updateObserveValue(const char *);
extern int  updateCounterValue(const char *);
extern void debuglibrary(int);

static void
usage(void)
{
    fprintf(stderr,
"Usage: %s [options]\n\
\n\
Options:\n\
  -d domain   use domain (numeric) for metrics domain of PMDA\n\
  -l logfile  write log into logfile rather than using default file\n\
  -A access   host based access control\n\
  -I port     expect programs to connect on given inet port (number/name)\n\
  -M username user account to run under (default \"pcp\")\n\
  -N buckets  number of historical data buffers maintained\n\
  -T period   time over which samples are considered (default 60 seconds)\n\
  -U units    export observation values using the given units\n\
  -V units    export counter values using the given units\n",
	      pmProgname);
    exit(1);
}

static char *
squash(char *str, int *offset)
{
    char	*hspec = NULL;
    char        *p = str;
    int         i = 0;

    hspec = strdup(str);	/* make sure we have space */
    *offset = 0;
    while (isspace((int)*p)) { p++; (*offset)++; }
    while (p && *p != ':' && *p != '\0') {
	hspec[i++] = *p;
	p++;
    }
    hspec[i] = '\0';
    *offset += i;
    return hspec;
}

static int
parseAuth(char *spec)
{
    static int	first = 1;
    int offset, maxconn, specops = TR_OP_ALL, denyops;
    char *p, *endnum;

    if (first) {
	first = 0;
	__pmAccAddOp(TR_OP_SEND);
    }

    if (strncasecmp(spec, "disallow:", 9) == 0) {
	p = squash(&spec[9], &offset);
	if (p == NULL || p[0] == '\0') {
	    fprintf(stderr, "%s: invalid disallow (%s)\n", pmProgname, spec);
	    if (p)
	    	free(p);
	    return -1;
	}
#ifdef PCP_DEBUG
	if (pmDebug & DBG_TRACE_APPL0)
	    fprintf(stderr, "deny: host '%s'\n", p);
#endif
	denyops = TR_OP_SEND;
	if (__pmAccAddHost(p, specops, denyops, 0) < 0)
	    __pmNotifyErr(LOG_ERR, "failed to add authorisation (%s)", p);
	free(p);
    }
    else if (strncasecmp(spec, "allow:", 6) == 0) {
	p = squash(&spec[6], &offset);
	if (p == NULL || p[0] == '\0') {
	    fprintf(stderr, "%s: invalid allow (%s)\n", pmProgname, spec);
	    if (p)
	    	free(p);
	    return -1;
	}
	offset += 7;
	maxconn = (int)strtol(&spec[offset], &endnum, 10);
	if (*endnum != '\0' || maxconn < 0) {
	    fprintf(stderr, "%s: bogus max connection in '%s'\n", pmProgname,
		    &spec[offset]);
	    free(p);
	    return -1;
	}
#ifdef PCP_DEBUG
	if (pmDebug & DBG_TRACE_APPL0)
	    fprintf(stderr, "allow: host '%s', maxconn=%d\n", p, maxconn);
#endif
	denyops = TR_OP_NONE;
	if (__pmAccAddHost(p, specops, denyops, maxconn) < 0)
	    __pmNotifyErr(LOG_ERR, "failed to add authorisation (%s)", p);
	free(p);
    }
    else {
	fprintf(stderr, "%s: access spec is invalid (%s)\n", pmProgname, spec);
	return -1;
    }
    return 0;
}

int
main(int argc, char **argv)
{
    pmdaInterface	dispatch;
    char		*endnum;
    int			err = 0;
    int			sep = __pmPathSeparator();
    int			c = 0;

    __pmSetProgname(argv[0]);

    snprintf(mypath, sizeof(mypath), "%s%c" "trace" "%c" "help",
		pmGetConfig("PCP_PMDAS_DIR"), sep, sep);
    pmdaDaemon(&dispatch, PMDA_INTERFACE_2, pmProgname, TRACE,
		"trace.log", mypath);

    /* need - port, as well as time interval and time span for averaging */
    while ((c = pmdaGetOpt(argc, argv, "A:D:d:I:l:T:M:N:U:V:?",
						&dispatch, &err)) != EOF) {
	switch(c) {
	case 'A':
	    if (parseAuth(optarg) < 0)
		err++;
	    /* add optarg to access control list */
	    break;
	case 'I':
	    ctlport = (int)strtol(optarg, &endnum, 10);
	    if (*endnum != '\0' || ctlport < 0)
		ctlsock = optarg;
	    break;
	case 'M':
	    username = optarg;
	    break;
	case 'N':
	    rbufsize = (int)strtol(optarg, &endnum, 10);
	    if (*endnum != '\0' || rbufsize < 1) {
		fprintf(stderr, "%s: -N requires a positive number.\n", pmProgname);
		err++;
	    }
	    break;
	case 'T':
	    if (pmParseInterval(optarg, &timespan, &endnum) < 0) {
		fprintf(stderr, "%s: -T requires a time interval: %s\n",
			pmProgname, endnum);
		free(endnum);
		err++;
	    }
	    break;
	case 'U':
	    if (updateObserveValue(optarg) < 0)
		err++;
	    break;
	case 'V':
	    if (updateCounterValue(optarg) < 0)
		err++;
	    break;
	default:
	    err++;
	}
    }

    if (err)
	usage();

    interval.tv_sec = (int)(timespan.tv_sec / rbufsize);
    interval.tv_usec = (long)((timespan.tv_sec % rbufsize) * 1000000);
    rbufsize++;		/* reserve space for the `working' buffer */

#ifdef PCP_DEBUG
    debuglibrary(pmDebug);
#endif

    pmdaOpenLog(&dispatch);
<<<<<<< HEAD
    __pmSetProcessIdentity("pcp");

=======
    __pmSetProcessIdentity(username);
>>>>>>> 142c2859
    traceInit(&dispatch);
    pmdaConnect(&dispatch);
    traceMain(&dispatch);

    exit(0);
}<|MERGE_RESOLUTION|>--- conflicted
+++ resolved
@@ -215,12 +215,7 @@
 #endif
 
     pmdaOpenLog(&dispatch);
-<<<<<<< HEAD
-    __pmSetProcessIdentity("pcp");
-
-=======
     __pmSetProcessIdentity(username);
->>>>>>> 142c2859
     traceInit(&dispatch);
     pmdaConnect(&dispatch);
     traceMain(&dispatch);

/*
 * Copyright (c) 2017,2021 Red Hat.
 * Copyright (c) 2013 Ken McDonell, Inc.  All Rights Reserved.
 * 
 * This program is free software; you can redistribute it and/or modify it
 * under the terms of the GNU General Public License as published by the
 * Free Software Foundation; either version 2 of the License, or (at your
 * option) any later version.
 * 
 * This program is distributed in the hope that it will be useful, but
 * WITHOUT ANY WARRANTY; without even the implied warranty of MERCHANTABILITY
 * or FITNESS FOR A PARTICULAR PURPOSE.  See the GNU General Public License
 * for more details.
 */

#include <ctype.h>
#include "pmapi.h"
#include "libpcp.h"
#include "logcheck.h"
#include "../libpcp/src/internal.h"

int		goldenmagic;
char * 		goldenfname;
__pmTimestamp	goldenstart;

#define IS_UNKNOWN	0
#define IS_INDEX	1
#define IS_META		2
#define IS_LOG		3
/*
 * Pass 0 for all files
 * - should only come here if fname exists
 * - check that file contains a number of complete records
 * - the label record and the records for the data and metadata
 *   have this format:
 *   :----------:----------------------:---------:
 *   | int len  |        stuff         | int len |
 *   | header   |        stuff         | trailer |
 *   :----------:----------------------:---------:
 *   and the len fields are in network byte order.
 *   For these records, check that the header length is equal to
 *   the trailer length
 * - for index files, following the label record there should be
 *   a number of complete records, each of which is a __pmLogTI
 *   record, with the fields converted network byte order
 *
 * TODO - repair
 * - truncate metadata and data files ... unconditional or interactive confirm?
 * - mark index as bad and needing rebuild
 * - move access check into here (if cannot open file for reading we're screwed)
 */

/*
 * Already checked len in header and trailer, so just read label
 * directly.
 * If not first file, check label consistency.
 * Checks here mimic those in __pmLogChkLabel().
 */
static int
checklabel(__pmFILE *f, char *fname, int len)
{
    __pmTimestamp	start = {0};
    size_t		bytes;
    long		offset = __pmFtell(f);
    int			magic;
    int			sts = STS_OK;

    /* first read the magic number for sanity and version checking */
    __pmFseek(f, sizeof(int), SEEK_SET);
    if ((bytes = __pmFread(&magic, 1, sizeof(magic), f)) != sizeof(magic)) {
	fprintf(stderr, "checklabel(...,%s): botch: magic read returns %zu not %zu as expected\n", fname, bytes, sizeof(magic));
	sts = STS_FATAL;
    }
    __pmFseek(f, sizeof(int), SEEK_SET);

    magic = ntohl(magic);
    if ((magic & 0xffffff00) != PM_LOG_MAGIC) {
	fprintf(stderr, "%s: bad label magic number: 0x%x not 0x%x as expected\n",
	    fname, magic & 0xffffff00, PM_LOG_MAGIC);
	sts = STS_FATAL;
    }
    if ((magic & 0xff) != PM_LOG_VERS02 &&
        (magic & 0xff) != PM_LOG_VERS03) {
	fprintf(stderr, "%s: bad label version: %d not %d or %d as expected\n",
	    fname, magic & 0xff, PM_LOG_VERS02, PM_LOG_VERS03);
	sts = STS_FATAL;
    }

    /* now check version-specific label information - keep start time */
    if ((magic & 0xff) >= PM_LOG_VERS03) {
	__pmExtLabel_v3	label3;

	if (len <= sizeof(label3)) {
	    fprintf(stderr, "%s: bad label length: %d not >%zu as expected\n",
		    fname, len, sizeof(label3));
	    sts = STS_FATAL;
	} else {
	    /* read just the fixed size part of the label for now */
	    bytes = __pmFread(&label3, 1, sizeof(label3), f);
	    if (bytes != sizeof(label3)) {
		fprintf(stderr, "checklabel(...,%s): botch: read returns %zu not %zu as expected\n", fname, bytes, sizeof(label3));
		sts = STS_FATAL;
	    } else {
		/* TODO: add v3-specific checks */
		__ntohll((char *)&label3.start_sec);
		start.sec = label3.start_sec;
		start.nsec = ntohl(label3.start_nsec);
	    }
	}
    } else {	/* PM_LOG_VERS02 */
	__pmExtLabel_v2	label2;

	if (len != sizeof(label2)) {
	    fprintf(stderr, "%s: bad label length: %d not %zu as expected\n",
		    fname, len, sizeof(label2));
	    sts = STS_FATAL;
	} else {
	    bytes = __pmFread(&label2, 1, sizeof(label2), f);
	    if (bytes != sizeof(label2)) {
		fprintf(stderr, "checklabel(...,%s): botch: read returns %zu not %zu as expected\n", fname, bytes, sizeof(label2));
		sts = STS_FATAL;
	    } else {
		/* TODO: add v2-specific checks */
		start.sec = ntohl(label2.start_sec);
		start.nsec = ntohl(label2.start_usec) * 1000;
	    }
	}
    }

    if (goldenmagic == 0) {
	if (sts == STS_OK) {
	    /* first good label */
	    goldenfname = strdup(fname);
	    goldenmagic = magic;
	    goldenstart = start;
	}
    } else if ((magic & 0xff) != (goldenmagic & 0xff)) {
	fprintf(stderr, "%s: mismatched label version: %d not %d as expected from %s\n",
			    fname, magic & 0xff, magic & 0xff, goldenfname);
	sts = STS_FATAL;
    }
    __pmFseek(f, offset, SEEK_SET);
    return sts; 
}

int
pass0(char *fname)
{
    int		len;
    int		check;
    int		i;
    int		sts;
    int		nrec = 0;
    int		is = IS_UNKNOWN;
    char	*p;
    __pmFILE	*f = NULL;
    int		label_ok = STS_OK;
    char	logBase[MAXPATHLEN];

    if ((f = __pmFopen(fname, "r")) == NULL) {
	fprintf(stderr, "%s: cannot open file: %s\n", fname, osstrerror());
	sts = STS_FATAL;
	goto done;
    }
    
    strncpy(logBase, fname, sizeof(logBase));
    logBase[sizeof(logBase)-1] = '\0';
    if (__pmLogBaseName(logBase) != NULL) {
	/* A valid archive suffix was found */
	p = logBase + strlen(logBase) + 1;
	if (strcmp(p, "index") == 0)
	    is = IS_INDEX;
	else if (strcmp(p, "meta") == 0)
	    is = IS_META;
	else if (isdigit((int)(*p))) {
	    is = IS_LOG;
	}
    }
    if (is == IS_UNKNOWN) {
	/*
	 * should never get here because filter() is supposed to
	 * only include PCP archive file names from scandir()
	 */
	fprintf(stderr, "%s: pass0 botch: bad file name?\n", fname);
	exit(1);
    }

    if (vflag)
	fprintf(stderr, "%s: start pass0 ... ", fname);

    while ((sts = __pmFread(&len, 1, sizeof(len), f)) == sizeof(len)) {
	len = ntohl(len);
	len -= 2 * sizeof(len);
	/* gobble stuff between header and trailer without looking at it */
	for (i = 0; i < len; i++) {
	    check = __pmFgetc(f);
	    if (check == EOF) {
		if (vflag)
		    fputc('\n', stderr);
		if (nrec == 0)
		    fprintf(stderr, "%s: unexpected EOF in label record body, wanted %d, got %d bytes\n", fname, len, i);
		else
		    fprintf(stderr, "%s[record %d]: unexpected EOF in record body, wanted %d, got %d bytes\n", fname, nrec, len, i);
		sts = STS_FATAL;
		goto done;
	    }
	}
	if ((sts = __pmFread(&check, 1, sizeof(check), f)) != sizeof(check)) {
	    if (vflag)
		fputc('\n', stderr);
	    if (nrec == 0)
		fprintf(stderr, "%s: unexpected EOF in label record trailer, wanted %d, got %d bytes\n", fname, (int)sizeof(check), sts);
	    else
		fprintf(stderr, "%s[record %d]: unexpected EOF in record trailer, wanted %d, got %d bytes\n", fname, nrec, (int)sizeof(check), sts);
	    sts = STS_FATAL;
	    goto done;
	}
	check = ntohl(check);
	len += 2 * sizeof(len);
	if (check != len) {
	    if (vflag)
		fputc('\n', stderr);
	    if (nrec == 0)
		fprintf(stderr, "%s: label record length mismatch: header %d != trailer %d\n", fname, len, check);
	    else
		fprintf(stderr, "%s[record %d]: length mismatch: header %d != trailer %d\n", fname, nrec, len, check);
	    sts = STS_FATAL;
	    goto done;
	}

	if (nrec == 0) {
	    int		xsts;
	    xsts = checklabel(f, fname, len - 2 * sizeof(len));
	    if (label_ok == STS_OK)
		/* just remember first not OK status */
		label_ok = xsts;
	}

	nrec++;
	if (is == IS_INDEX) {
	    /* for index files, done label record, now eat index records */
	    size_t	record_size;
	    void	*buffer;

<<<<<<< HEAD
	    if ((log_label.ill_magic & 0xff) >= PM_LOG_VERS03)
		record_size = 8*sizeof(__pmPDU);
=======
	    if ((goldenmagic & 0xff) >= PM_LOG_VERS03)
		record_size = sizeof(__pmExtTI_v3);
>>>>>>> 9be72481
	    else
		record_size = 5*sizeof(__pmPDU);
	    if ((buffer = (void *)malloc(record_size)) == NULL) {
		pmNoMem("pass0: index buffer", record_size, PM_FATAL_ERR);
		/* NOTREACHED */
	    }

	    while ((sts = __pmFread(buffer, 1, record_size, f)) == record_size) { 
		nrec++;
	    }
	    if (sts != 0) {
		if (vflag)
		    fputc('\n', stderr);
		fprintf(stderr, "%s[record %d]: unexpected EOF in index entry, wanted %zd, got %d bytes\n", fname, nrec, record_size, sts);
		index_state = STATE_BAD;
		sts = STS_FATAL;
		goto done;
	    }
	    goto empty_check;
	}
    }
    if (sts != 0) {
	if (vflag)
	    fputc('\n', stderr);
	fprintf(stderr, "%s[record %d]: unexpected EOF in record header, wanted %d, got %d bytes\n", fname, nrec, (int)sizeof(len), sts);
	sts = STS_FATAL;
    }
empty_check:
    if (sts != STS_FATAL && nrec < 2) {
	if (vflag)
	    fputc('\n', stderr);
	fprintf(stderr, "%s: contains no PCP data\n", fname);
	sts = STS_WARNING;
    }
    /*
     * sts == 0 (from __pmFread) => STS_OK
     */
done:
    if (is == IS_INDEX) {
	if (sts == STS_OK)
	    index_state = STATE_OK;
	else
	    index_state = STATE_BAD;
    }
    else if (is == IS_META) {
	if (sts == STS_OK)
	    meta_state = STATE_OK;
	else
	    meta_state = STATE_BAD;
    }
    else {
	if (log_state == STATE_OK && sts != STS_OK)
	    log_state = STATE_BAD;
	else if (log_state == STATE_MISSING) {
	    if (sts == STS_OK)
		log_state = STATE_OK;
	    else
		log_state = STATE_BAD;
	}
    }

    if (sts == STS_OK)
	sts = label_ok;

    if (f != NULL)
	__pmFclose(f);

    if (vflag && nrec > 0 && sts != STS_FATAL)
	fprintf(stderr, "found %d records\n", nrec);

    return sts;
}
<|MERGE_RESOLUTION|>--- conflicted
+++ resolved
@@ -102,9 +102,9 @@
 		sts = STS_FATAL;
 	    } else {
 		/* TODO: add v3-specific checks */
-		__ntohll((char *)&label3.start_sec);
 		start.sec = label3.start_sec;
-		start.nsec = ntohl(label3.start_nsec);
+		start.nsec = label3.start_nsec;
+		__ntohpmTimestamp(&start);
 	    }
 	}
     } else {	/* PM_LOG_VERS02 */
@@ -242,13 +242,8 @@
 	    size_t	record_size;
 	    void	*buffer;
 
-<<<<<<< HEAD
-	    if ((log_label.ill_magic & 0xff) >= PM_LOG_VERS03)
+	    if ((goldenmagic & 0xff) >= PM_LOG_VERS03)
 		record_size = 8*sizeof(__pmPDU);
-=======
-	    if ((goldenmagic & 0xff) >= PM_LOG_VERS03)
-		record_size = sizeof(__pmExtTI_v3);
->>>>>>> 9be72481
 	    else
 		record_size = 5*sizeof(__pmPDU);
 	    if ((buffer = (void *)malloc(record_size)) == NULL) {

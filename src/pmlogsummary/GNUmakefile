#
# Copyright (c) 2000,2004 Silicon Graphics, Inc.  All Rights Reserved.
#
# This program is free software; you can redistribute it and/or modify it
# under the terms of the GNU General Public License as published by the
# Free Software Foundation; either version 2 of the License, or (at your
# option) any later version.
#
# This program is distributed in the hope that it will be useful, but
# WITHOUT ANY WARRANTY; without even the implied warranty of MERCHANTABILITY
# or FITNESS FOR A PARTICULAR PURPOSE.  See the GNU General Public License
# for more details.
#

TOPDIR = ../..
include $(TOPDIR)/src/include/builddefs

CFILES	= pmlogsummary.c
CMDTARGET = pmlogsummary$(EXECSUFFIX)
LLDLIBS	= $(PCPLIB) $(LIB_FOR_MATH)

default:	$(CMDTARGET)

pmlogsummary$(EXECSUFFIX):	pmlogsummary.o
	$(CCF) -o $@ $(LDFLAGS) pmlogsummary.o $(LDLIBS)

include $(BUILDRULES)

<<<<<<< HEAD
install:	$(TARGETS)
	$(INSTALL) -m 755 $(TARGETS) $(PCP_BIN_DIR)/$(TARGETS)
=======
install:	$(CMDTARGET)
	$(INSTALL) -m 755 $(CMDTARGET) $(PCP_BIN_DIR)/$(CMDTARGET)
>>>>>>> 89971f2e
	$(INSTALL) -m 755 pmdiff.sh $(PCP_BIN_DIR)/pmdiff
	$(INSTALL) -S $(PCP_BIN_DIR)/pmdiff $(PCP_BINADM_DIR)/pmwtf

default_pcp:	default

install_pcp:	install<|MERGE_RESOLUTION|>--- conflicted
+++ resolved
@@ -26,13 +26,8 @@
 
 include $(BUILDRULES)
 
-<<<<<<< HEAD
-install:	$(TARGETS)
-	$(INSTALL) -m 755 $(TARGETS) $(PCP_BIN_DIR)/$(TARGETS)
-=======
 install:	$(CMDTARGET)
 	$(INSTALL) -m 755 $(CMDTARGET) $(PCP_BIN_DIR)/$(CMDTARGET)
->>>>>>> 89971f2e
 	$(INSTALL) -m 755 pmdiff.sh $(PCP_BIN_DIR)/pmdiff
 	$(INSTALL) -S $(PCP_BIN_DIR)/pmdiff $(PCP_BINADM_DIR)/pmwtf
 

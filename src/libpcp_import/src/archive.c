/*
 * Copyright (c) 2017-2021 Red Hat.
 * Copyright (c) 2010 Ken McDonell.  All Rights Reserved.
 *
 * This library is free software; you can redistribute it and/or modify it
 * under the terms of the GNU Lesser General Public License as published
 * by the Free Software Foundation; either version 2.1 of the License, or
 * (at your option) any later version.
 *
 * This library is distributed in the hope that it will be useful, but
 * WITHOUT ANY WARRANTY; without even the implied warranty of MERCHANTABILITY
 * or FITNESS FOR A PARTICULAR PURPOSE.  See the GNU Lesser General Public
 * License for more details.
 */

#include "pmapi.h"
#include "libpcp.h"
#include "import.h"
#include "private.h"

static __pmTimestamp	stamp;

static int
check_context_start(pmi_context *current)
{
    const char	*host;
    char	myname[MAXHOSTNAMELEN];
    __pmLogCtl	*lcp;
    __pmArchCtl	*acp;
    int		sts;

    if (current->state != CONTEXT_START)
	return 0; /* ok */

    if (current->hostname == NULL) {
	(void)gethostname(myname, MAXHOSTNAMELEN);
	myname[MAXHOSTNAMELEN-1] = '\0';
	host = myname;
    }
    else
	host = current->hostname;

    acp = &current->archctl;
    acp->ac_log = &current->logctl;
<<<<<<< HEAD
#if 0	// TODO when V3 becomes the default
    // TODO does this need to be an option from the command line?
    sts = __pmLogCreate(host, current->archive, PM_LOG_VERS03, acp);
#else
    sts = __pmLogCreate(host, current->archive, PM_LOG_VERS02, acp);
#endif
=======
    sts = __pmLogCreate(host, current->archive, current->version, acp);
>>>>>>> 9be72481
    if (sts < 0)
	return sts;

    lcp = &current->logctl;
    if (current->timezone != NULL) {
	free(lcp->l_label.timezone);
	lcp->l_label.timezone = strdup(current->timezone);
	lcp->l_label.timezone_len = strlen(lcp->l_label.timezone) + 1;
	free(lcp->l_label.zoneinfo);
	lcp->l_label.zoneinfo = NULL;
	lcp->l_label.zoneinfo_len = 0;
    }
    pmNewZone(lcp->l_label.timezone);
    current->state = CONTEXT_ACTIVE;

    /*
     * Do the archive label records (it is too late when __pmLogPutResult
     * or __pmLogPutResult2 is called as we've already output some
     * metadata) ... this code is stolen from logputresult() in
     * libpcp
     */
    lcp->l_label.start.sec = stamp.sec;
    lcp->l_label.start.nsec = stamp.nsec;
    lcp->l_label.vol = PM_LOG_VOL_TI;
    __pmLogWriteLabel(lcp->l_tifp, &lcp->l_label);
    lcp->l_label.vol = PM_LOG_VOL_META;
    __pmLogWriteLabel(lcp->l_mdfp, &lcp->l_label);
    lcp->l_label.vol = 0;
    __pmLogWriteLabel(acp->ac_mfp, &lcp->l_label);
    lcp->l_state = PM_LOG_STATE_INIT;
    __pmLogPutIndex(&current->archctl, &stamp);

    return 0; /* ok */
}

static int
check_indom(pmi_context *current, pmInDom indom, int *needti)
{
    int		i;
    int		sts = 0;
    __pmArchCtl	*acp = &current->archctl;

    for (i = 0; i < current->nindom; i++) {
	if (indom == current->indom[i].indom) {
	    if (current->indom[i].meta_done == 0) {
		if ((sts = __pmLogPutInDom(acp, current->indom[i].indom, &stamp, current->indom[i].ninstance, current->indom[i].inst, current->indom[i].name)) < 0)
		    return sts;

		current->indom[i].meta_done = 1;
		*needti = 1;
	    }
	}
    }

    return sts;
}

static int
check_metric(pmi_context *current, pmID pmid, int *needti)
{
    int		m;
    int		sts = 0;
    __pmArchCtl	*acp = &current->archctl;

    for (m = 0; m < current->nmetric; m++) {
	if (pmid != current->metric[m].pmid)
	    continue;
	if (current->metric[m].meta_done == 0) {
	    char	**namelist = &current->metric[m].name;

	    if ((sts = __pmLogPutDesc(acp, &current->metric[m].desc, 1, namelist)) < 0)
		return sts;

	    current->metric[m].meta_done = 1;
	    *needti = 1;
	}
	if (current->metric[m].desc.indom != PM_INDOM_NULL) {
	    if ((sts = check_indom(current, current->metric[m].desc.indom, needti)) < 0)
		return sts;
	}
	break;
    }

    return sts;
}

static void
newvolume(pmi_context *current, pmTimeval *tvp)
{
    __pmFILE		*newfp;
    __pmArchCtl		*acp = &current->archctl;
    __pmLogCtl		*lcp = &current->logctl;
    int			nextvol = acp->ac_curvol + 1;

    if ((newfp = __pmLogNewFile(current->archive, nextvol)) == NULL) {
	fprintf(stderr, "logimport: Error: volume %d: %s\n", nextvol, pmErrStr(-oserror()));
	return;
    }

    if (pmDebugOptions.log)
	fprintf(stderr, "logimport: '%s' new log volume %d\n", current->archive, nextvol);

    __pmFclose(acp->ac_mfp);
    acp->ac_mfp = newfp;
    lcp->l_label.vol = acp->ac_curvol = nextvol;
    __pmLogWriteLabel(acp->ac_mfp, &lcp->l_label);
    __pmFflush(acp->ac_mfp);
}

int
_pmi_put_result(pmi_context *current, pmResult *result)
{
    int		sts;
    __pmPDU	*pb;
    __pmArchCtl	*acp = &current->archctl;
    int		k;
    int		needti;
    char	*p = getenv("PCP_LOGIMPORT_MAXLOGSZ");
    unsigned long off;
    unsigned long max_logsz = p ? strtoul(p, NULL, 10) : 0x7fffffff;

    /*
     * some front-end tools use lazy discovery of instances and/or process
     * data in non-deterministic order ... it is simpler for everyone if
     * we sort the values into ascending instance order.
     */
    pmSortInstances(result);

    stamp.sec = result->timestamp.tv_sec;
    stamp.nsec = result->timestamp.tv_usec * 1000;

    /* One time processing for the start of the context. */
    sts = check_context_start(current);
    if (sts < 0)
	return sts;

    __pmOverrideLastFd(__pmFileno(acp->ac_mfp));
    if ((sts = __pmEncodeResult(__pmFileno(acp->ac_mfp), result, &pb)) < 0)
	return sts;

    needti = 0;
    for (k = 0; k < result->numpmid; k++) {
	sts = check_metric(current, result->vset[k]->pmid, &needti);
	if (sts < 0) {
	    __pmUnpinPDUBuf(pb);
	    return sts;
	}
    }
    if (needti) {
	__pmLogPutIndex(acp, &stamp);
    }

    off = __pmFtell(acp->ac_mfp) + ((__pmPDUHdr *)pb)->len - sizeof(__pmPDUHdr) + 2*sizeof(int);
    if (off >= max_logsz)
    	newvolume(current, (pmTimeval *)&pb[3]);
    if ((sts = __pmLogPutResult2(acp, pb)) < 0) {
	__pmUnpinPDUBuf(pb);
	return sts;
    }

    __pmUnpinPDUBuf(pb);
    return 0;
}

int
_pmi_put_text(pmi_context *current)
{
    int		sts;
    __pmArchCtl	*acp = &current->archctl;
    pmi_text	*tp;
    int		t;
    int		needti;

    /* last_stamp has been set by the caller. */
    stamp.sec = current->last_stamp.tv_sec;
    stamp.nsec = current->last_stamp.tv_usec * 1000;

    /* One time processing for the start of the context. */
    sts = check_context_start(current);
    if (sts < 0)
	return sts;

    __pmOverrideLastFd(__pmFileno(acp->ac_mfp));

    needti = 0;
    for (t = 0; t < current->ntext; t++) {
	tp = &current->text[t];
	if (tp->meta_done)
	    continue; /* Already written */

	if ((tp->type & PM_TEXT_PMID)) {
	    /*
	     * This text is for a metric. Make sure that the metric desc
	     * has been written.
	     */
	    sts = check_metric(current, tp->id, &needti);
	    if (sts < 0)
		return sts;
	}
	else if ((tp->type & PM_TEXT_INDOM)) {
	    /*
	     * This text is for an indom. Make sure that the indom
	     * has been written.
	     */
	    sts = check_indom(current, tp->id, &needti);
	    if (sts < 0)
		return sts;
	}

	/*
	 * Now write out the text record.
	 * libpcp, via __pmLogPutText(), makes a copy of the storage pointed
	 * to by buffer.
	 */
	if ((sts = __pmLogPutText(&current->archctl, tp->id, tp->type,
				  tp->content, 1/*cached*/)) < 0)
	    return sts;

	tp->meta_done = 1;
    }

    if (needti)
	__pmLogPutIndex(acp, &stamp);

    return 0;
}

int
_pmi_put_label(pmi_context *current)
{
    int		sts;
    __pmArchCtl	*acp = &current->archctl;
    pmi_label	*lp;
    int		l;
    int		needti;

    /* last_stamp has been set by the caller. */
    stamp.sec = current->last_stamp.tv_sec;
    stamp.nsec = current->last_stamp.tv_usec * 1000;

    /* One time processing for the start of the context. */
    sts = check_context_start(current);
    if (sts < 0)
	return sts;

    __pmOverrideLastFd(__pmFileno(acp->ac_mfp));

    needti = 0;
    for (l = 0; l < current->nlabel; l++) {
	lp = &current->label[l];

	if (lp->type == PM_LABEL_ITEM) {
	    /*
	     * This label is for a metric. Make sure that the metric desc
	     * has been written.
	     */
	    sts = check_metric(current, lp->id, &needti);
	    if (sts < 0)
		return sts;
	}
	else if (lp->type == PM_LABEL_INDOM || lp->type == PM_LABEL_INSTANCES) {
	    /*
	     * This label is for an indom. Make sure that the indom
	     * has been written.
	     */
	    sts = check_indom(current, lp->id, &needti);
	    if (sts < 0)
		return sts;
	}

	/*
	 * Now write out the label record.
	 * libpcp, via __pmLogPutLabel(), assumes control of the
	 * storage pointed to by lp->labelset.
	 */
	if ((sts = __pmLogPutLabel(&current->archctl, lp->type, lp->id,
				   1, lp->labelset, &stamp)) < 0)
	    return sts;

	lp->labelset = NULL;
    }

    /* We no longer need the accumulated list of labelsets. */
    free(current->label);
    current->nlabel = 0;
    current->label = NULL;

    if (needti)
	__pmLogPutIndex(acp, &stamp);

    return 0;
}

int
_pmi_end(pmi_context *current)
{
    /* Final temporal index update to finish the archive
     * ... same logic here as in run_done() for pmlogger
     */
    __pmLogPutIndex(&current->archctl, &stamp);

    __pmLogClose(&current->archctl);

    current->state = CONTEXT_END;
    return 0;
}<|MERGE_RESOLUTION|>--- conflicted
+++ resolved
@@ -42,16 +42,7 @@
 
     acp = &current->archctl;
     acp->ac_log = &current->logctl;
-<<<<<<< HEAD
-#if 0	// TODO when V3 becomes the default
-    // TODO does this need to be an option from the command line?
-    sts = __pmLogCreate(host, current->archive, PM_LOG_VERS03, acp);
-#else
-    sts = __pmLogCreate(host, current->archive, PM_LOG_VERS02, acp);
-#endif
-=======
     sts = __pmLogCreate(host, current->archive, current->version, acp);
->>>>>>> 9be72481
     if (sts < 0)
 	return sts;
 

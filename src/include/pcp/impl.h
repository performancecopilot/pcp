/*
 * Copyright (c) 2012-2017 Red Hat.
 * Copyright (c) 2008-2009 Aconex.  All Rights Reserved.
 * Copyright (c) 1995-2002 Silicon Graphics, Inc.  All Rights Reserved.
 *
 * This library is free software; you can redistribute it and/or modify it
 * under the terms of the GNU Lesser General Public License as published
 * by the Free Software Foundation; either version 2.1 of the License, or
 * (at your option) any later version.
 *
 * This library is distributed in the hope that it will be useful, but
 * WITHOUT ANY WARRANTY; without even the implied warranty of MERCHANTABILITY
 * or FITNESS FOR A PARTICULAR PURPOSE.  See the GNU Lesser General Public
 * License for more details.
 */
#ifndef PCP_IMPL_H
#define PCP_IMPL_H

#include <time.h>
#include <fcntl.h>
#include <dirent.h>
#include <signal.h>
#include <unistd.h>
#include <sys/types.h>
#include <sys/param.h>
#include <sys/time.h>
#ifdef HAVE_SYS_SOCKET_H
#include <sys/socket.h>
#endif
#ifdef HAVE_SYS_SELECT_H
#include <sys/select.h>
#endif
#ifdef HAVE_NETINET_TCP_H
#include <netinet/tcp.h>
#endif
#ifdef HAVE_NETINET_IN_H
#include <netinet/in.h>
#endif
#ifdef HAVE_ARPA_INET_H
#include <arpa/inet.h> 
#endif
#ifdef HAVE_NETDB_H
#include <netdb.h>
#endif
#ifdef HAVE_SYS_STAT_H
#include <sys/stat.h>
#endif

/*
 * Thread-safe support ... #define to enable thread-safe protection of
 * global data structures and mutual exclusion when required.
 *
 * We require pthread.h and working mutex, the rest can be faked
 * by the libpcp itself.
 */
#if defined(HAVE_PTHREAD_H) && defined(HAVE_PTHREAD_MUTEX_T)
#define PM_MULTI_THREAD 1
#include <pthread.h>
typedef pthread_mutex_t __pmMutex;
#else
typedef void * __pmMutex;
#endif

#ifdef __cplusplus
extern "C" {
#endif

/*
 * This defines the routines, macros and data structures that are used
 * in the Performance Metrics Collection Subsystem (PMCS) below the
 * PMAPI.
 */

/*
 * internal libpcp state ... PM_STATE_APPL means we are at or above the
 * PMAPI in a state where PMAPI calls can safely be made ... PM_STATE_PMCS
 * means we are in the PMCD, or a PMDA, or low-level PDU code, and
 * PMAPI calls are a bad idea.
 */
#define PM_STATE_APPL	0
#define PM_STATE_PMCS	1

PCP_CALL extern void __pmSetInternalState(int);
PCP_CALL extern int __pmGetInternalState(void);

/*
 * PMCD connections come here by default, over-ride with $PMCD_PORT in
 * environment
 */
#define SERVER_PORT 44321
#define SERVER_PROTOCOL "pcp"
/*
 * port that clients connect to pmproxy(1) on by default, over-ride with
 * $PMPROXY_PORT in environment
 */
#define PROXY_PORT 44322
#define PROXY_PROTOCOL "proxy"

/*
 * port that clients connect to pmwebd(1) by default
 */
#define PMWEBD_PORT 44323
#define PMWEBD_PROTOCOL "http"

/*
 * Internally, this is how to decode a PMID!
 * - flag is to denote state internally in some operations
 * - domain is usually the unique domain number of a PMDA, but see
 *   below for some special cases
 * - cluster and item together uniquely identify a metric within a domain
 */
typedef struct {
#ifdef HAVE_BITFIELDS_LTOR
	unsigned int	flag : 1;
	unsigned int	domain : 9;
	unsigned int	cluster : 12;
	unsigned int	item : 10;
#else
	unsigned int	item : 10;
	unsigned int	cluster : 12;
	unsigned int	domain : 9;
	unsigned int	flag : 1;
#endif
} __pmID_int;

/*
 * Special case PMIDs
 *   Domain DYNAMIC_PMID (number 511) is reserved for PMIDs representing
 *   the root of a dynamic subtree in the PMNS (and in this case the real
 *   domain number is encoded in the cluster field and the item field is
 *   zero).
 *   Domain DYNAMIC_PMID is also reserved for the PMIDs of derived metrics
 *   and in this case the item field is non-zero.  If a derived metric is
 *   written to a PCP archive, then the top bit is set in the cluster field
 *   (to disambiguate this from derived metics that must be evaluted on
 *   the pmFetch() path).
 */
#define DYNAMIC_PMID	511
#define IS_DYNAMIC_ROOT(x) (pmid_domain(x) == DYNAMIC_PMID && pmid_item(x) == 0)
#define IS_DERIVED(x) (pmid_domain(x) == DYNAMIC_PMID && (pmid_cluster(x) & 2048) == 0 && pmid_item(x) != 0)

static inline __pmID_int *
__pmid_int(pmID *idp)
{
    /* avoid gcc's warning about dereferencing type-punned pointers */
    return (__pmID_int *)idp;
}

static inline unsigned int 
pmid_item(pmID id)
{
    return __pmid_int(&id)->item;
}

static inline unsigned int 
pmid_cluster(pmID id)
{
    return __pmid_int(&id)->cluster;
}

static inline unsigned int 
pmid_domain(pmID id)
{
    return __pmid_int(&id)->domain;
}

static inline pmID
pmid_build(unsigned int domain, unsigned int cluster, unsigned int item)
{
    pmID id;
    __pmID_int idint;

    idint.flag = 0;
    idint.domain = domain;
    idint.cluster = cluster;
    idint.item = item;
    memcpy(&id, &idint, sizeof(id));
    return id;
}

/*
 * Internally, this is how to decode an Instance Domain Identifier
 * - flag is to denote state internally in some operations
 * - domain is usually the unique domain number of a PMDA, but DYNAMIC_PMID
 *   (number 511) is reserved (see above for PMID encoding rules)
 * - serial uniquely identifies an InDom within a domain
 */
typedef struct {
#ifdef HAVE_BITFIELDS_LTOR
	int		flag : 1;
	unsigned int	domain : 9;
	unsigned int	serial : 22;
#else
	unsigned int	serial : 22;
	unsigned int	domain : 9;
	int		flag : 1;
#endif
} __pmInDom_int;

static inline __pmInDom_int *
__pmindom_int(pmInDom *idp)
{
    /* avoid gcc's warning about dereferencing type-punned pointers */
    return (__pmInDom_int *)idp;
}

static inline unsigned int 
pmInDom_domain(pmInDom id)
{
    return __pmindom_int(&id)->domain;
}

static inline unsigned int 
pmInDom_serial(pmInDom id)
{
    return __pmindom_int(&id)->serial;
}

static inline pmInDom
pmInDom_build(unsigned int domain, unsigned int serial)
{
    pmInDom ind;
    __pmInDom_int indint;

    indint.flag = 0;
    indint.domain = domain;
    indint.serial = serial;
    memcpy(&ind, &indint, sizeof(ind));
    return ind;
}

/*
 * internal structure of a PMNS node
 */
typedef struct __pmnsNode {
    struct __pmnsNode	*parent;
    struct __pmnsNode	*next;
    struct __pmnsNode	*first;
    struct __pmnsNode	*hash;	/* used as "last" in build, then pmid hash synonym */
    char		*name;
    pmID		pmid;
} __pmnsNode;

/*
 * internal structure of a PMNS tree
 */
typedef struct __pmnsTree {
    __pmnsNode		*root;  /* root of tree structure */
    __pmnsNode		**htab; /* hash table of nodes keyed on pmid */
    int			htabsize;     /* number of nodes in the table */
    int			mark_state;   /* the total mark value for trimming */
} __pmnsTree;

/* used by pmnsmerge... */
PCP_CALL extern __pmnsTree *__pmExportPMNS(void); 

/* for PMNS in archives */
PCP_CALL extern int __pmNewPMNS(__pmnsTree **);
PCP_CALL extern void __pmFreePMNS(__pmnsTree *);
PCP_CALL extern void __pmUsePMNS(__pmnsTree *); /* for debugging */
PCP_CALL extern int __pmFixPMNSHashTab(__pmnsTree *, int, int);
PCP_CALL extern int __pmAddPMNSNode(__pmnsTree *, int, const char *);

/* helper routine to print all names of a metric */
PCP_CALL extern void __pmPrintMetricNames(FILE *, int, char **, char *);

/* return true if the named pmns file has changed */
PCP_CALL extern int __pmHasPMNSFileChanged(const char *);

/* standard log file set up */
PCP_CALL extern FILE *__pmOpenLog(const char *, const char *, FILE *, int *);
PCP_CALL extern FILE *__pmRotateLog(const char *, const char *, FILE *, int *);
/* make __pmNotifyErr also add entries to syslog */
PCP_CALL extern void __pmSyslog(int);
/* standard error, warning and info wrapper for syslog(3) */
PCP_CALL extern void __pmNotifyErr(int, const char *, ...) __PM_PRINTFLIKE(2,3);

/*
 * These are for debugging only (but are present in the shipped libpcp)
 * ... this is the old_style
 */
PCP_DATA extern int pmDebug;
<<<<<<< HEAD
#define DBG_TRACE_PDU		(1<<0)	/* PDU send and receive */
#define DBG_TRACE_FETCH		(1<<1)	/* dump pmFetch results */
#define DBG_TRACE_PROFILE	(1<<2)	/* trace profile changes */
#define DBG_TRACE_VALUE		(1<<3)	/* metric value conversions */
#define DBG_TRACE_CONTEXT	(1<<4)	/* trace PMAPI context changes */
#define DBG_TRACE_INDOM		(1<<5)	/* instance domain operations */
#define DBG_TRACE_PDUBUF	(1<<6)	/* PDU buffer management */
#define DBG_TRACE_LOG		(1<<7)	/* generic archive log operations */
#define DBG_TRACE_LOGMETA	(1<<8)	/* meta data in archives */
#define DBG_TRACE_OPTFETCH	(1<<9)	/* optFetch tracing */
#define DBG_TRACE_AF		(1<<10)	/* trace async timer events */
#define DBG_TRACE_APPL0		(1<<11)	/* reserved for applications */
#define DBG_TRACE_APPL1		(1<<12)	/* reserved for applications */
#define DBG_TRACE_APPL2		(1<<13)	/* reserved for applications */
#define DBG_TRACE_PMNS		(1<<14)	/* PMNS operations */
#define DBG_TRACE_LIBPMDA	(1<<15)	/* libpcp_pmda */
#define DBG_TRACE_TIMECONTROL	(1<<16)	/* time control api */
#define DBG_TRACE_PMC		(1<<17)	/* metrics class */
#define DBG_TRACE_DERIVE	(1<<18)	/* derived metrics */
#define DBG_TRACE_LOCK		(1<<19) /* lock tracing */
#define DBG_TRACE_INTERP	(1<<20)	/* interpolate mode for archives */
#define DBG_TRACE_CONFIG	(1<<21) /* configuration parameters */
#define DBG_TRACE_PMAPI		(1<<22) /* PMAPI call tracing */
#define DBG_TRACE_FAULT		(1<<23) /* fault injection tracing */
#define DBG_TRACE_AUTH		(1<<24) /* authentication tracing */
#define DBG_TRACE_DISCOVERY	(1<<25) /* service discovery tracing */
#define DBG_TRACE_ATTR		(1<<26) /* all connection attributes */
#define DBG_TRACE_HTTP		(1<<27) /* trace HTTP operations */
#define DBG_TRACE_LABEL		(1<<28) /* label metadata operations */
/* not yet allocated, bit (1<<29) */
#define DBG_TRACE_DESPERATE	(1<<30) /* verbose/desperate level */
=======
#define DBG_TRACE_PDU		(1<<0)	/* see pdu option below */
#define DBG_TRACE_FETCH		(1<<1)	/* see fetch option below */
#define DBG_TRACE_PROFILE	(1<<2)	/* see profile option below */
#define DBG_TRACE_VALUE		(1<<3)	/* see value option below */
#define DBG_TRACE_CONTEXT	(1<<4)	/* see context option below */
#define DBG_TRACE_INDOM		(1<<5)	/* see indom option below */
#define DBG_TRACE_PDUBUF	(1<<6)	/* see pdubuf option below */
#define DBG_TRACE_LOG		(1<<7)	/* see log option below */
#define DBG_TRACE_LOGMETA	(1<<8)	/* see logmeta option below */
#define DBG_TRACE_OPTFETCH	(1<<9)	/* see optfetch option below */
#define DBG_TRACE_AF		(1<<10)	/* see af option below */
#define DBG_TRACE_APPL0		(1<<11)	/* see appl0 option below */
#define DBG_TRACE_APPL1		(1<<12)	/* see appl1 option below */
#define DBG_TRACE_APPL2		(1<<13)	/* see appl2 option below */
#define DBG_TRACE_PMNS		(1<<14)	/* see pmns option below */
#define DBG_TRACE_LIBPMDA	(1<<15)	/* see libpmda option below */
#define DBG_TRACE_TIMECONTROL	(1<<16)	/* see timecontrol option below */
#define DBG_TRACE_PMC		(1<<17)	/* see pmc option below */
#define DBG_TRACE_DERIVE	(1<<18)	/* see derive option below */
#define DBG_TRACE_LOCK		(1<<19) /* see lock option below */
#define DBG_TRACE_INTERP	(1<<20)	/* see interp option below */
#define DBG_TRACE_CONFIG	(1<<21) /* see config option below */
#define DBG_TRACE_PMAPI		(1<<22) /* see pmapi option below */
#define DBG_TRACE_FAULT		(1<<23) /* see fault option below */
#define DBG_TRACE_AUTH		(1<<24) /* see auth option below */
#define DBG_TRACE_DISCOVERY	(1<<25) /* see discovery option below */
#define DBG_TRACE_ATTR		(1<<26) /* see attr option below */
#define DBG_TRACE_HTTP		(1<<27) /* see http option below */
/* not yet, and never will be, allocated, bits (1<<28) ... (1<<29) */
#define DBG_TRACE_DESPERATE	(1<<30) /* see desperate option below */

/*
 * New style ...
 * Note that comments are important ... these are extracted and
 * built into pmdbg.h.
 */
typedef struct {
    int	pdu;		/* PDU traffic at the Xmit and Recv level */
    int	fetch;		/* Results from pmFetch */
    int	profile;	/* Changes and xmits for instance profile */
    int	value;		/* Metric value extraction and conversion */
    int	context;	/* Changes to PMAPI contexts */
    int	indom;		/* Low-level instance profile xfers */
    int	pdubuf;		/* PDU buffer operations */
    int	log;		/* Archive log manipulations */
    int	logmeta;	/* Archive metadata operations */
    int	optfetch;	/* optFetch magic */
    int	af;		/* Asynchronous event scheduling */
    int	appl0;		/* Application-specific flag 0 */
    int	appl1;		/* Application-specific flag 1 */
    int	appl2;		/* Application-specific flag 2 */
    int	pmns;		/* PMNS operations */
    int	libpmda;	/* PMDA callbacks into libpcp_pmda */
    int	timecontrol;	/* Time control API */
    int	pmc;		/* Metrics class operations */
    int	derive;		/* Derived metrics functionality */
    int	lock;		/* Synchronization and lock tracing */
    int	interp;		/* Interpolate mode for archives */
    int	config;		/* Configuration parameters */
    int	pmapi;		/* PMAPI call tracing */
    int	fault;		/* Fault injection tracing */
    int	auth;		/* Authentication tracing */
    int	discovery;	/* Service discovery tracing */
    int	attr;		/* Connection attribute handling */
    int	http;		/* Trace HTTP operations in libpcp_web */
    int	desperate;	/* Verbose/Desperate level (developers only) */
/* new ones start here, no DBG_TRACE_xxx macro and no backwards compatibility */
    int	deprecated;	/* Report use of deprecated services */
    int	exec;	 	/* pmExec and related calls */
} pmdebugoptions_t;

PCP_DATA extern pmdebugoptions_t	pmDebugOptions;

>>>>>>> 9aa2a4ba

PCP_CALL extern int __pmParseDebug(const char *);
PCP_CALL extern void __pmDumpResult(FILE *, const pmResult *);
PCP_CALL extern void __pmDumpHighResResult(FILE *, const pmHighResResult *);
PCP_CALL extern void __pmPrintStamp(FILE *, const struct timeval *);
PCP_CALL extern void __pmPrintHighResStamp(FILE *, const struct timespec *);
PCP_CALL extern void __pmPrintTimespec(FILE *, const __pmTimespec *);
PCP_CALL extern void __pmPrintTimeval(FILE *, const __pmTimeval *);
PCP_CALL extern void __pmPrintDesc(FILE *, const pmDesc *);
PCP_CALL extern void __pmFreeResultValues(pmResult *);
PCP_CALL extern char *__pmPDUTypeStr_r(int, char *, int);
PCP_CALL extern const char *__pmPDUTypeStr(int);	/* NOT thread-safe */
PCP_CALL extern void __pmDumpNameSpace(FILE *, int);
PCP_CALL extern void __pmDumpNameNode(FILE *, __pmnsNode *, int);
PCP_CALL extern void __pmDumpStack(FILE *);
PCP_DATA extern int __pmLogReads;

#ifdef PCP_DEBUG
PCP_CALL extern void __pmDumpIDList(FILE *, int, const pmID *);
PCP_CALL extern void __pmDumpNameList(FILE *, int, char **);
PCP_CALL extern void __pmDumpStatusList(FILE *, int, const int *);
PCP_CALL extern void __pmDumpNameAndStatusList(FILE *, int, char **, int *);
#endif

/*
 * Logs and archives of performance metrics (not to be confused
 * with diagnostic logs for error messages, etc.)
 *
 * __pmLogCtl	log control
 * __pmLogTI	temporal index record
 */

/*
 * Hashed Data Structures for the Processing of Logs and Archives
 */
typedef struct __pmHashNode {
    struct __pmHashNode	*next;
    unsigned int	key;
    void		*data;
} __pmHashNode;

typedef struct __pmHashCtl {
    int			nodes;
    int			hsize;
    __pmHashNode	**hash;
    __pmHashNode	*next;
    unsigned int	index;
} __pmHashCtl;

typedef enum {
    PM_HASH_WALK_START = 0,
    PM_HASH_WALK_NEXT,
    PM_HASH_WALK_STOP,
    PM_HASH_WALK_DELETE_NEXT,
    PM_HASH_WALK_DELETE_STOP,
} __pmHashWalkState;

PCP_CALL extern void __pmHashInit(__pmHashCtl *);
PCP_CALL extern int __pmHashPreAlloc(int, __pmHashCtl *);
typedef __pmHashWalkState(*__pmHashWalkCallback)(const __pmHashNode *, void *);
PCP_CALL extern void __pmHashWalkCB(__pmHashWalkCallback, void *, const __pmHashCtl *);
PCP_CALL extern __pmHashNode *__pmHashWalk(__pmHashCtl *, __pmHashWalkState);
PCP_CALL extern __pmHashNode *__pmHashSearch(unsigned int, __pmHashCtl *);
PCP_CALL extern int __pmHashAdd(unsigned int, void *, __pmHashCtl *);
PCP_CALL extern int __pmHashDel(unsigned int, void *, __pmHashCtl *);
PCP_CALL extern void __pmHashClear(__pmHashCtl *);

/*
 * External file and internal (below PMAPI) format for an archive label
 * Note: int is OK here, because configure ensures int is a 32-bit integer
 */
typedef struct {
    int		ill_magic;	/* PM_LOG_MAGIC | log format version no. */
    int		ill_pid;			/* PID of logger */
    __pmTimeval	ill_start;			/* start of this log */
    int		ill_vol;			/* current log volume no. */
    char	ill_hostname[PM_LOG_MAXHOSTLEN];/* name of collection host */
    char	ill_tz[PM_TZ_MAXLEN];		/* $TZ at collection host */
} __pmLogLabel;

/*
 * unfortunately, in this version, PCP archives are limited to no
 * more than 2 Gbytes ...
 */
typedef __uint32_t	__pm_off_t;

/*
 * Temporal Index Record
 * Note: int is OK here, because configure ensures int is a 32-bit integer
 */
typedef struct {
    __pmTimeval	ti_stamp;	/* now */
    int		ti_vol;		/* current log volume no. */
    __pm_off_t	ti_meta;	/* end of meta data file */
    __pm_off_t	ti_log;		/* end of metrics log file */
} __pmLogTI;

/*
 * PCP file. This abstracts i/o, allowing different handlers,
 * e.g. for stdio pass-thru and transparent decompression (xz, gz, etc).
 * This could conceivably be used for any kind of file within PCP, but
 * is currently used only for archive files.
 */
typedef struct {
    struct __pm_fops *fops;	/* i/o handler, assigned based on file type */
    __pm_off_t	position;	/* current uncompressed file position */
    void	*priv;		/* private data, e.g. for fd, blk cache, etc */
} __pmFILE;

typedef struct __pm_fops {
    void	*(*__pmopen) (__pmFILE *, const char *, const char *);
    void        *(*__pmfdopen)(__pmFILE *, int, const char *);
    int         (*__pmseek) (__pmFILE *, off_t, int);
    void        (*__pmrewind)(__pmFILE *);
    off_t       (*__pmtell)(__pmFILE *);
    int         (*__pmfgetc)(__pmFILE *);
    size_t	(*__pmread)(void *, size_t, size_t, __pmFILE *);
    size_t	(*__pmwrite)(void *, size_t, size_t, __pmFILE *);
    int         (*__pmflush)(__pmFILE *);
    int         (*__pmfsync)(__pmFILE *);
    int		(*__pmfileno) (__pmFILE *);
    off_t       (*__pmlseek)(__pmFILE *, off_t, int);
    int         (*__pmfstat)(__pmFILE *, struct stat *);
    int		(*__pmfeof) (__pmFILE *);
    int		(*__pmferror) (__pmFILE *);
    void	(*__pmclearerr) (__pmFILE *);
    int         (*__pmsetvbuf)(__pmFILE *, char *, int, size_t);
    int		(*__pmclose) (__pmFILE *);
} __pm_fops;

/*
 * Provide a stdio-like API for __pmFILE.
 */
PCP_CALL extern __pmFILE *__pmFopen(const char *, const char *);
PCP_CALL extern __pmFILE *__pmFdopen(int, const char *);
PCP_CALL extern int __pmFseek(__pmFILE *, long, int);
PCP_CALL extern void __pmRewind(__pmFILE *);
PCP_CALL extern long __pmFtell(__pmFILE *);
PCP_CALL extern int __pmFgetc(__pmFILE *);
PCP_CALL extern size_t __pmFread(void *, size_t, size_t, __pmFILE *);
PCP_CALL extern size_t __pmFwrite(void *, size_t, size_t, __pmFILE *);
PCP_CALL extern int __pmFflush(__pmFILE *);
PCP_CALL extern int __pmFsync(__pmFILE *);
PCP_CALL extern off_t __pmLseek(__pmFILE *, off_t, int);
PCP_CALL extern int __pmFstat(__pmFILE *, struct stat *);
PCP_CALL extern int __pmFileno(__pmFILE *);
PCP_CALL extern int __pmFeof(__pmFILE *);
PCP_CALL extern int __pmFerror(__pmFILE *);
PCP_CALL extern void __pmClearerr(__pmFILE *);
PCP_CALL extern int __pmSetvbuf(__pmFILE *, char *, int, size_t);
PCP_CALL extern int __pmFclose(__pmFILE *);

/*
 * Log/Archive Control
 */
typedef struct {
    int		l_refcnt;	/* number of contexts using this log */
    char	*l_name;	/* external log base name */
    __pmFILE	*l_tifp;	/* temporal index */
    __pmFILE	*l_mdfp;	/* meta data */
    __pmFILE	*l_mfp;		/* current metrics log */
    int		l_curvol;	/* current metrics log volume no. */
    int		l_state;	/* (when writing) log state */
    __pmHashCtl	l_hashpmid;	/* PMID hashed access */
    __pmHashCtl	l_hashindom;	/* instance domain hashed access */
    __pmHashCtl	l_hashrange;	/* ptr to first and last value in log for */
				/* each metric */
    int		l_minvol;	/* (when reading) lowest known volume no. */
    int		l_maxvol;	/* (when reading) highest known volume no. */
    int		l_numseen;	/* (when reading) size of l_seen */
    int		*l_seen;	/* (when reading) volumes opened OK */
    __pmLogLabel	l_label;	/* (when reading) log label */
    __pm_off_t	l_physend;	/* (when reading) offset to physical EOF */
				/*                for last volume */
    __pmTimeval	l_endtime;	/* (when reading) timestamp at logical EOF */
    int		l_numti;	/* (when reading) no. temporal index entries */
    __pmLogTI	*l_ti;		/* (when reading) temporal index */
    __pmnsTree	*l_pmns;        /* namespace from meta data */
    /*
     * This was added to the ABI in order to support multiple archives
     * in a single context. In order to maintain ABI compatibility it must
     * be at the end of this structure.
     */
    int		l_multi;	/* part of a multi-archive context */
} __pmLogCtl;

/* l_state values */
#define PM_LOG_STATE_NEW	0
#define PM_LOG_STATE_INIT	1

/*
 * Return the argument if it's a valid filename else return NULL
 * (note: this function could be replaced with a call to access(),
 * but is retained for historical reasons).
 */
PCP_CALL extern const char *__pmFindPMDA(const char *);

/*
 * Internal instance profile states 
 */
#define PM_PROFILE_INCLUDE 0	/* include all, exclude some */
#define PM_PROFILE_EXCLUDE 1	/* exclude all, include some */

/* Profile entry (per instance domain) */
typedef struct __pmInDomProfile {
    pmInDom	indom;			/* instance domain */
    int		state;			/* include all or exclude all */
    int		instances_len;		/* length of instances array */
    int		*instances;		/* array of instances */
} __pmInDomProfile;

/* Instance profile for all domains */
typedef struct __pmProfile {
    int			state;			/* default global state */
    int			profile_len;		/* length of profile array */
    __pmInDomProfile	*profile;		/* array of instance profiles */
} __pmProfile;

/*
 * Dump the instance profile, for a particular instance domain
 * If indom == PM_INDOM_NULL, then print all instance domains
 */
PCP_CALL extern void __pmDumpProfile(FILE *, int, const __pmProfile *);

/*
 * Result structure for instance domain queries
 * Only the PMDAs and pmcd need to know about this.
 */
typedef struct __pmInResult {
    pmInDom	indom;		/* instance domain */
    int		numinst;	/* may be 0 */
    int		*instlist;	/* instance ids, may be NULL */
    char	**namelist;	/* instance names, may be NULL */
} __pmInResult;
PCP_CALL extern void __pmDumpInResult(FILE *, const __pmInResult *);

/* instance profile methods */
PCP_CALL extern int __pmProfileSetSent(void);
PCP_CALL extern void __pmFreeProfile(__pmProfile *);
PCP_CALL extern __pmInDomProfile *__pmFindProfile(pmInDom, const __pmProfile *);
PCP_CALL extern int __pmInProfile(pmInDom, const __pmProfile *, int);
PCP_CALL extern void __pmFreeInResult(__pmInResult *);

/*
 * Internal interfaces for metadata labels (name:value pairs).
 */
static inline int
pmlabel_extrinsic(pmLabel *lp)
{
    return (lp->flags & PM_LABEL_OPTIONAL) != 0;
}

static inline int
pmlabel_intrinsic(pmLabel *lp)
{
    return (lp->flags & PM_LABEL_OPTIONAL) == 0;
}

PCP_CALL extern int __pmAddLabels(pmLabelSet **, const char *, int);
PCP_CALL extern int __pmMergeLabels(const char *, const char *, char *, int);
PCP_CALL extern int __pmParseLabels(const char *, int, pmLabel *, int, char *, int *);
PCP_CALL extern int __pmParseLabelSet(const char *, int, int, pmLabelSet **);

PCP_CALL extern int __pmGetContextLabels(pmLabelSet **);
PCP_CALL extern int __pmGetDomainLabels(int, const char *, pmLabelSet **);

PCP_CALL extern void __pmDumpLabelSet(FILE *, const pmLabelSet *);
PCP_CALL extern void __pmDumpLabelSets(FILE *, const pmLabelSet *, int);

/*
 * Version and capabilities information for PDU exchanges
 */

#define UNKNOWN_VERSION	0
#define PDU_VERSION2	2
#define PDU_VERSION	PDU_VERSION2

#define PDU_OVERRIDE2	-1002

typedef struct {
#ifdef HAVE_BITFIELDS_LTOR
    unsigned int	zero     : 1;	/* ensure this is zero for 1.x compatibility */
    unsigned int	version  : 7;	/* PDU_VERSION collector protocol preference */
    unsigned int	licensed : 8;	/* ensure this is one for 2.x compatibility */
    unsigned int	features : 16;	/* advertised (enabled) collector features */
#else
    unsigned int	features : 16;
    unsigned int	licensed : 8;
    unsigned int	version  : 7;
    unsigned int	zero     : 1;
#endif
} __pmPDUInfo;

/*
 * Host specification allowing one or more pmproxy host, and port numbers
 * within the one string, i.e. pmcd host specifications of the form:
 *		host:port,port@proxy:port,port 
 */
typedef struct {
    char	*name;			/* hostname (always valid) */
    int		*ports;			/* array of host port numbers */
    int		nports;			/* number of ports in host port array */
} pmHostSpec;

PCP_CALL extern int __pmParseHostSpec(const char *, pmHostSpec **, int *, char **);
PCP_CALL extern int __pmUnparseHostSpec(pmHostSpec *, int, char *, size_t);
PCP_CALL extern void __pmFreeHostSpec(pmHostSpec *, int);

typedef enum {
    PCP_ATTR_NONE	= 0,
    PCP_ATTR_PROTOCOL	= 1,	/* either pcp:/pcps: protocol (libssl) */
    PCP_ATTR_SECURE	= 2,	/* relaxed/enforced pcps mode (libssl) */
    PCP_ATTR_COMPRESS	= 3,	/* compression flag, no value (libnss) */
    PCP_ATTR_USERAUTH	= 4,	/* user auth flag, no value (libsasl) */
    PCP_ATTR_USERNAME	= 5,	/* user login identity (libsasl) */
    PCP_ATTR_AUTHNAME	= 6,	/* authentication name (libsasl) */
    PCP_ATTR_PASSWORD	= 7,	/* passphrase-based secret (libsasl) */
    PCP_ATTR_METHOD	= 8,	/* use authentication method (libsasl) */
    PCP_ATTR_REALM	= 9,	/* realm to authenticate in (libsasl) */
    PCP_ATTR_UNIXSOCK	= 10,	/* AF_UNIX socket + SO_PEERCRED (unix) */
    PCP_ATTR_USERID	= 11,	/* uid - user identifier (posix) */
    PCP_ATTR_GROUPID	= 12,	/* gid - group identifier (posix) */
    PCP_ATTR_LOCAL	= 13,	/* AF_UNIX socket with localhost fallback */
    PCP_ATTR_PROCESSID	= 14,	/* pid - process identifier (posix) */
    PCP_ATTR_CONTAINER	= 15,	/* container name (linux) */
    PCP_ATTR_EXCLUSIVE	= 16,	/* DEPRECATED exclusive socket tied to this context */
} __pmAttrKey;

PCP_CALL extern __pmAttrKey __pmLookupAttrKey(const char *, size_t);
PCP_CALL extern int __pmAttrKeyStr_r(__pmAttrKey, char *, size_t);
PCP_CALL extern int __pmAttrStr_r(__pmAttrKey, const char *, char *, size_t);

PCP_CALL extern int __pmParseHostAttrsSpec(
    const char *, pmHostSpec **, int *, __pmHashCtl *, char **);
PCP_CALL extern int __pmUnparseHostAttrsSpec(
    pmHostSpec *, int, __pmHashCtl *, char *, size_t);
PCP_CALL extern void __pmFreeHostAttrsSpec(pmHostSpec *, int, __pmHashCtl *);
PCP_CALL extern void __pmFreeAttrsSpec(__pmHashCtl *);

/*
 * Control for connection to a PMCD
 */
typedef struct {
    int			pc_fd;		/* socket for comm with pmcd */
					/* ... -1 means no connection */
    pmHostSpec		*pc_hosts;	/* pmcd and proxy host specifications */
    int			pc_nhosts;	/* number of pmHostSpec entries */
    int			pc_timeout;	/* set if connect times out */
    int			pc_tout_sec;	/* timeout for __pmGetPDU */
    time_t		pc_again;	/* time to try again */
} __pmPMCDCtl;

PCP_CALL extern int __pmConnectPMCD(pmHostSpec *, int, int, __pmHashCtl *);
PCP_CALL extern int __pmConnectLocal(__pmHashCtl *);
PCP_CALL extern int __pmAuxConnectPMCD(const char *);
PCP_CALL extern int __pmAuxConnectPMCDPort(const char *, int);
PCP_CALL extern int __pmAuxConnectPMCDUnixSocket(const char *);

PCP_CALL extern int __pmAddHostPorts(pmHostSpec *, int *, int);
PCP_CALL extern void __pmDropHostPort(pmHostSpec *);
PCP_CALL extern void __pmConnectGetPorts(pmHostSpec *);

/*
 * SSL/TLS/IPv6 support via NSS/NSPR.
 */
PCP_CALL extern int __pmSecureServerSetup(const char *, const char *);
PCP_CALL extern int __pmSecureServerCertificateSetup(const char *, const char *, const char *);
PCP_CALL extern void __pmSecureServerShutdown(void);
PCP_CALL extern int __pmSecureServerHandshake(int, int, __pmHashCtl *);
PCP_CALL extern int __pmSecureClientHandshake(int, int, const char *, __pmHashCtl *);

typedef fd_set __pmFdSet;
typedef struct __pmSockAddr __pmSockAddr;
typedef struct __pmHostEnt __pmHostEnt;

PCP_CALL extern int __pmCreateSocket(void);
PCP_CALL extern int __pmCreateIPv6Socket(void);
PCP_CALL extern int __pmCreateUnixSocket(void);
PCP_CALL extern void __pmCloseSocket(int);

PCP_CALL extern int __pmSetSockOpt(int, int, int, const void *, __pmSockLen);
PCP_CALL extern int __pmGetSockOpt(int, int, int, void *, __pmSockLen *);
PCP_CALL extern int __pmConnect(int, void *, __pmSockLen);
PCP_CALL extern int __pmBind(int, void *, __pmSockLen);
PCP_CALL extern int __pmListen(int, int);
PCP_CALL extern int __pmAccept(int, void *, __pmSockLen *);
PCP_CALL extern ssize_t __pmWrite(int, const void *, size_t);
PCP_CALL extern ssize_t __pmRead(int, void *, size_t);
PCP_CALL extern ssize_t __pmSend(int, const void *, size_t, int);
PCP_CALL extern ssize_t __pmRecv(int, void *, size_t, int);
PCP_CALL extern int __pmConnectTo(int, const __pmSockAddr *, int);
PCP_CALL extern int __pmConnectCheckError(int);
PCP_CALL extern int __pmConnectRestoreFlags(int, int);
PCP_CALL extern int __pmSocketClosed(void);
PCP_CALL extern int __pmGetFileStatusFlags(int);
PCP_CALL extern int __pmSetFileStatusFlags(int, int);
PCP_CALL extern int __pmGetFileDescriptorFlags(int);
PCP_CALL extern int __pmSetFileDescriptorFlags(int, int);

PCP_CALL extern int  __pmFD(int);
PCP_CALL extern void __pmFD_CLR(int, __pmFdSet *);
PCP_CALL extern int  __pmFD_ISSET(int, __pmFdSet *);
PCP_CALL extern void __pmFD_SET(int, __pmFdSet *);
PCP_CALL extern void __pmFD_ZERO(__pmFdSet *);
PCP_CALL extern void __pmFD_COPY(__pmFdSet *, const __pmFdSet *);
PCP_CALL extern int __pmSelectRead(int, __pmFdSet *, struct timeval *);
PCP_CALL extern int __pmSelectWrite(int, __pmFdSet *, struct timeval *);

PCP_CALL extern __pmSockAddr *__pmSockAddrAlloc(void);
PCP_CALL extern void	     __pmSockAddrFree(__pmSockAddr *);
PCP_CALL extern size_t	     __pmSockAddrSize(void);
PCP_CALL extern void	     __pmSockAddrInit(__pmSockAddr *, int, int, int);
PCP_CALL extern int	     __pmSockAddrCompare(const __pmSockAddr *, const __pmSockAddr *);
PCP_CALL extern __pmSockAddr *__pmSockAddrDup(const __pmSockAddr *);
PCP_CALL extern __pmSockAddr *__pmSockAddrMask(__pmSockAddr *, const __pmSockAddr *);
PCP_CALL extern void	     __pmSockAddrSetFamily(__pmSockAddr *, int);
PCP_CALL extern int	     __pmSockAddrGetFamily(const __pmSockAddr *);
PCP_CALL extern void	     __pmSockAddrSetPort(__pmSockAddr *, int);
PCP_CALL extern int	     __pmSockAddrGetPort(const __pmSockAddr *);
PCP_CALL extern void	     __pmSockAddrSetScope(__pmSockAddr *, int);
PCP_CALL extern void	     __pmSockAddrSetPath(__pmSockAddr *, const char *);
PCP_CALL extern int	     __pmSockAddrIsLoopBack(const __pmSockAddr *);
PCP_CALL extern int	     __pmSockAddrIsInet(const __pmSockAddr *);
PCP_CALL extern int	     __pmSockAddrIsIPv6(const __pmSockAddr *);
PCP_CALL extern int	     __pmSockAddrIsUnix(const __pmSockAddr *);
PCP_CALL extern char *	     __pmSockAddrToString(const __pmSockAddr *);
PCP_CALL extern __pmSockAddr *__pmStringToSockAddr(const char *);
PCP_CALL extern __pmSockAddr *__pmLoopBackAddress(int);
PCP_CALL extern __pmSockAddr *__pmSockAddrFirstSubnetAddr(const __pmSockAddr *, int);
PCP_CALL extern __pmSockAddr *__pmSockAddrNextSubnetAddr(__pmSockAddr *, int);

PCP_CALL extern __pmHostEnt * __pmHostEntAlloc(void);
PCP_CALL extern void	     __pmHostEntFree(__pmHostEnt *);
PCP_CALL extern __pmSockAddr *__pmHostEntGetSockAddr(const __pmHostEnt *, void **);
PCP_CALL extern char *	     __pmHostEntGetName(__pmHostEnt *);

PCP_CALL extern __pmHostEnt * __pmGetAddrInfo(const char *);
PCP_CALL extern char *	     __pmGetNameInfo(__pmSockAddr *);

/*
 * Query server features - used for expressing protocol capabilities
 */
typedef enum {
    PM_SERVER_FEATURE_SECURE = 0,
    PM_SERVER_FEATURE_COMPRESS,
    PM_SERVER_FEATURE_IPV6,
    PM_SERVER_FEATURE_AUTH,
    PM_SERVER_FEATURE_CREDS_REQD,
    PM_SERVER_FEATURE_UNIX_DOMAIN,
    PM_SERVER_FEATURE_DISCOVERY,
    PM_SERVER_FEATURE_CONTAINERS,
    PM_SERVER_FEATURE_LOCAL,
    PM_SERVER_FEATURE_CERT_REQD,
    PM_SERVER_FEATURES
} __pmServerFeature;

PCP_CALL extern int __pmServerHasFeature(__pmServerFeature);
PCP_CALL extern int __pmServerSetFeature(__pmServerFeature);
PCP_CALL extern int __pmServerClearFeature(__pmServerFeature);
PCP_CALL extern int __pmServerCreatePIDFile(const char *, int);
PCP_CALL extern void __pmServerStart(int, char **, int);
PCP_CALL extern int __pmServerAddPorts(const char *);
PCP_CALL extern int __pmServerAddInterface(const char *);
PCP_CALL extern void __pmServerSetLocalSocket(const char *);
PCP_CALL extern int __pmServerSetLocalCreds(int,  __pmHashCtl *);
PCP_CALL extern void __pmServerSetServiceSpec(const char *);
typedef void (*__pmServerCallback)(__pmFdSet *, int, int);
PCP_CALL extern void __pmServerAddNewClients(__pmFdSet *, __pmServerCallback);
PCP_CALL extern int __pmServerAddToClientFdSet(__pmFdSet *, int);
PCP_CALL extern int __pmServerOpenRequestPorts(__pmFdSet *, int);
PCP_CALL extern void __pmServerCloseRequestPorts(void);
PCP_CALL extern void __pmServerDumpRequestPorts(FILE *);
PCP_CALL extern char *__pmServerRequestPortString(int, char *, size_t);

/* Service broadcasting, for servers. */
typedef struct __pmServerPresence __pmServerPresence;
PCP_CALL extern __pmServerPresence *__pmServerAdvertisePresence(const char *, int);
PCP_CALL extern void __pmServerUnadvertisePresence(__pmServerPresence *);

/*
 * Minimal information to retain for each archive in a multi-archive context
 */
typedef struct {
    char		*ml_name;	/* external log base name */
    __pmTimeval		ml_starttime;	/* start time of the archive */
    char		*ml_hostname;	/* name of collection host */
    char		*ml_tz;		/* $TZ at collection host */
} __pmMultiLogCtl;

/*
 * Per-context controls for archives and logs
 */
typedef struct {
    __pmLogCtl		*ac_log;	/* Current global logging and archive
					   control */
    long		ac_offset;	/* fseek ptr for archives */
    int			ac_vol;		/* volume for ac_offset */
    int			ac_serial;	/* serial access pattern for archives */
    __pmHashCtl		ac_pmid_hc;	/* per PMID controls for INTERP */
    double		ac_end;		/* time at end of archive */
    void		*ac_want;	/* used in interp.c */
    void		*ac_unbound;	/* used in interp.c */
    void		*ac_cache;	/* used in interp.c */
    int			ac_cache_idx;	/* used in interp.c */
    /*
     * These were added to the ABI in order to support multiple archives
     * in a single context. In order to maintain ABI compatibility they must
     * be at the end of this structure.
     */
    int			ac_mark_done;	/* mark record between archives */
					/*   has been generated */
    int			ac_num_logs;	/* The number of archives */
    int			ac_cur_log;	/* The currently open archive */
    __pmMultiLogCtl	**ac_log_list;	/* Current set of archives */
} __pmArchCtl;

/*
 * PMAPI context. We keep an array of these,
 * one for each context created by the application.
 */
typedef struct {
    __pmMutex		c_lock;		/* mutex for multi-thread access */
    int			c_type;		/* HOST, ARCHIVE, LOCAL or INIT or FREE */
    int			c_mode;		/* current mode PM_MODE_* */
    __pmPMCDCtl		*c_pmcd;	/* pmcd control for HOST contexts */
    __pmArchCtl		*c_archctl;	/* log control for ARCHIVE contexts */
    __pmTimeval		c_origin;	/* pmFetch time origin / current time */
    int			c_delta;	/* for updating origin */
    int			c_sent;		/* profile has been sent to pmcd */
    __pmProfile		*c_instprof;	/* instance profile */
    void		*c_dm;		/* derived metrics, if any */
    int			c_flags;	/* ctx flags (set via type/env/attrs) */
    __pmHashCtl		c_attrs;	/* various optional context attributes */
    int			c_handle;	/* context number above PMAPI */
    int			c_slot;		/* index to contexts[] below PMAPI */
} __pmContext;

#define __PM_MODE_MASK	0xffff

#define PM_CONTEXT_INIT	-2		/* special type: being initialized, do not use */

/*
 * Convert opaque context handle to __pmContext pointer
 */
PCP_CALL extern __pmContext *__pmHandleToPtr(int);

/*
 * Like __pmHandleToPtr(pmWhichContext()), but with no locking
 */
PCP_CALL __pmContext *__pmCurrentContext(void);

/*
 * Dump the current context (source details + instance profile),
 * for a particular instance domain.
 * If indom == PM_INDOM_NULL, then print all instance domains
 */
PCP_CALL extern void __pmDumpContext(FILE *, int, pmInDom);

/*
 * pmFetch helper routines, hooks for derivations and local contexts.
 */
PCP_CALL extern int __pmPrepareFetch(__pmContext *, int, const pmID *, pmID **);
PCP_CALL extern int __pmFinishResult(__pmContext *, int, pmResult **);
PCP_CALL extern int __pmFetchLocal(__pmContext *, int, pmID *, pmResult **);

/* Archive context helper. */
int __pmFindOrOpenArchive(__pmContext *, const char *, int);

/*
 * Protocol data unit support
 * Note: int is OK here, because configure ensures int is a 32-bit integer
 */
typedef struct {
    int		len;		/* length of pdu_header + PDU */
    int		type;		/* PDU type */
    int		from;		/* pid of PDU originator */
} __pmPDUHdr;

typedef __uint32_t	__pmPDU;
/*
 * round a size up to the next multiple of a __pmPDU size
 *
 * PM_PDU_SIZE is in units of __pmPDU size
 * PM_PDU_SIZE_BYTES is in units of bytes
 */
#define PM_PDU_SIZE(x) (((x)+sizeof(__pmPDU)-1)/sizeof(__pmPDU))
#define PM_PDU_SIZE_BYTES(x) (sizeof(__pmPDU)*PM_PDU_SIZE(x))

/* Types of credential PDUs (c_type) */
#define CVERSION        0x1

typedef struct {
#ifdef HAVE_BITFIELDS_LTOR
    unsigned int	c_type: 8;	/* Credentials PDU type */
    unsigned int	c_vala: 8;
    unsigned int	c_valb: 8;
    unsigned int	c_valc: 8;
#else
    unsigned int	c_valc: 8;
    unsigned int	c_valb: 8;
    unsigned int	c_vala: 8;
    unsigned int	c_type: 8;
#endif
} __pmCred;

/* Flags for CVERSION credential PDUs, and __pmPDUInfo features */
#define PDU_FLAG_SECURE		(1U<<0)
#define PDU_FLAG_COMPRESS	(1U<<1)
#define PDU_FLAG_AUTH		(1U<<2)
#define PDU_FLAG_CREDS_REQD	(1U<<3)
#define PDU_FLAG_SECURE_ACK	(1U<<4)
#define PDU_FLAG_NO_NSS_INIT	(1U<<5)
#define PDU_FLAG_CONTAINER	(1U<<6)
#define PDU_FLAG_CERT_REQD	(1U<<7)
#define PDU_FLAG_LABEL		(1U<<8)

/* Credential CVERSION PDU elements look like this */
typedef struct {
#ifdef HAVE_BITFIELDS_LTOR
    unsigned int	c_type: 8;	/* Credentials PDU type */
    unsigned int	c_version: 8;	/* PCP protocol version */
    unsigned int	c_flags: 16;	/* All feature requests */
#else
    unsigned int	c_flags: 16;
    unsigned int	c_version: 8;
    unsigned int	c_type: 8;
#endif
} __pmVersionCred;

PCP_CALL extern void __pmIgnoreSignalPIPE(void);
PCP_CALL extern int __pmXmitPDU(int, __pmPDU *);
PCP_CALL extern int __pmGetPDU(int, int, int, __pmPDU **);
PCP_CALL extern int __pmGetPDUCeiling(void);
PCP_CALL extern int __pmSetPDUCeiling(int);

PCP_DATA extern unsigned int *__pmPDUCntIn;
PCP_DATA extern unsigned int *__pmPDUCntOut;
PCP_CALL extern void __pmSetPDUCntBuf(unsigned *, unsigned *);

PCP_CALL unsigned int __pmServerGetFeaturesFromPDU(__pmPDU *);

/* timeout options for PDU handling */
#define TIMEOUT_NEVER	 0
#define TIMEOUT_DEFAULT	-1
/*#define TIMEOUT_ASYNC -2*/
#define TIMEOUT_CONNECT	-3

PCP_CALL extern double __pmConnectTimeout(void);
PCP_CALL extern int __pmSetConnectTimeout(double);
PCP_CALL extern double __pmRequestTimeout(void);
PCP_CALL extern int __pmSetRequestTimeout(double);

/* mode options for __pmGetPDU */
#define ANY_SIZE	0	/* replacement for old PDU_BINARY */
#define LIMIT_SIZE	2	/* replacement for old PDU_CLIENT */

PCP_CALL extern __pmPDU *__pmFindPDUBuf(int);
PCP_CALL extern void __pmPinPDUBuf(void *);
PCP_CALL extern int __pmUnpinPDUBuf(void *);
PCP_CALL extern void __pmCountPDUBuf(int, int *, int *);

#define PDU_START		0x7000
#define PDU_ERROR		PDU_START
#define PDU_RESULT		0x7001
#define PDU_PROFILE		0x7002
#define PDU_FETCH		0x7003
#define PDU_DESC_REQ		0x7004
#define PDU_DESC		0x7005
#define PDU_INSTANCE_REQ	0x7006
#define PDU_INSTANCE		0x7007
#define PDU_TEXT_REQ		0x7008
#define PDU_TEXT		0x7009
#define PDU_CONTROL_REQ		0x700a
#define PDU_CREDS		0x700c
#define PDU_PMNS_IDS		0x700d
#define PDU_PMNS_NAMES		0x700e
#define PDU_PMNS_CHILD		0x700f
#define PDU_PMNS_TRAVERSE	0x7010
#define PDU_ATTR		0x7011
#define PDU_AUTH		PDU_ATTR
#define PDU_LABEL_REQ		0x7012
#define PDU_LABEL		0x7013
#define PDU_FINISH		0x7013
#define PDU_MAX		 	(PDU_FINISH - PDU_START)

/*
 * Unit of space allocation for PDU buffer.
 */
#define PDU_CHUNK		1024

/*
 * PDU encoding formats
 * These have been retired ...
 *  #define PDU_BINARY	0
 *  #define PDU_ASCII	1
 * And this has been replaced by LIMIT_SIZE for __pmGetPDU
 *  #define PDU_CLIENT	2
 */

/*
 * Anonymous PDU sender, when context does not matter, e.g. PDUs from
 * a PMDA sent to PMCD
 */
#define FROM_ANON	0

PCP_CALL extern int __pmSendError(int, int, int);
PCP_CALL extern int __pmDecodeError(__pmPDU *, int *);
PCP_CALL extern int __pmSendXtendError(int, int, int, int);
PCP_CALL extern int __pmDecodeXtendError(__pmPDU *, int *, int *);
PCP_CALL extern int __pmSendResult(int, int, const pmResult *);
PCP_CALL extern int __pmEncodeResult(int, const pmResult *, __pmPDU **);
PCP_CALL extern int __pmDecodeResult(__pmPDU *, pmResult **);
PCP_CALL extern int __pmSendProfile(int, int, int, __pmProfile *);
PCP_CALL extern int __pmDecodeProfile(__pmPDU *, int *, __pmProfile **);
PCP_CALL extern int __pmSendFetch(int, int, int, __pmTimeval *, int, pmID *);
PCP_CALL extern int __pmDecodeFetch(__pmPDU *, int *, __pmTimeval *, int *, pmID **);
PCP_CALL extern int __pmSendDescReq(int, int, pmID);
PCP_CALL extern int __pmDecodeDescReq(__pmPDU *, pmID *);
PCP_CALL extern int __pmSendDesc(int, int, pmDesc *);
PCP_CALL extern int __pmDecodeDesc(__pmPDU *, pmDesc *);
PCP_CALL extern int __pmSendInstanceReq(int, int, const __pmTimeval *, pmInDom, int, const char *);
PCP_CALL extern int __pmDecodeInstanceReq(__pmPDU *, __pmTimeval *, pmInDom *, int *, char **);
PCP_CALL extern int __pmSendInstance(int, int, __pmInResult *);
PCP_CALL extern int __pmDecodeInstance(__pmPDU *, __pmInResult **);
PCP_CALL extern int __pmSendTextReq(int, int, int, int);
PCP_CALL extern int __pmDecodeTextReq(__pmPDU *, int *, int *);
PCP_CALL extern int __pmSendText(int, int, int, const char *);
PCP_CALL extern int __pmDecodeText(__pmPDU *, int *, char **);
PCP_CALL extern int __pmSendCreds(int, int, int, const __pmCred *);
PCP_CALL extern int __pmDecodeCreds(__pmPDU *, int *, int *, __pmCred **);
PCP_CALL extern int __pmSendIDList(int, int, int, const pmID *, int);
PCP_CALL extern int __pmDecodeIDList(__pmPDU *, int, pmID *, int *);
PCP_CALL extern int __pmSendNameList(int, int, int, char **, const int *);
PCP_CALL extern int __pmDecodeNameList(__pmPDU *, int *, char ***, int **);
PCP_CALL extern int __pmSendChildReq(int, int, const char *, int);
PCP_CALL extern int __pmDecodeChildReq(__pmPDU *, char **, int *);
PCP_CALL extern int __pmSendTraversePMNSReq(int, int, const char *);
PCP_CALL extern int __pmDecodeTraversePMNSReq(__pmPDU *, char **);
PCP_CALL extern int __pmSendAuth(int, int, int, const char *, int);
PCP_CALL extern int __pmDecodeAuth(__pmPDU *, int *, char **, int *);
PCP_CALL extern int __pmSendAttr(int, int, int, const char *, int);
PCP_CALL extern int __pmDecodeAttr(__pmPDU *, int *, char **, int *);
PCP_CALL extern int __pmSendLabelReq(int, int, int, int);
PCP_CALL extern int __pmDecodeLabelReq(__pmPDU *, int *, int *);
PCP_CALL extern int __pmSendLabel(int, int, int, int, pmLabelSet *, int);
PCP_CALL extern int __pmDecodeLabel(__pmPDU *, int *, int *, pmLabelSet **, int *);

#if defined(HAVE_64BIT_LONG)

/*
 * A pmValue contains the union of a 32-bit int and a pointer.  In the world
 * of 64-bit pointers, a pmValue is therefore larger than in the 32-bit world.
 * The structures below are used in all PDUs containing pmResults to ensure
 * 32-bit and 64-bit programs exchanging PDUs can communicate.
 * Note that a pmValue can only hold a 32-bit value in situ regardless of
 * whether the pointer size is 32 or 64 bits.
 */

typedef struct {
    int			inst;		/* instance identifier */
    union {
	unsigned int	pval;		/* offset into PDU buffer for value */
	int		lval;		/* 32-bit value in situ */
    } value;
} __pmValue_PDU;

typedef struct {
    pmID		pmid;		/* metric identifier */
    int			numval;		/* number of values */
    int			valfmt;		/* value style */
    __pmValue_PDU	vlist[1];	/* set of instances/values */
} __pmValueSet_PDU;

#elif defined(HAVE_32BIT_LONG)

/* In the 32-bit world, structures may be used in PDUs as defined */

typedef pmValue		__pmValue_PDU;
typedef pmValueSet	__pmValueSet_PDU;

#else
bozo - unknown size of long !!!
#endif

/*
 * For the help text PDUs, the type (PM_TEXT_ONELINE or PM_TEXT_HELP)
 * is 'or'd with the following to encode the request for a PMID or
 * a pmInDom ...
 * Note the values must therefore be (a) bit fields and (b) different
 *	to the public macros PM_TEXT_* in pmapi.h 
 */
#define PM_TEXT_PMID	4
#define PM_TEXT_INDOM	8

/*
 * no mem today, my love has gone away ....
 */
PCP_CALL extern void __pmNoMem(const char *, size_t, int);
#define PM_FATAL_ERR 1
#define PM_RECOV_ERR 0

/*
 * Startup handling:
 * set program name, as used in __pmNotifyErr() ... default is "pcp"
 * set default user for __pmSetProcessIdentity() ... default is "pcp"
 */
PCP_DATA extern char *pmProgname;
PCP_CALL extern int __pmSetProgname(const char *);
PCP_CALL extern int __pmGetUsername(char **);

/*
 * Cleanup handling:
 * shutdown various components in libpcp, releasing all resources
 * (local context PMDAs, any global NSS socket state, etc).
 */
PCP_CALL extern int __pmShutdown(void);

/*
 * Map platform error values to PMAPI error codes.
 */
PCP_CALL extern int __pmMapErrno(int);
PCP_CALL extern void __pmDumpErrTab(FILE *);

/*
 * __pmLogInDom is used to hold the instance identifiers for an instance
 * domain internally ... if multiple sets are observed over time, these
 * are linked together in reverse chronological order
 * -- externally we write these as
 *	timestamp
 *	indom		<- note, added wrt indom_t
 *	numinst
 *	inst[0], .... inst[numinst-1]
 *	nameindex[0] .... nameindex[numinst-1]
 *	string (name) table, all null-byte terminated
 *
 * NOTE: 3 types of allocation
 * (1)
 * buf is NULL, 
 * namelist and instlist have been allocated
 * separately and so must each be freed.
 * (2)
 * buf is NOT NULL, allinbuf == 1,
 * all allocations were in the buffer and so only
 * the buffer should be freed,
 * (3)
 * buf is NOT NULL, allinbuf == 0,
 * as well as buffer allocation, 
 * the namelist has been allocated separately and so
 * both the buf and namelist should be freed.
 */
typedef struct __pmLogInDom {
    struct __pmLogInDom	*next;
    __pmTimeval		stamp;
    int			numinst;
    int			*instlist;
    char		**namelist;
    int			*buf; 
    int			allinbuf; 
} __pmLogInDom;

/*
 * __pmLogLabelSet is used to hold the sets of labels for the label
 * hierarchy in memory.  Only in the case of instances will it have
 * multiple labelsets.  For all other (higher) hierarchy levels, a
 * single labelset suffices (nsets == 1, and nlabels >= 0).  Also,
 * in memory labelsets are linked together in reverse chronological
 * order (just like the __pmLogInDom structure above).
 * -- externally we write these as
 *	timestamp
 *	type (int - PM_LABEL_* types)
 *	ident (int - PM_IN_NULL, domain, indom, pmid)
 *	nsets (int - usually 1, except for instances)
 *	jsonb offset (int - offset to jsonb start)
 *	labelset[0] ... labelset[numsets-1]
 *	jsonb table (strings, concatenated)
 *
 * -- with each labelset array entry as
 *	inst (int)
 *	nlabels (int)
 *	jsonb offset (int)
 *	jsonb length (int)
 *	label[0] ... label[nlabels-1] (struct pmLabel)
 */

typedef struct __pmLogLabelSet {
    struct __pmLogLabelSet *next;
    __pmTimeval		stamp;
    int			type;
    int			ident;
    int			nsets;
    pmLabelSet		*labelsets;
} __pmLogLabelSet;

/*
 * record header in the metadata log file ... len (by itself) also is
 * used as a trailer
 */
typedef struct {
    int		len;	/* record length, includes header and trailer */
    int		type;	/* see TYPE_* #defines below */
} __pmLogHdr;

#define TYPE_DESC	1	/* header, pmDesc, trailer */
#define TYPE_INDOM	2	/* header, __pmLogInDom, trailer */
#define TYPE_LABEL	3	/* header, __pmLogLabelSet, trailer */

PCP_CALL extern void __pmLogPutIndex(const __pmLogCtl *, const __pmTimeval *);

PCP_CALL extern const char *__pmLogName_r(const char *, int, char *, int);
PCP_CALL extern const char *__pmLogName(const char *, int);	/* NOT thread-safe */
PCP_CALL extern __pmFILE *__pmLogNewFile(const char *, int);
PCP_CALL extern int __pmLogCreate(const char *, const char *, int, __pmLogCtl *);
#define PMLOGREAD_NEXT		0
#define PMLOGREAD_TO_EOF	1
PCP_CALL extern int __pmLogRead(__pmLogCtl *, int, __pmFILE *, pmResult **, int);
PCP_CALL extern int __pmLogRead_ctx(__pmContext *, int, __pmFILE *, pmResult **, int);
PCP_CALL extern int __pmLogWriteLabel(__pmFILE *, const __pmLogLabel *);
PCP_CALL extern int __pmLogOpen(const char *, __pmContext *);
PCP_CALL extern int __pmLogLoadLabel(__pmLogCtl *, const char *);
PCP_CALL extern int __pmLogLoadIndex(__pmLogCtl *);
PCP_CALL extern int __pmLogLoadMeta(__pmLogCtl *);
PCP_CALL extern void __pmLogClose(__pmLogCtl *);
PCP_CALL extern void __pmLogCacheClear(__pmFILE *);
PCP_CALL extern char *__pmLogBaseName(char *);

PCP_CALL extern __pmTimeval *__pmLogStartTime(__pmArchCtl *);
PCP_CALL extern int __pmLogChangeArchive(__pmContext *, int);
PCP_CALL extern int __pmLogCheckForNextArchive(__pmLogCtl *, int, pmResult **);
PCP_CALL extern int __pmLogGenerateMark(__pmLogCtl *, int, pmResult **);

PCP_CALL extern int __pmLogChangeToNextArchive(__pmLogCtl **);
PCP_CALL extern int __pmLogChangeToPreviousArchive(__pmLogCtl **);
PCP_CALL extern void __pmArchCtlFree (__pmArchCtl *);

PCP_CALL extern int __pmLogPutDesc(__pmLogCtl *, const pmDesc *, int, char **);
PCP_CALL extern int __pmLogLookupDesc(__pmLogCtl *, pmID, pmDesc *);
#define PMLOGPUTINDOM_DUP       1
PCP_CALL extern int __pmLogPutInDom(__pmLogCtl *, pmInDom, const __pmTimeval *, int, int *, char **);
PCP_CALL extern int __pmLogGetInDom(__pmLogCtl *, pmInDom, __pmTimeval *, int **, char ***);
PCP_CALL extern int __pmLogLookupInDom(__pmLogCtl *, pmInDom, __pmTimeval *, const char *);
PCP_CALL extern int __pmLogNameInDom(__pmLogCtl *, pmInDom, __pmTimeval *, int, char **);

PCP_CALL extern int __pmLogPutResult(__pmLogCtl *, __pmPDU *);
PCP_CALL extern int __pmLogPutResult2(__pmLogCtl *, __pmPDU *);
PCP_CALL extern int __pmLogFetch(__pmContext *, int, pmID *, pmResult **);
PCP_CALL extern int __pmLogFetchInterp(__pmContext *, int, pmID *, pmResult **);
PCP_CALL extern void __pmLogSetTime(__pmContext *);
PCP_CALL extern void __pmLogResetInterp(__pmContext *);
PCP_CALL extern void __pmFreeInterpData(__pmContext *);

PCP_CALL extern int __pmLogChangeVol(__pmLogCtl *, int);
PCP_CALL extern int __pmLogChkLabel(__pmLogCtl *, __pmFILE *, __pmLogLabel *, int);
PCP_CALL extern int __pmGetArchiveLabel(__pmLogCtl *, pmLogLabel *);
PCP_CALL extern int __pmGetArchiveEnd(__pmLogCtl *, struct timeval *);

/* struct for maintaining information about pmlogger ports */
typedef struct {
    int		pid;		/* process id of logger */
    int		port;		/* internet port for logger control */
    char	*pmcd_host;	/* host pmlogger is collecting from */
    char	*archive;	/* archive base pathname */
    char	*name;		/* file name (minus dirname) */
} __pmLogPort;

/* Returns control port info for a pmlogger given its pid.
 * If pid == PM_LOG_ALL_PIDS, get all pmloggers' control ports.
 * If pid == PM_LOG_PRIMARY_PID, get primar logger's control port.
 * Note: do NOT free any part of result returned via the parameter.
 *
 * __pmLogFindPort(const char *hostname, int pid, __pmLogPort **result);
 */
PCP_CALL extern int __pmLogFindPort(const char *, int, __pmLogPort **);

#define PM_LOG_PRIMARY_PID	0	/* symbolic pid for primary logger */
#define PM_LOG_PRIMARY_PORT	0	/* symbolic port for primary pmlogger */
#define PM_LOG_ALL_PIDS		-1	/* symbolic pid for all pmloggers */
#define PM_LOG_NO_PID		-2	/* not a valid pid for pmlogger */
#define PM_LOG_NO_PORT		-2	/* not a valid port for pmlogger */

PCP_CALL extern const char *__pmLogLocalSocketDefault(int, char *buf, size_t bufSize);
PCP_CALL extern const char *__pmLogLocalSocketUser(int, char *buf, size_t bufSize);

/* time utils */
PCP_CALL extern time_t __pmMktime(struct tm *);

/* reverse ctime and time interval parsing */
PCP_CALL extern int __pmParseCtime(const char *, struct tm *, char **);
PCP_CALL extern int __pmConvertTime(struct tm *, struct timeval *, struct timeval *);
PCP_CALL extern int __pmParseTime(const char *, struct timeval *, struct timeval *,
			 struct timeval *, char **);

/* manipulate internal timestamps */
PCP_CALL extern int __pmTimevalCmp(const __pmTimeval *, const __pmTimeval *);
PCP_CALL extern double __pmTimevalSub(const __pmTimeval *, const __pmTimeval *);

/* 32-bit file checksum */
PCP_CALL extern __int32_t __pmCheckSum(FILE *);

/* check for localhost */
PCP_CALL extern int __pmIsLocalhost(const char *);

/*
 * struct timeval manipulations
 */
PCP_CALL extern double __pmtimevalAdd(const struct timeval *, const struct timeval *);
PCP_CALL extern void __pmtimevalInc(struct timeval *, const struct timeval *);
PCP_CALL extern double __pmtimevalSub(const struct timeval *, const struct timeval *);
PCP_CALL extern void __pmtimevalDec(struct timeval *, const struct timeval *);
PCP_CALL extern double __pmtimevalToReal(const struct timeval *);
PCP_CALL extern void __pmtimevalFromReal(double, struct timeval *);
PCP_CALL extern void __pmtimevalSleep(struct timeval);
PCP_CALL extern void __pmtimevalPause(struct timeval);
PCP_CALL extern void __pmtimevalNow(struct timeval *);

typedef struct {
    char		*label;		/* label to name tz */
    char		*tz;		/* env $TZ */
    int			handle;		/* handle from pmNewZone() */
} pmTimeZone;

/*
 * event tracing for monitoring time between events
 */
PCP_CALL extern void __pmEventTrace(const char *);		/* NOT thread-safe */
PCP_CALL extern void __pmEventTrace_r(const char *, int *, double *, double *);

/*
 * More IPC protocol stuff
 */

typedef int (*__pmConnectHostType)(int, int);

PCP_CALL extern int __pmSetSocketIPC(int);
PCP_CALL extern int __pmSetVersionIPC(int, int);
PCP_CALL extern int __pmSetFeaturesIPC(int, int, int);
PCP_CALL extern int __pmSetDataIPC(int, void *);
PCP_CALL extern int __pmDataIPCSize(void);
PCP_CALL extern int __pmLastVersionIPC(void);
PCP_CALL extern int __pmVersionIPC(int);
PCP_CALL extern int __pmSocketIPC(int);
PCP_CALL extern int __pmFeaturesIPC(int);
PCP_CALL extern int __pmDataIPC(int, void *);
PCP_CALL extern void __pmOverrideLastFd(int);
PCP_CALL extern void __pmPrintIPC(void);
PCP_CALL extern void __pmResetIPC(int);

/* safely insert an atom value into a pmValue */
PCP_CALL extern int __pmStuffValue(const pmAtomValue *, pmValue *, int);

/* string conversion to value of given type, suitable for pmStore */
PCP_CALL extern int __pmStringValue(const char *, pmAtomValue *, int);

/*
 * Optimized fetch bundling ("optfetch") services
 */
typedef struct __optreq {
    struct __optreq	*r_next;	/* next request */
    struct __fetchctl	*r_fetch;	/* back ptr */
    pmDesc		*r_desc;	/* pmDesc for request pmID */
    int			r_numinst;	/* request instances */
    int			*r_instlist;	/* request instances */
    void		*r_aux;		/* generic pointer to aux data */
} optreq_t;

typedef struct __pmidctl {
    struct __pmidctl	*p_next;	/* next pmid control */
    optreq_t		*p_rqp;		/* first request for this metric */
    pmID		p_pmid;		/* my pmID */
    int			p_numinst;	/* union over requests */
    int			*p_instlist;	/* union over requests */
    void		*p_aux;		/* generic pointer to aux data */
} pmidctl_t;

typedef struct __indomctl {
    struct __indomctl	*i_next;	/* next indom control */
    pmidctl_t		*i_pmp;		/* first metric, in this group */
    pmInDom		i_indom;	/* my pmInDom */
    int			i_numinst;	/* arg for pmAddProfile */
    int			*i_instlist;	/* arg for pmAddProfile */
    void		*i_aux;		/* generic pointer to aux data */
} indomctl_t;

typedef struct __fetchctl {
    struct __fetchctl	*f_next;	/* next fetch control */
    indomctl_t		*f_idp;		/* first indom, in this group */
    int			f_state;	/* state changes during updates */
    int			f_cost;		/* used internally for optimization */
    int			f_newcost;	/* used internally for optimization */
    int			f_numpmid;	/* arg for pmFetch() */
    pmID		*f_pmidlist;	/* arg for pmFetch() */
    void		*f_aux;		/* generic pointer to aux data */
} fetchctl_t;

/* states relevant to user */
#define OPT_STATE_NEW		1	/* newly created group */
#define OPT_STATE_PMID		2	/* list of pmids changed */
#define OPT_STATE_PROFILE	4	/* instance profile changed */

/* states used during optimization */
#define OPT_STATE_UMASK		7	/* preserve user state bits */
#define OPT_STATE_XREQ		8	/* things that may have changed */
#define OPT_STATE_XPMID		16
#define OPT_STATE_XINDOM	32
#define OPT_STATE_XFETCH	64
#define OPT_STATE_XPROFILE	128

/*
 * Objective function parameters
 */
typedef struct {
    int		c_pmid;		/* cost per PMD for PMIDs in a fetch */
    int		c_indom;	/* cost per PMD for indoms in a fetch */
    int		c_fetch;	/* cost of a new fetch group */
    int		c_indomsize;	/* expected numer of instances for an indom */
    int		c_xtrainst;	/* cost of retrieving an unwanted metric inst */
    int		c_scope;	/* cost opt., 0 for incremental, 1 for global */
} optcost_t;

#define OPT_COST_INFINITY	0x7fffffff

PCP_CALL extern void __pmOptFetchAdd(fetchctl_t **, optreq_t *);
PCP_CALL extern int __pmOptFetchDel(fetchctl_t **, optreq_t *);
PCP_CALL extern void __pmOptFetchRedo(fetchctl_t **);
PCP_CALL extern void __pmOptFetchDump(FILE *, const fetchctl_t *);
PCP_CALL extern void __pmOptFetchGetParams(optcost_t *);
PCP_CALL extern void __pmOptFetchPutParams(optcost_t *);

/* work out local timezone */
PCP_CALL extern char *__pmTimezone(void);			/* NOT thread-safe */
PCP_CALL extern char *__pmTimezone_r(char *, int);

/*
 * Generic access control routines
 */
PCP_CALL extern int __pmAccAddOp(unsigned int);

PCP_CALL extern int __pmAccAddHost(const char *, unsigned int, unsigned int, int);
PCP_CALL extern int __pmAccAddUser(const char *, unsigned int, unsigned int, int);
PCP_CALL extern int __pmAccAddGroup(const char *, unsigned int, unsigned int, int);

PCP_CALL extern int __pmAccAddClient(__pmSockAddr *, unsigned int *);
PCP_CALL extern int __pmAccAddAccount(const char *, const char *, unsigned int *);
PCP_CALL extern void __pmAccDelClient(__pmSockAddr *);
PCP_CALL extern void __pmAccDelAccount(const char *, const char *);

PCP_CALL extern void __pmAccDumpHosts(FILE *);
PCP_CALL extern void __pmAccDumpUsers(FILE *);
PCP_CALL extern void __pmAccDumpGroups(FILE *);
PCP_CALL extern void __pmAccDumpLists(FILE *);

PCP_CALL extern int __pmAccSaveHosts(void);
PCP_CALL extern int __pmAccSaveUsers(void);
PCP_CALL extern int __pmAccSaveGroups(void);
PCP_CALL extern int __pmAccSaveLists(void);

PCP_CALL extern int __pmAccRestoreHosts(void);
PCP_CALL extern int __pmAccRestoreUsers(void);
PCP_CALL extern int __pmAccRestoreGroups(void);
PCP_CALL extern int __pmAccRestoreLists(void);

PCP_CALL extern void __pmAccFreeSavedHosts(void);
PCP_CALL extern void __pmAccFreeSavedUsers(void);
PCP_CALL extern void __pmAccFreeSavedGroups(void);
PCP_CALL extern void __pmAccFreeSavedLists(void);

/*
 * platform independent process routines
 */
PCP_CALL extern int __pmProcessExists(pid_t);
PCP_CALL extern int __pmProcessTerminate(pid_t, int);
PCP_CALL extern pid_t __pmProcessCreate(char **, int *, int *);
PCP_CALL extern int __pmProcessDataSize(unsigned long *);
PCP_CALL extern int __pmProcessRunTimes(double *, double *);
PCP_CALL extern int __pmSetProcessIdentity(const char *);

/*
 * platform independent memory mapped file handling
 */
PCP_CALL extern void *__pmMemoryMap(int, size_t, int);
PCP_CALL extern void __pmMemoryUnmap(void *, size_t);

/*
 * platform independent signal handling
 */
typedef void (*__pmSignalHandler)(int);
PCP_CALL extern int __pmSetSignalHandler(int, __pmSignalHandler);

/*
 * platform independent environment and filesystem path access
 */
typedef void (*__pmConfigCallback)(char *, char *, char *);
PCP_DATA extern const __pmConfigCallback __pmNativeConfig;
PCP_CALL extern void __pmConfig(__pmConfigCallback);
PCP_CALL extern char *__pmNativePath(char *);
PCP_CALL extern int __pmAbsolutePath(char *);
PCP_CALL extern int __pmPathSeparator(void);
PCP_CALL extern int __pmMakePath(const char *, mode_t);

/*
 * discover configurable features of the shared libraries
 */
typedef void (*__pmAPIConfigCallback)(const char *, const char *);
PCP_CALL extern void __pmAPIConfig(__pmAPIConfigCallback);
PCP_CALL extern const char *__pmGetAPIConfig(const char *);

/*
 * internals of argument parsing for special circumstances
 */
PCP_CALL extern void __pmStartOptions(pmOptions *);
PCP_CALL extern int  __pmGetLongOptions(pmOptions *);
PCP_CALL extern void __pmAddOptArchive(pmOptions *, char *);
PCP_CALL extern void __pmAddOptArchiveList(pmOptions *, char *);
PCP_CALL extern void __pmAddOptArchiveFolio(pmOptions *, char *);
PCP_CALL extern void __pmAddOptContainer(pmOptions *, char *);
PCP_CALL extern void __pmAddOptHost(pmOptions *, char *);
PCP_CALL extern void __pmAddOptHostList(pmOptions *, char *);
PCP_CALL extern void __pmSetLocalContextFlag(pmOptions *);
PCP_CALL extern void __pmSetLocalContextTable(pmOptions *, char *);
PCP_CALL extern void __pmEndOptions(pmOptions *);

/*
 * AF - general purpose asynchronous event management routines
 */
PCP_CALL extern int __pmAFsetup(const struct timeval *, const struct timeval *, void *, void (*)(int, void *));
PCP_CALL extern int __pmAFregister(const struct timeval *, void *, void (*)(int, void *));
PCP_CALL extern int __pmAFunregister(int);
PCP_CALL extern void __pmAFblock(void);
PCP_CALL extern void __pmAFunblock(void);
PCP_CALL extern int __pmAFisempty(void);

/*
 * private PDU protocol between pmlc and pmlogger
 */
#define LOG_PDU_VERSION2	2	/* private pdus & PCP 2.0 error codes */
#define LOG_PDU_VERSION		LOG_PDU_VERSION2

#define LOG_REQUEST_NEWVOLUME	1
#define LOG_REQUEST_STATUS	2
#define LOG_REQUEST_SYNC	3

typedef struct {
    __pmTimeval  ls_start;	/* start time for log */
    __pmTimeval  ls_last;	/* last time log written */
    __pmTimeval  ls_timenow;	/* current time */
    int		ls_state;	/* state of log (from __pmLogCtl) */
    int		ls_vol;		/* current volume number of log */
    __int64_t	ls_size;	/* size of current volume */
    char	ls_hostname[PM_LOG_MAXHOSTLEN];
				/* name of pmcd host */
    char	ls_fqdn[PM_LOG_MAXHOSTLEN];
				/* fully qualified domain name of pmcd host */
    char	ls_tz[PM_TZ_MAXLEN];
				/* $TZ at collection host */
    char	ls_tzlogger[PM_TZ_MAXLEN];
				/* $TZ at pmlogger */
} __pmLoggerStatus;

#define PDU_LOG_CONTROL		0x8000
#define PDU_LOG_STATUS		0x8001
#define PDU_LOG_REQUEST		0x8002

PCP_CALL extern int __pmConnectLogger(const char *, int *, int *);
PCP_CALL extern int __pmSendLogControl(int, const pmResult *, int, int, int);
PCP_CALL extern int __pmDecodeLogControl(const __pmPDU *, pmResult **, int *, int *, int *);
PCP_CALL extern int __pmSendLogRequest(int, int);
PCP_CALL extern int __pmDecodeLogRequest(const __pmPDU *, int *);
PCP_CALL extern int __pmSendLogStatus(int, __pmLoggerStatus *);
PCP_CALL extern int __pmDecodeLogStatus(__pmPDU *, __pmLoggerStatus **);

/* logger timeout helper function */
PCP_CALL extern int __pmLoggerTimeout(void);

/*
 * other interfaces shared by pmlc and pmlogger
 */

PCP_CALL extern int __pmControlLog(int, const pmResult *, int, int, int, pmResult **);

#define PM_LOG_OFF		0	/* state */
#define PM_LOG_MAYBE		1
#define PM_LOG_ON		2

#define PM_LOG_MANDATORY	11	/* control */
#define PM_LOG_ADVISORY		12
#define PM_LOG_ENQUIRE		13

/* macros for logging control values from __pmControlLog() */
#define PMLC_SET_ON(val, flag) \
        (val) = ((val) & ~0x1) | ((flag) & 0x1)
#define PMLC_GET_ON(val) \
        ((val) & 0x1)
#define PMLC_SET_MAND(val, flag) \
        (val) = ((val) & ~0x2) | (((flag) & 0x1) << 1)
#define PMLC_GET_MAND(val) \
        (((val) & 0x2) >> 1)
#define PMLC_SET_AVAIL(val, flag) \
        (val) = ((val) & ~0x4) | (((flag) & 0x1) << 2)
#define PMLC_GET_AVAIL(val) \
        (((val) & 0x4) >> 2)
#define PMLC_SET_INLOG(val, flag) \
        (val) = ((val) & ~0x8) | (((flag) & 0x1) << 3)
#define PMLC_GET_INLOG(val) \
        (((val) & 0x8) >> 3)

#define PMLC_SET_STATE(val, state) \
        (val) = ((val) & ~0xf) | ((state) & 0xf)
#define PMLC_GET_STATE(val) \
        ((val) & 0xf)

/* 28 bits of delta, 32 bits of state */
#define PMLC_MAX_DELTA  0x0fffffff

#define PMLC_SET_DELTA(val, delta) \
        (val) = ((val) & 0xf) | ((delta) << 4)
#define PMLC_GET_DELTA(val) \
        ((((val) & ~0xf) >> 4) & PMLC_MAX_DELTA)

/*
 * helper functions to register client identity with pmcd for export
 * via pmcd.client.whoami
 */
PCP_CALL extern char *__pmGetClientId(int, char **);
PCP_CALL extern int __pmSetClientIdArgv(int, char **);
PCP_CALL extern int __pmSetClientId(const char *);

/*
 * Adding/deleting/clearing the list of DSO PMDAs supported for
 * PM_CONTEXT_LOCAL contexts
 */
#define PM_LOCAL_ADD	1
#define PM_LOCAL_DEL	2
#define PM_LOCAL_CLEAR	3
PCP_CALL extern int __pmLocalPMDA(int, int, const char *, const char *);
PCP_CALL extern char *__pmSpecLocalPMDA(const char *);
struct __pmDSO;
PCP_CALL extern struct __pmDSO *__pmLookupDSO(int);

/*
 * Helper methods for packed arrays of event records
 */
PCP_CALL extern int __pmCheckEventRecords(pmValueSet *, int);
PCP_CALL extern int __pmCheckHighResEventRecords(pmValueSet *, int);
PCP_CALL extern void __pmDumpEventRecords(FILE *, pmValueSet *, int);
PCP_CALL extern void __pmDumpHighResEventRecords(FILE *, pmValueSet *, int);

/* Get nanosecond precision timestamp from system clocks */
PCP_CALL extern int __pmGetTimespec(struct timespec *);

/* Anonymous metric registration (uses derived metrics support) */
PCP_CALL extern int __pmRegisterAnon(const char *, int);

/*
 * Multi-thread support
 * Use PM_MULTI_THREAD_DEBUG for lock debugging with -Dlock[,appl?...]
 */
PCP_CALL extern void __pmInitLocks(void);
PCP_CALL extern int __pmLock(void *, const char *, int);
PCP_CALL extern int __pmUnlock(void *, const char *, int);
PCP_CALL extern int __pmIsLocked(void *);
#ifdef BUILD_WITH_LOCK_ASSERTS
PCP_CALL extern void __pmCheckIsUnlocked(void *, char *, int);
#endif /* BUILD_WITH_LOCK_ASSERTS */

/*
 * Each of these scopes defines one or more PMAPI routines that will
 * not allow calls from more than one thread.
 */
#define PM_SCOPE_DSO_PMDA	0
#define PM_SCOPE_ACL		1
#define PM_SCOPE_AF		2
#define PM_SCOPE_LOGPORT	3
#define PM_SCOPE_MAX		3
PCP_CALL extern int __pmMultiThreaded(int);

#define PM_INIT_LOCKS()		__pmInitLocks()
#define PM_MULTIPLE_THREADS(x)	__pmMultiThreaded(x)
#define PM_LOCK(lock)		__pmLock(&(lock), __FILE__, __LINE__)
#define PM_UNLOCK(lock)		__pmUnlock(&(lock), __FILE__, __LINE__)
#define PM_IS_LOCKED(lock) 	__pmIsLocked(&(lock))

#ifdef HAVE_PTHREAD_MUTEX_T
/* the big libpcp lock */
PCP_CALL extern pthread_mutex_t	__pmLock_libpcp;
/* mutex for calls to external routines that are not thread-safe */
PCP_CALL extern pthread_mutex_t	__pmLock_extcall;
#else
PCP_CALL extern void *__pmLock_libpcp;			/* symbol exposure */
PCP_CALL extern void *__pmLock_extcall;			/* symbol exposure */
#endif

/*
 * Service discovery with options.
 * The 4th argument is a pointer to a mask of flags for boolean options
 * and status. It is set and tested using the following bits.
 */
#define PM_SERVICE_DISCOVERY_INTERRUPTED	0x1
#define PM_SERVICE_DISCOVERY_RESOLVE		0x2

PCP_CALL extern int __pmDiscoverServicesWithOptions(const char *,
					   const char *,
					   const char *,
					   const volatile sig_atomic_t *,
					   char ***);


PCP_CALL extern void __pmDumpDebug(FILE *);

#ifdef __cplusplus
}
#endif

#endif /* PCP_IMPL_H */<|MERGE_RESOLUTION|>--- conflicted
+++ resolved
@@ -280,39 +280,6 @@
  * ... this is the old_style
  */
 PCP_DATA extern int pmDebug;
-<<<<<<< HEAD
-#define DBG_TRACE_PDU		(1<<0)	/* PDU send and receive */
-#define DBG_TRACE_FETCH		(1<<1)	/* dump pmFetch results */
-#define DBG_TRACE_PROFILE	(1<<2)	/* trace profile changes */
-#define DBG_TRACE_VALUE		(1<<3)	/* metric value conversions */
-#define DBG_TRACE_CONTEXT	(1<<4)	/* trace PMAPI context changes */
-#define DBG_TRACE_INDOM		(1<<5)	/* instance domain operations */
-#define DBG_TRACE_PDUBUF	(1<<6)	/* PDU buffer management */
-#define DBG_TRACE_LOG		(1<<7)	/* generic archive log operations */
-#define DBG_TRACE_LOGMETA	(1<<8)	/* meta data in archives */
-#define DBG_TRACE_OPTFETCH	(1<<9)	/* optFetch tracing */
-#define DBG_TRACE_AF		(1<<10)	/* trace async timer events */
-#define DBG_TRACE_APPL0		(1<<11)	/* reserved for applications */
-#define DBG_TRACE_APPL1		(1<<12)	/* reserved for applications */
-#define DBG_TRACE_APPL2		(1<<13)	/* reserved for applications */
-#define DBG_TRACE_PMNS		(1<<14)	/* PMNS operations */
-#define DBG_TRACE_LIBPMDA	(1<<15)	/* libpcp_pmda */
-#define DBG_TRACE_TIMECONTROL	(1<<16)	/* time control api */
-#define DBG_TRACE_PMC		(1<<17)	/* metrics class */
-#define DBG_TRACE_DERIVE	(1<<18)	/* derived metrics */
-#define DBG_TRACE_LOCK		(1<<19) /* lock tracing */
-#define DBG_TRACE_INTERP	(1<<20)	/* interpolate mode for archives */
-#define DBG_TRACE_CONFIG	(1<<21) /* configuration parameters */
-#define DBG_TRACE_PMAPI		(1<<22) /* PMAPI call tracing */
-#define DBG_TRACE_FAULT		(1<<23) /* fault injection tracing */
-#define DBG_TRACE_AUTH		(1<<24) /* authentication tracing */
-#define DBG_TRACE_DISCOVERY	(1<<25) /* service discovery tracing */
-#define DBG_TRACE_ATTR		(1<<26) /* all connection attributes */
-#define DBG_TRACE_HTTP		(1<<27) /* trace HTTP operations */
-#define DBG_TRACE_LABEL		(1<<28) /* label metadata operations */
-/* not yet allocated, bit (1<<29) */
-#define DBG_TRACE_DESPERATE	(1<<30) /* verbose/desperate level */
-=======
 #define DBG_TRACE_PDU		(1<<0)	/* see pdu option below */
 #define DBG_TRACE_FETCH		(1<<1)	/* see fetch option below */
 #define DBG_TRACE_PROFILE	(1<<2)	/* see profile option below */
@@ -382,11 +349,10 @@
 /* new ones start here, no DBG_TRACE_xxx macro and no backwards compatibility */
     int	deprecated;	/* Report use of deprecated services */
     int	exec;	 	/* pmExec and related calls */
+    int labels;		/* label metadata operations */
 } pmdebugoptions_t;
 
 PCP_DATA extern pmdebugoptions_t	pmDebugOptions;
-
->>>>>>> 9aa2a4ba
 
 PCP_CALL extern int __pmParseDebug(const char *);
 PCP_CALL extern void __pmDumpResult(FILE *, const pmResult *);

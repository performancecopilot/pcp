--- conflicted
+++ resolved
@@ -23,42 +23,23 @@
 #
 if [ -z "$PCP_ENV_DONE" ]
 then
-<<<<<<< HEAD
-    echo "pcp.env: Fatal Error: \"$__CONF\" not found" >&2
-    exit 1
-fi
-
-eval `sed -e 's/"//g' $__CONF \
-| awk -F= '
-=======
     __CONF=${PCP_CONF-/etc/pcp.conf}
     if [ ! -f "$__CONF" ]
     then
 	echo "pcp.env: Fatal Error: \"$__CONF\" not found" >&2
 	exit 1
     fi
-    if [ -n "$PCP_CONFIG" -a -x "$PCP_CONFIG" ]
-    then
-	eval `$PCP_CONFIG -s`
-    else
-	eval `sed -e 's/"//g' $__CONF \
-	| awk -F= '
->>>>>>> 7fdfa52c
+    eval `sed -e 's/"//g' $__CONF \
+    | awk -F= '
 /^PCP_/ && NF == 2 {
 	exports=exports" "$1
 	printf "%s=${%s:-\"%s\"}\n", $1, $1, $2
 } END {
 	print "export", exports
-<<<<<<< HEAD
 }'`
-=======
-    }'`
     fi
->>>>>>> 7fdfa52c
 
-    PATH="/usr/sbin:/sbin:/bin:/usr/bin:/etc:${PCP_BIN_DIR}:${PCP_BINADM_DIR}:${PCP_SHARE_DIR}/bin:${PCP_SHARE_DIR}/lib:${PCP_PLATFORM_PATHS}"
-    export PATH
-
+    export PATH="/usr/sbin:/sbin:/bin:/usr/bin:/etc:${PCP_BIN_DIR}:${PCP_BINADM_DIR}:${PCP_SHARE_DIR}/bin:${PCP_SHARE_DIR}/lib:${PCP_PLATFORM_PATHS}"
     export PCP_ENV_DONE=y
 fi
 

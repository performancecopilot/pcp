#
# Copyright (c) 2012-2014 Red Hat.
# Copyright (c) 2008 Aconex.  All Rights Reserved.
# Copyright (c) 2000,2003,2004 Silicon Graphics, Inc.  All Rights Reserved.
# 
# This program is free software; you can redistribute it and/or modify it
# under the terms of the GNU General Public License as published by the
# Free Software Foundation; either version 2 of the License, or (at your
# option) any later version.
# 
# This program is distributed in the hope that it will be useful, but
# WITHOUT ANY WARRANTY; without even the implied warranty of MERCHANTABILITY
# or FITNESS FOR A PARTICULAR PURPOSE.  See the GNU General Public License
# for more details.
# 

# Common gmake macros for building
#
# @configure_input@
#
ifndef _BUILDDEFS_INCLUDED_
_BUILDDEFS_INCLUDED_ = 1

ifndef _PCP_CONF_INCLUDED_
_PCP_CONF_INCLUDED_ = 1
include $(TOPDIR)/src/include/pcp.conf
endif

# General package information
PACKAGE_VERSION ?= @PACKAGE_VERSION@
PACKAGE_MAJOR ?= @PACKAGE_MAJOR@
PACKAGE_MINOR ?= @PACKAGE_MINOR@
PACKAGE_REVISION ?= @PACKAGE_REVISION@
PACKAGE_BUILD ?= @PACKAGE_BUILD@
PACKAGE_NAME ?= pcp
PACKAGE_CONFIGURE ?= @PACKAGE_CONFIGURE@
PACKAGE_DISTRIBUTION ?= @PACKAGE_DISTRIBUTION@
SGI_CHROOT_BUILD ?= 0
SGI_ISSP_BUILD ?= 0

BUILDRULES = $(TOPDIR)/src/include/buildrules

# LCFLAGS, LLDFLAGS, LLDLIBS, LSRCFILES and LDIRT may be specified in
# user Makefiles. Note: LSRCFILES is anything other than Makefile,
# $(CXXFILES), $(CFILES), or $(HFILES) and is used to construct the
# manifest list during the "dist" phase (packaging).

# turn on all warnings by default
ifeq "@cc_is_gcc@" "yes"
WARN_OFF = -Wall
else
WARN_OFF =
endif

LIBPCP_ABIDIR ?= src
PCPLIB_LDFLAGS = -L$(TOPDIR)/src/libpcp/$(LIBPCP_ABIDIR) \
		 -L$(TOPDIR)/src/libpcp_pmda/$(LIBPCP_ABIDIR)
# backward compatibility
PCP_LIBS = $(PCPLIB_LDFLAGS)

# platform-specific CFLAGS, LDLIBS, and shared library extension
#
# Note:
# 	Need PCFLAGS setting here to match the CFLAGS settings in
# 	../../configure.ac (likewise for PLDFLAGS and LDFLAGS).
#
TARGET_OS = @target_os@
PCFLAGS = @PCFLAGS@
PLDFLAGS = @PLDFLAGS@
ifneq (, $(filter linux kfreebsd gnu, $(TARGET_OS)))
DSOSUFFIX = so
endif
ifeq "$(TARGET_OS)" "darwin"
DSOSUFFIX = dylib
CASE_INSENSITIVE_FS=1
endif
ifeq "$(TARGET_OS)" "mingw"
DSOSUFFIX = dll
EXECSUFFIX = .exe
SHELLSUFFIX = .sh
PLDLIBS = -lwsock32
endif
ifeq "$(TARGET_OS)" "solaris"
PLDFLAGS += -fPIC
PLDLIBS = -lnsl -lsocket -lresolv -ldl -lposix4
DSOSUFFIX = so
endif
ifeq "$(TARGET_OS)" "aix"
DSOSUFFIX = so
# -qcpluscmt
#	allow C++-style // as comment preamble
# -brtl
#       use run-time linker
# -bnoipath
#       do not use path to DSOs from the build, use default search path
#       rules
# (and does not accept -Wall as a valid option)
PLDFLAGS += -brtl -bnoipath
WARN_OFF =
endif
ifeq "$(TARGET_OS)" "freebsd"
DSOSUFFIX = so
endif
ifeq "$(TARGET_OS)" "netbsd"
DSOSUFFIX = so
endif

CFLAGS_ABI = @cflags_abi@
CFLAGS_OPT = -O2 -g
CFLAGS += $(PCFLAGS) $(LCFLAGS) $(WARN_OFF) $(CFLAGS_OPT) \
	-DPCP_DEBUG -DPCP_VERSION=\"$(PCP_VERSION)\" \
	-I$(TOPDIR)/src/include -I$(TOPDIR)/src/include/pcp

PIECFLAGS = @PIECFLAGS@
PIELDFLAGS = @PIELDFLAGS@
INVISIBILITY = @INVISIBILITY@	# hide shared library symbols

NSSCFLAGS = @NSSCFLAGS@
NSPRCFLAGS = @NSPRCFLAGS@
SASLCFLAGS = @SASLCFLAGS@
AVAHICFLAGS = @avahi_CFLAGS@

LDFLAGS += $(PLDFLAGS) $(WARN_OFF) $(PCP_LIBS) $(LLDFLAGS)

SRCFILES = GNUmakefile $(HFILES) $(CFILES) $(CXXFILES) $(MFILES) \
	$(LSRCFILES) $(LFILES) $(YFILES) $(PYFILES)

LDLIBS = $(LLDLIBS) $(PLDLIBS)
MAKEOPTS = --no-print-directory

ifdef PROJECT
QTDIRDIRT = build debug release .obj .ui .moc .qrc *.xcodeproj *.app
QTDIRT = *.a *.o ui_* moc_* qrc_* Info.plist Makefile* object_script.*
endif
DEPDIRT = dep dep.bak
MANDIRT = *.[1-9].gz *.[1-9].bz2 *.[1-9].lzma *.[1-9].xz *.[1-9].tmp
LIBDIRT = $(LIBTARGET) $(STATICLIBTARGET)
CDIRT = $(OBJECTS) $(CMDTARGET) $(CXXMDTARGET)
DIRT = $(LDIRT) $(DEPDIRT) $(MANDIRT) $(QTDIRT) $(CDIRT) $(LIBDIRT)
DIRDIRT = $(LDIRDIRT) $(QTDIRDIRT)

OBJECTS = $(ASFILES:.s=.o) \
          $(CFILES:.c=.o) \
          $(CXXFILES:.cxx=.o) \
          $(FFILES:.f=.o) \
          $(LFILES:.l=.o) \
          $(YFILES:%.y=%.tab.o)

#NB: don't override $(MAKE); gnumake sets it well, propagating -j etc.
#MAKE	= @make@
CC	= @cc@
CXX	= @cxx@
LD	= @ld@
AWK	= @awk@
SED	= @sed@
CPP	= @cpp@
LEX	= @lex@
YACC	= @yacc@
ECHO	= @echo@
LN_S	= @LN_S@
GREP    = @grep@
GIT	= @GIT@
PYTHON	= @PYTHON@
DTRACE  = @DTRACE@
QMAKE	= @qmake@

INSTALL_SH = $(TOPDIR)/install-sh
INSTALL	= $(INSTALL_SH) -o $(PCP_USER_INSTALL) -g $(PCP_GROUP_INSTALL)

CCF	= $(CC) $(CFLAGS)
CXXF	= $(CXX) $(CFLAGS) $(CXXFLAGS)
# NB: don't use $(MAKEF), since that suppresses gnumake's subdir parallelization
#MAKEF	= $(MAKE) $(MAKEOPTS)
LDF	= $(LD) $(LDFLAGS)
MAKEDEPEND = @makedepend@

ifeq "$(TARGET_OS)" "freebsd"
# gmake on FreeBSD has a strange default rule that passes insufficient
# flags to cc/ld for the link step.  This change prevents errors like
# undefined reference to `__stack_chk_fail_local'
#
LDFLAGS += $(CFLAGS)
endif

ZIP	= @gzip@
BZIP2	= @bzip2@
LZMA	= @lzma@
XZ	= @xz@
TAR	= @tar@
RPMPROG	= @rpmprog@
PACKAGE_MAKER = @package_maker@
HDIUTIL = @hdiutil@
MKINSTALLP = @mkinstallp@
DLLTOOL = @dlltool@
RPMBUILD= @rpmbuild@
RPM	= @rpm@
POD2MAN = @pod2man@
DPKG	= @dpkg@
MAKEPKG	= @makepkg@
GENPMDA	= $(TOPDIR)/src/genpmda/genpmda
PKGMK	= @pkgmk@
MD5SUM	= @md5sum@
XMLTO	= @xmlto@
DBLATEX	= @dblatex@
PUBLICAN = @publican@
BOOK_TOOLCHAIN = @book_toolchain@

HAVE_GZIPPED_MANPAGES = @have_gzipped_manpages@
HAVE_BZIP2ED_MANPAGES = @have_bzip2ed_manpages@
HAVE_LZMAED_MANPAGES = @have_lzmaed_manpages@
HAVE_XZED_MANPAGES = @have_xzed_manpages@
PCP_MAN_DIR = @pcp_man_dir@
PCP_BOOKS_DIR = @pcp_books_dir@
PCP_ICONS_DIR = @pcp_icons_dir@
PCP_DESKTOP_DIR = @pcp_desktop_dir@

NEED_OLD_TBL_HEADER = @need_old_tbl_header@
RDYNAMIC_FLAG = @rdynamic_flag@
QT_RELEASE = @qt_release@

ENABLE_SHARED = @enable_shared@
ENABLE_SECURE = @enable_secure@
ENABLE_PROBES = @enable_probes@
ENABLE_AVAHI  = @enable_avahi@
ENABLE_QT     = @enable_qt@

# additional libraries needed for particular functions
LIB_FOR_BASENAME = @lib_for_basename@
LIB_FOR_DLOPEN = @lib_for_dlopen@
LIB_FOR_REGEX = @lib_for_regex@
LIB_FOR_MATH = @lib_for_math@
LIB_FOR_READLINE = @lib_for_readline@
LIB_FOR_CURSES = @lib_for_curses@
LIB_FOR_PTHREADS = @lib_for_pthreads@
LIB_FOR_RT = @lib_for_rt@
LIB_FOR_NSS = @lib_for_nss@
LIB_FOR_NSPR = @lib_for_nspr@
LIB_FOR_SASL = @lib_for_sasl@
LIB_FOR_SSL = @lib_for_ssl@
LIB_FOR_AVAHI = @lib_for_avahi@
LIB_FOR_ATOMIC = @lib_for_atomic@

HAVE_LIBMICROHTTPD = @HAVE_LIBMICROHTTPD@
HAVE_RPMLIB = @HAVE_RPMLIB@

SHELL = /bin/sh
IMAGES_DIR = $(TOPDIR)/all-images
DIST_DIR = $(TOPDIR)/dist

# env vars to be set before you can run a PCP binary in the build
# environment ... needed for tools like newhelp
#
# default, then special case for different platforms
#
RUN_IN_BUILD_ENV = PCP_CONF=$(TOPDIR)/src/include/pcp.conf LD_LIBRARY_PATH=$(TOPDIR)/src/libpcp/src:$(TOPDIR)/src/libpcp_pmda/src:$$LD_LIBRARY_PATH HOME=`pwd` PCP_ALT_CPP=$(TOPDIR)/src/pmcpp/pmcpp
ifeq "$(TARGET_OS)" "darwin"
RUN_IN_BUILD_ENV = PCP_CONF=$(TOPDIR)/src/include/pcp.conf DYLD_LIBRARY_PATH=$(TOPDIR)/src/libpcp/src:$(TOPDIR)/src/libpcp_pmda/src:$$DYLD_LIBRARY_PATH HOME=`pwd` PCP_ALT_CPP=$(TOPDIR)/src/pmcpp/pmcpp
endif
ifeq "$(TARGET_OS)" "aix"
RUN_IN_BUILD_ENV = PCP_CONF=$(TOPDIR)/src/include/pcp.conf LIBPATH=$(TOPDIR)/src/libpcp/src:$(TOPDIR)/src/libpcp_pmda/src:$$LIBPATH HOME=`pwd` PCP_ALT_CPP=$(TOPDIR)/src/pmcpp/pmcpp
endif
ifeq "$(TARGET_OS)" "mingw"
RUN_IN_BUILD_ENV = PCP_CONF=$(TOPDIR)/src/include/pcp.conf PATH=$(TOPDIR)/src/libpcp/src:$(TOPDIR)/src/libpcp_pmda/src:$$PATH USERPROFILE=`pwd` PCP_ALT_CPP=`pwd`/$(TOPDIR)/src/pmcpp/pmcpp
endif

SUBDIRS_MAKERULE = \
	+for d in `echo $^ `; do \
	    if test -d "$$d" -a -f "$$d/GNUmakefile"; then \
		$(ECHO) === $$d ===; \
		$(MAKE) $(MAKEOPTS) -C $$d $@ || exit $$?; \
	    fi; \
	done

# prepare symbols file for the GNU toolchain (linker) for DSO PMDAs
VERSION_SCRIPT_MAKERULE = \
	@rm -f $@; \
	echo "{" >$@; \
	echo "    global: $(PMDAINIT);" >>$@; \
	echo "    local: *;" >>$@; \
	echo "};" >>$@; \

# prepare domain.h used during the PMDA build process for each PMDA
DOMAIN_MAKERULE = \
	@rm -f $@; \
	echo "/*" >$@; \
	echo " * built from $<" >>$@; \
	echo " */" >>$@; \
	$(AWK) <$< '\
	    $$1=="\#define" && $$2 == "$(DOMAIN)" {\
		print "\#define $(DOMAIN) " $$3 >>"$@"; found++ \
	    }\
	    END {\
		if (found == 0) { \
		    print "Botch: no define for domain $(DOMAIN) in $<"; \
		    system("rm '$@'"); \
		    exit(1) \
		}\
		if (found > 1) { \
		    print "Botch: multiple defines for domain $(DOMAIN) in $<";\
		    print "... see $@ for details"; \
		    system("rm '$@'"); \
		    exit(1) \
		}\
        	exit(0) \
<<<<<<< HEAD
            }' || ( rm -f $@ && false )
=======
            }'
>>>>>>> 38bb4f35

DOMAIN_PERLRULE = \
	@export perldomain=`sed -n \
		-e '/PCP::PMDA->new/s/[^0-9]*$$//' \
		-e '/PCP::PMDA->new/s/^[^0-9]*//p' pmda$(IAM).pl`; \
	$(AWK) <$< '\
	    BEGIN {\
		domain = toupper("$(IAM)") \
	    }\
	    $$1=="\#define" && $$2 == domain { \
		pmd=$$3; found++ \
	    }\
	    END {\
		if (found == 0) {\
		    print "Botch: no define for domain " domain " in $<"; \
		    exit(1) \
		}\
	        if (found > 1) {\
		    print "Botch: multiple defines of domain " domain " in $<";\
		    exit(1) \
		}\
		if (pmd != "'"$$perldomain"'") {\
		    print "Botch: domain number in ../../pmns/stdpmid (" pmd ") does not match domain number in Perl source ("'"$$perldomain"'")"; \
		    exit(1) \
		}\
		exit(0) \
	    }'

DOMAIN_PYTHONRULE = \
	@export pythondomain=`sed -n \
		-e '/PMDA(/s/[^0-9]*$$//' \
		-e '/PMDA(/s/^[^0-9]*//p' $(PYSCRIPT)`; \
	$(AWK) <$< '\
	    BEGIN {\
		domain = toupper("$(IAM)") \
	    }\
	    $$1=="\#define" && $$2 == domain { \
		pmd=$$3; found++ \
	    }\
	    END {\
		if (found == 0) {\
		    print "Botch: no define for domain " domain " in $<"; \
		    exit(1) \
		}\
	        if (found > 1) {\
		    print "Botch: multiple defines of domain " domain " in $<";\
		    exit(1) \
		}\
		if (pmd != "'"$$pythondomain"'") {\
		    print "Botch: domain number in ../../pmns/stdpmid (" pmd ") does not match domain number in Python source ("'"$$pythondomain"'")"; \
		    exit(1) \
		}\
		exit(0) \
	    }'

POD_OPTIONS = --section=$(MAN_SECTION) --release=$(PCP_VERSION) \
		--center="Performance Co-Pilot" --date="Performance Co-Pilot"
POD_MAKERULE = $(POD2MAN) $(POD_OPTIONS) $^ $@

ifeq "$(TARGET_OS)" "mingw"
INSTALL_MAN =
else
INSTALL_MAN = \
    test -z "$$MAN_PAGES" && MAN_PAGES="$(MAN_PAGES)"; \
    for d in `echo $$MAN_PAGES`; do \
	first=true; \
	base=`echo $$d | sed -e 's/\.[0-9]//g'`; \
	$(AWK) <$$d ' \
BEGIN { state=0; print "'"$$base"'" } \
$$1==".ds" { ds["\\\\\\*\\("$$2] = $$3 } \
$$1==".SH" && $$2=="NAME" { state=1; next } \
$$1==".SH" && state==1	{ exit } \
/^\./ { next } \
state==1 { for (i=1;i<=NF;i++) { \
             if ($$i=="\\-" || $$i=="-") exit; \
	     gsub ("\\\\f3", "", $$i); gsub ("\\\\f1.*", "", $$i); \
	     for ( d in ds ) sub (d, ds[d], $$i); \
	     print $$i \
	   } \
	 }' \
	| LC_COLLATE=POSIX $(PCP_SORT_PROG) -u \
	| while read m; do \
	    [ -z "$$m" -o "$$m" = "\\" ] && continue; \
	    t=$(MAN_DEST)/$$m.$(MAN_SECTION); \
	    if $$first; then \
		_tfx= ;\
		if $(NEED_OLD_TBL_HEADER) ; then \
		    $(SED) -e "1s/^'\\\\\"! tbl.*/'\\\\\" t/" $$d > $$d.tmp; _tfx=.tmp; \
		fi; \
		if $(HAVE_GZIPPED_MANPAGES) ; then \
		    $(ZIP) -c $$d$$_tfx > $$d.gz; _tfx=.gz; _sfx=.gz; \
		fi; \
		if $(HAVE_BZIP2ED_MANPAGES) ; then \
		    $(BZIP2) -c $$d$$_tfx > $$d.bz2; _tfx=.bz2; _sfx=.bz2; \
		fi; \
		if $(HAVE_LZMAED_MANPAGES) ; then \
		    $(LZMA) -c $$d$$_tfx > $$d.lzma; _tfx=.lzma; _sfx=.lzma; \
		fi; \
		if $(HAVE_XZED_MANPAGES) ; then \
		    $(XZ) -c $$d$$_tfx > $$d.xz; _tfx=.xz; _sfx=.xz; \
		fi; \
		u=$$m.$(MAN_SECTION)$$_sfx; \
		echo $(INSTALL) -m 644 $${d}$$_tfx $${t}$$_sfx; \
		$(INSTALL) -m 644 $${d}$$_tfx $${t}$$_sfx; \
	    else \
		if test ! -z $(CASE_INSENSITIVE_FS) -a $(CASE_INSENSITIVE_FS); then \
		    if test "`echo $$u | tr 'a-z' 'A-Z'`" != "`basename $${t}$$_sfx | tr 'a-z' 'A-Z'`"; then \
			echo $(INSTALL) -S $$u $${t}$$_sfx; \
			$(INSTALL) -S $$u $${t}$$_sfx; \
		    fi \
		else \
		    echo $(INSTALL) -S $$u $${t}$$_sfx; \
		    $(INSTALL) -S $$u $${t}$$_sfx; \
		fi \
	    fi; \
	    first=false; \
	done; \
    done
endif

PERL_INSTALL_BASE = @perl_install_base@
PERL_INSTALLDIRS = @perl_installdirs@

# MakeMaker INSTALL_BASE needs to be unset for proper vendor_perl paths to be used for --prefix=/usr;
ifeq "$(PERL_INSTALL_BASE)" "/usr"
ifneq "$(TARGET_OS)" "darwin"
MAKEMAKER_EXTRA_OPTIONS=
else
MAKEMAKER_EXTRA_OPTIONS=INSTALL_BASE=$(PERL_INSTALL_BASE)  INSTALLBASE=$(PERL_INSTALL_BASE)
endif
else
MAKEMAKER_EXTRA_OPTIONS=INSTALL_BASE=$(PERL_INSTALL_BASE)  INSTALLBASE=$(PERL_INSTALL_BASE)
endif

PERL_MAKE_MAKEFILE = \
	export PCP_TOPDIR=`cd $(TOPDIR) && pwd`; \
	NSS_CFLAGS="$(NSS_CFLAGS)" NSPR_CFLAGS="$(NSPR_CFLAGS)" \
        TARGET_OS="$(TARGET_OS)" CC="$(CC) $(CFLAGS_ABI)" perl Makefile.PL $(MAKEMAKER_EXTRA_OPTIONS) $(MAKEMAKER_OPTIONS)

# Collect files from a Perl "make -f Makefile install" below
# src/perl to build the PCP Perl packaging list, and also clean up
# the installed files to remove unwanted files and make the DSO
# executable
#
# Usage is $(call PERL_GET_FILELIST,listfile,base)
# where listfile is something like $(TOPDIR)/perl-pcp-pmda.list and
# base is the DSO basename like PMDA.
#
# We need different versions for the different installation and
# packaging regimes.
#
ifeq "$(PACKAGE_DISTRIBUTION)" "debian"
# For Debian packaging, this is not needed
PERL_GET_FILELIST =
else
ifeq "$(PACKAGE_DISTRIBUTION)" "gentoo"
# Gentoo cannot rely on the .packlist files from the install, so create
# a temporary pack.list file
PERL_GET_FILELIST = \
	$(PERLMAKE) -f Makefile install DESTDIR=$$DIST_ROOT \
	| tee pack.list; \
	sed -n -e '/\.bs$$/d' -e 's/\.[0-9]pm$$/&.gz/' -e "s@^Installing $$DIST_ROOT@@p" <pack.list >$(1) || exit 1; \
	if [ -s $(1) ]; then rm -f pack.list; \
	else echo "Arrgh ... no files to include in package via $(1), see pack.list"; exit 1; \
	fi; \
	find $$DIST_ROOT/$(PERL_INSTALL_BASE) -name perllocal.pod -exec rm -f '{}' ';' ; \
	find $$DIST_ROOT/$(PERL_INSTALL_BASE) -name \*.bs  -exec rm -f '{}' ';' ; \
	find $$DIST_ROOT/$(PERL_INSTALL_BASE) -name $(2).so -exec chmod 755 '{}' ';'
else
ifeq "$(PACKAGE_DISTRIBUTION)" "freebsd"
# FreeBSD Perl packaging is a broken mystery at this point in time
# 1. there is no .packlist files being created
# 2. $(PERLMAKE) -f Makefile install DESTDIR=$$DIST_ROOT does not work
# so disable the packaging pro tem
PERL_GET_FILELIST =
else
# Everyone else ... includes the RPM-based packaging platforms
ifeq "$(PACKAGE_DISTRIBUTION)" "mandriva"
	man_suffix=lzma
else
	man_suffix=gz
endif
PERL_GET_FILELIST = \
	$(PERLMAKE) -f Makefile install DESTDIR=$$DIST_ROOT; \
	find $$DIST_ROOT/$(PERL_INSTALL_BASE) -name .packlist -exec mv '{}' $(1) ';' ; \
	if [ -s $(1) ] ; then \
	    _sfx=.gz; \
	    $(HAVE_BZIP2ED_MANPAGES) && _sfx=.bz2; \
	    $(HAVE_LZMAED_MANPAGES) && _sfx=.lzma; \
	    $(HAVE_XZED_MANPAGES) && _sfx=.xz; \
	    sed -n -e '/\.bs$$/d' -e 's/\.[0-9]pm$$/&'"$$_sfx/" -e "s@^$$DIST_ROOT@@p" $(1) >$(1).tmp; \
	    mv $(1).tmp $1; \
	else echo "Arrgh ... no files to include in package via $(1)"; exit 1; \
	fi; \
	find $$DIST_ROOT/$(PERL_INSTALL_BASE) -name perllocal.pod -exec rm -f '{}' ';' ; \
	find $$DIST_ROOT/$(PERL_INSTALL_BASE) -name \*.bs  -exec rm -f '{}' ';' ; \
	find $$DIST_ROOT/$(PERL_INSTALL_BASE) -name $(2).so -exec chmod 755 '{}' ';'
endif
endif
endif

# Create perl manifest files explicitly for some distributions
ifeq "$(shell [ '$(PACKAGE_DISTRIBUTION)' = cocoa \
                -o '$(PACKAGE_DISTRIBUTION)' = macosx \
                -o '$(PACKAGE_DISTRIBUTION)' = gentoo \
                -o '$(PACKAGE_DISTRIBUTION)' = solaris \
                -o '$(PACKAGE_DISTRIBUTION)' = freebsd \
	      ] && echo 1)" "1"
# Gather installed Perl files before packaging
PERL_INSTALL = \
	if [ -n "$(DIST_MANIFEST)" ]; then \
	    if [ "`echo $(TOPDIR)/perl-pcp-*.list`" != "$(TOPDIR)/perl-pcp-*.list" ]; then \
		cat $(TOPDIR)/perl-pcp-*.list | while read f; do \
		    bn=`basename $$f .gz`; \
		    dn=`dirname $$f`; \
		    $(INSTALL) -d $$dn || exit 1; \
		    src=`find */blib -name $$bn`; \
		    if [ -x $$src ] ; then mode=0755; else mode=0644; fi; \
		    $(INSTALL) -m $$mode $$src $$dn/$$bn || exit 1; \
		done; \
	    fi; \
	fi
else
PERL_INSTALL =
endif

SYSTEMD_CFLAGS=@SYSTEMD_CFLAGS@
SYSTEMD_LIBS=@SYSTEMD_LIBS@
PMDA_SYSTEMD=@PMDA_SYSTEMD@

IB_LIBS=@IB_LIBS@
PMDA_INFINIBAND=@PMDA_INFINIBAND@


#
# Python platform-specific installation quirks
PYTHON_PREFIX=@python_prefix@
SETUP_PY_BUILD_OPTIONS = --include-dirs=$(TOPDIR)/src/include
SETUP_PY_BUILD_OPTIONS += --library-dirs=$(TOPDIR)/src/libpcp/src:$(TOPDIR)/src/libpcp_pmda/src:$(TOPDIR)/src/libpcp_gui/src:$(TOPDIR)/src/libpcp_import/src:$(TOPDIR)/src/libpcp_mmv/src
SETUP_PY_INSTALL_OPTIONS = --skip-build
SETUP_PY_INSTALL_OPTIONS += --root=$${DIST_ROOT-/}
SETUP_PY_INSTALL_OPTIONS += --record=$(TOPDIR)/python-pcp.list
ifeq "$(PYTHON_PREFIX)" "/usr"
ifeq "$(PACKAGE_DISTRIBUTION)" "debian"
SETUP_PY_INSTALL_OPTIONS += --install-layout=deb
endif
else
SETUP_PY_INSTALL_OPTIONS += --prefix=$(PYTHON_PREFIX)
endif
# RPM byte-compiles and installs results in our DIST_ROOT, cater for this:
ifeq "$(shell [ '$(TARGET_OS)' = linux -a '$(PACKAGE_DISTRIBUTION)' != gentoo \
	      ] && echo 1)" "1"
# Linux and not Gentoo (which needs tarball packaging)
PYTHON_INSTALL = \
	$(AWK) '{print} /.pyc$$/ {sub(/.pyc$$/,".pyo"); print}' \
		< $(TOPDIR)/python-pcp.list > $(TOPDIR)/python-pcp.list.rpm; \
	cat $(TOPDIR)/python-pcp.list.rpm | while read f; do \
	    touch $${DIST_ROOT-/}$$f; \
	done
else
ifeq "$(shell [ '$(PACKAGE_DISTRIBUTION)' = cocoa \
                -o '$(PACKAGE_DISTRIBUTION)' = macosx \
                -o '$(PACKAGE_DISTRIBUTION)' = gentoo \
                -o '$(PACKAGE_DISTRIBUTION)' = solaris \
                -o '$(PACKAGE_DISTRIBUTION)' = freebsd \
	      ] && echo 1)" "1"
# Gather installed Python files before packaging
# Lines in python-pcp.list are like this
# /usr/lib/python2.7/site-packages/pcp.py
# /usr/lib/python2.7/site-packages/pcp.pyc
# /usr/lib/python2.7/site-packages/pmapi.so
# /usr/lib/python2.7/site-packages/pcp-0.2-py2.7.egg-info
#
# Matching build artifacts are below src/python/build
#
PYTHON_INSTALL = \
	if [ -n "$(DIST_MANIFEST)" ]; then \
	    cat $(TOPDIR)/python-pcp.list \
	    | while read f; do \
		bn=`basename $$f`; \
		dn=`dirname $$f`; \
		$(INSTALL) -d $$dn || exit 1; \
		src=`find $(TOPDIR)/src/python/build -name $$bn`; \
		$(INSTALL) $$src $$f || exit 1; \
	    done; \
	fi
else
PYTHON_INSTALL = 
endif
endif

# Qt magic for build/installs across all the supported platforms
ifeq ($(PCP_PLATFORM),darwin)
QTMAKE = $(QMAKE) -spec macx-g++ CONFIG+=$(QT_RELEASE) && make -f Makefile
MACBUILD = build/$(QT_RELEASE)/$(COMMAND).app/Contents
BINARY = $(MACBUILD)/MacOS/$(COMMAND)
LNMAKE = test ! -f $(BINARY) -o -L $(COMMAND) || $(LN_S) $(BINARY) $(COMMAND)
WINDOW = mac
endif
ifeq ($(PCP_PLATFORM),mingw)
QTMAKE = $(QMAKE) CONFIG+=$(QT_RELEASE) && $(MAKE) -f Makefile
BINARY = $(QT_RELEASE)/$(COMMAND)
LNMAKE =
WINDOW = win
endif
ifeq "$(findstring $(PCP_PLATFORM),darwin mingw)" ""
QTMAKE = $(QMAKE) CONFIG+=$(QT_RELEASE) && $(MAKE) $(MAKEOPTS) -f Makefile
BINARY = build/$(QT_RELEASE)/$(COMMAND)
LNMAKE = test ! -f $(BINARY) -o -L $(COMMAND) || $(LN_S) $(BINARY) $(COMMAND)
WINDOW = x11
endif

ifeq ($(PCP_PLATFORM),darwin)
INSTALL_DIRECTORY_HIERARCHY=\
	d=$(1); while [ "$$d" != "$(2)" -a "$$d" != "/" -a "$$d" != "." ] ; do \
                echo $$d; d=`dirname $$d`; done | sort | while read id; do \
                $(INSTALL) -m 755 -d $$id || exit 1; done

INSTALL_QT_RESOURCES=\
	printf "[Paths]\nPlugins=/Library/PCP/Plugins\n\n" > qt.conf; \
	$(INSTALL) -m 644 qt.conf $(1)/qt.conf; \
	rm qt.conf; \
	find frameworks -type d -name qt_menu.nib | while read nib; do \
                $(INSTALL) -m 755 -d $(1)/qt_menu.nib || exit 1; \
                find $$nib -type f | while read nibs; do \
                        f=`basename $$nibs`; \
                        $(INSTALL) -m 644 $$nibs $(1)/qt_menu.nib/$$f || exit 1; \
                done; \
        done

MAC_APPSUPPORT_DIR=/Library/PCP
MAC_FRAMEWORKS_DIR=$(MAC_APPSUPPORT_DIR)/Frameworks

# WARNING!
# This rule modified the binary it was given, once modified the
# binary cannot be used with this rule again.
# If the binary is installed then it's important to call this
# rule before calling install rule for the binary.
INSTALL_QT_FRAMEWORKS=\
    otool -L $(1) | awk '{if (NR != 1) {print $$1}}' |\
    egrep 'Qt.*\.framework' | while read qt; do \
	tdir=`dirname $$qt`; \
	install_name_tool -change $$qt $(MAC_FRAMEWORKS_DIR)/$$qt $(1);\
	$(call INSTALL_DIRECTORY_HIERARCHY,$(MAC_FRAMEWORKS_DIR)/$$tdir,/Library/PCP); \
	mkdir -p frameworks/$$tdir || exit 1; \
	fwqt="frameworks/$$qt"; \
	cp /Library/Frameworks/$$qt frameworks/$$qt || exit 1; \
	otool -L $$fwqt | awk '{if (NR != 1) {print $$1}}' |\
	egrep 'Qt.*\.framework' | while read dep; do \
	    install_name_tool -change $$dep $(MAC_FRAMEWORKS_DIR)/$$dep $$fwqt;\
	done; \
	$(INSTALL) frameworks/$$qt $(MAC_FRAMEWORKS_DIR)/$$qt; \
	if [ -d /Library/Frameworks/$$tdir/Resources ] ; then \
	    $(INSTALL) -d $(MAC_FRAMEWORKS_DIR)/$$tdir/Resources; \
	    (cd /Library/Frameworks/$$tdir; find Resources -type f) | \
		while read rf; do \
		    rfpath="$$tdir/$$rf"; rfd=`dirname $$rfpath`; \
		    fwpath="frameworks/$$rfpath"; brfd=`basename $$rfd`; \
		    mkdir -p frameworks/$$rfd || exit 1; \
		    cp /Library/Frameworks/$$rfpath $$fwpath || exit 1; \
		    [ $$brfd != qt_menu.nib ] || continue;  \
		    $(INSTALL) -d $(MAC_FRAMEWORKS_DIR)/$$rfd || exit 1; \
		    $(INSTALL) $$fwpath $(MAC_FRAMEWORKS_DIR)/$$rfpath;\
		done \
	fi; done
endif


# For targets that should always be rebuilt,
# define a target that is never up-to-date.
# Targets needing this should depend on $(_FORCE)
_FORCE = __force_build

PCP_USER = @pcp_user@
PCP_GROUP = @pcp_group@
PCP_USER_INSTALL = @pcp_user_install@
PCP_GROUP_INSTALL = @pcp_group_install@

PCPLIB = -lpcp
ifneq "$(PCPLIB)" "$(LIB_FOR_BASENAME)"
PCPLIB += $(LIB_FOR_BASENAME)
endif
ifeq "$(ENABLE_SHARED)" "no"
PCPLIB += $(LIB_FOR_MATH) $(LIB_FOR_PTHREADS) $(LIB_FOR_DLOPEN)
endif
PCP_GUILIB = -lpcp_gui $(PCPLIB)
PCP_PMDALIB = -lpcp_pmda $(PCPLIB)
PCP_TRACELIB = -lpcp_trace $(PCPLIB)

ifdef PCP_ALTLIBS
ifeq ($(PCP_LIB_DIR),$(PCP_LIB32_DIR))
PCP_ALTLIBS =
else
ifneq "$(findstring $(MAKECMDGOALS),clean clobber)" ""
PCP_ALTLIBS =
endif
endif
endif

BUILD_PMMGR=@BUILD_PMMGR@

endif # _BUILDDEFS_INCLUDED_<|MERGE_RESOLUTION|>--- conflicted
+++ resolved
@@ -302,11 +302,7 @@
 		    exit(1) \
 		}\
         	exit(0) \
-<<<<<<< HEAD
             }' || ( rm -f $@ && false )
-=======
-            }'
->>>>>>> 38bb4f35
 
 DOMAIN_PERLRULE = \
 	@export perldomain=`sed -n \

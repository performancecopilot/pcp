--- conflicted
+++ resolved
@@ -62,11 +62,7 @@
     ;;
     pmlogextract)
         all_args="cdfmSsTvwZz"
-<<<<<<< HEAD
-        arg_regex="-[cmSsTvZ]"
-=======
         arg_regex="-[cSsTvZ]"
->>>>>>> f0ba19da
     ;;
     pmlogsummary)
         all_args="aBbFfHIilMmNnpSTVvxZz"
@@ -81,13 +77,8 @@
         arg_regex="-[0ABabcEeFfhiKlOoPQqSsTtWwXYyZ]"
     ;;
     pmstore)
-<<<<<<< HEAD
-        all_args="fFhiKLnV"
-        arg_regex="-[FhiKn]"
-=======
         all_args="FfhiKLnV"
         arg_regex="-[hiKn]"
->>>>>>> f0ba19da
     ;;
     pmval)
         all_args="AadfghiKLnOprSsTtUvVwxZz"

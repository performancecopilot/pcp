--- conflicted
+++ resolved
@@ -869,25 +869,8 @@
     PrintAgentInfo(stderr);
     __pmAccDumpHosts(stderr);
     fprintf(stderr, "\npmcd: PID = %" FMT_PID, getpid());
-<<<<<<< HEAD
-    fprintf(stderr, ", PDU version = %u", PDU_VERSION);
-    fputc('\n', stderr);
-    fputs("pmcd request port(s):\n"
-	  "  sts fd   port  IP addr\n"
-	  "  === ==== ===== ==========\n", stderr);
-    for (i = 0; i < nReqPorts; i++) {
-	ReqPortInfo *rp = &reqPorts[i];
-	for (j = FIRST_FD; j <= LAST_FD; ++j) {
-	    fprintf(stderr, "  %s %4d %5d %s\n",
-		    (rp->fds[j] != -1) ? "ok " : "err",
-		    rp->fds[j], rp->port,
-		    rp->ipSpec ? rp->ipSpec : "(any address)");
-	}
-    }
-=======
     fprintf(stderr, ", PDU version = %u\n", PDU_VERSION);
     __pmServerDumpRequestPorts(stderr);
->>>>>>> 1a772e5f
     fflush(stderr);
 
     /* all the work is done here */

#! /bin/sh
#
# Copyright (c) 2000-2008 Silicon Graphics, Inc.  All Rights Reserved.
# 
# This program is free software; you can redistribute it and/or modify it
# under the terms of the GNU General Public License as published by the
# Free Software Foundation; either version 2 of the License, or (at your
# option) any later version.
# 
# This program is distributed in the hope that it will be useful, but
# WITHOUT ANY WARRANTY; without even the implied warranty of MERCHANTABILITY
# or FITNESS FOR A PARTICULAR PURPOSE.  See the GNU General Public License
# for more details.
# 
# You should have received a copy of the GNU General Public License along
# with this program; if not, write to the Free Software Foundation, Inc.,
# 59 Temple Place, Suite 330, Boston, MA  02111-1307 USA
# 
# Start or Stop the Performance Co-Pilot Daemon(s)
#
# The following is for chkconfig on Red Hat based systems
# chkconfig: - 95 05
# description: PCP is a system level performance monitoring package
#
# The following is for insserv(1) based systems,
# e.g. SuSE, where chkconfig is a perl script.
### BEGIN INIT INFO
# Provides:       pcp
<<<<<<< HEAD
# Required-Start: $network $local_fs
# Required-Stop:
# Default-Start:
# Default-Stop:
=======
# Required-Start: $network $remote_fs $syslog
# Required-Stop:  $remote_fs $syslog
# Default-Start:  2 3 4 5
# Default-Stop:   0 1 6
>>>>>>> 11549aca
# Short-Description:   Control pmcd and pmlogger daemons
# Description:    Configure the Performance Co-Pilot and starts logging.
### END INIT INFO

. $PCP_DIR/etc/pcp.env
. $PCP_SHARE_DIR/lib/rc-proc.sh

PMCD=$PCP_BINADM_DIR/pmcd
PMCDOPTS=$PCP_PMCDOPTIONS_PATH
PCPLOCAL=$PCP_PMCDRCLOCAL_PATH
PMLOGCTRL=$PCP_PMLOGGERCONTROL_PATH
RUNDIR=$PCP_LOG_DIR/pmcd
DKPROBE=$PCP_BINADM_DIR/dkprobe
PMLOGGER=$PCP_BINADM_DIR/pmlogger
pmprog=$PCP_RC_DIR/pcp
prog=$PCP_RC_DIR/`basename $0`

# search for your mail agent of choice ...
#
MAIL=''
for try in Mail mail email
do
    if which $try >/dev/null 2>&1
    then
	MAIL=$try
	break
    fi
done

tmp=/var/tmp/$$
status=1
trap "rm -f $tmp.* ; exit \$status" 0 1 2 3 15

LOCALHOSTNAME="localhost"
which hostname >/dev/null 2>&1 && LOCALHOSTNAME=`hostname`
LOGDIR=$PCP_LOG_DIR/pmlogger/$LOCALHOSTNAME

if is_chkconfig_on pcp
then
    PMLOGGER_CTL=on
else
    PMLOGGER_CTL=off
fi

if [ $pmprog = $prog ]
then
    VERBOSE_CTL=on
else
    VERBOSE_CTL=off
fi

case "$PCP_PLATFORM"
in
    mingw)
	# nothing we can usefully do here, skip the test
	#
	IAM=0
	;;

    *)
	# standard Unix/Linux style test
	#
	ID=id
	test -f /usr/xpg4/bin/id && ID=/usr/xpg4/bin/id

	IAM=`$ID -u 2>/dev/null`
	if [ -z "$IAM" ]
	then
	    # do it the hardway
	    #
	    IAM=`$ID | sed -e 's/.*uid=//' -e 's/(.*//'`
	fi
	;;
esac

_pmcd_logfile()
{
default=$RUNDIR/pmcd.log
$PCP_AWK_PROG <$PMCDOPTS '
BEGIN		{ logf = "'$default'" }
$1 == "-l"	{ if (NF > 1) logf = $2 }
END		{ print logf }'
}

_reboot_setup()
{
    # base directories and house-keeping for daemon processes
    #
    if [ ! -d "$PCP_RUN_DIR" ]
    then
	mkdir -p "$PCP_RUN_DIR"
	chmod 755 "$PCP_RUN_DIR"
    fi

    # base directories and house-keeping for pmlogger instances
    #
    if [ ! -d "$PCP_TMP_DIR/pmlogger" ]
    then
	mkdir -p "$PCP_TMP_DIR/pmlogger"
    else
	rm -rf $tmp.ent $tmp.pid
	here=`pwd`
	cd "$PCP_TMP_DIR/pmlogger"
	rm -f primary vcr
	_get_pids_by_name pmlogger >$tmp.pid
	ls [0-9]* 2>&1 | sed -e '/\[0-9]\*/d' \
	| sed -e 's/[ 	][ 	]*//g' | sort >$tmp.ent
	# remove entries without a pmlogger process
	rm -f `comm -23 $tmp.ent $tmp.pid`
	rm -f $tmp.ent $tmp.pid
	cd "$here"
    fi
    chmod 1777 "$PCP_TMP_DIR/pmlogger"

    [ ! -d "$LOGDIR" ] && mkdir -p "$LOGDIR"

    # Rebuild PMNS?
    #
    PMNSDIR=$PCP_VAR_DIR/pmns

    rebuild=false
    if [ -d $PMNSDIR -a \( -f $PMNSDIR/.NeedRebuild -o ! -f $PMNSDIR/root \) ]
    then
	rebuild=true
    else
	num=`find $PMNSDIR -newer $PMNSDIR/root -iname 'root_*' 2>/dev/null | wc -l`
	[ "$num" -gt 0 ] && rebuild=true
    fi

    if $rebuild
    then
	if [ -x $PMNSDIR/Rebuild ]
	then
	    $ECHO $PCP_ECHO_N "Performance Co-Pilot rebuilding PMNS ..." "$PCP_ECHO_C"
	    here=`pwd`
	    cd $PMNSDIR
	    ./Rebuild -du $REBUILDOPT
	    $RC_STATUS -v
	    # The 'root' file does not get updated when data did not change,
	    # so we must touch it to update date.
	    [ $? -eq 0 ] && { rm -f .NeedRebuild; touch root; }
	    cd "$here"
	fi
    fi
}

_pmda_setup()
{
    # Auto-Install PMDAs?
    #
    if [ -d $PCP_PMDAS_DIR ]
    then
	here=`pwd`
	cd $PCP_PMDAS_DIR
	for file in */.NeedInstall
	do
	    [ "$file" = '*/.NeedInstall' ] && break
	    pmda=`dirname $file`
	    if [ -d "$pmda" -a -f "$pmda/.NeedInstall" ]
	    then
		cd $pmda
		$PCP_ECHO_PROG "Performance Co-Pilot installing $pmda PMDA ..."

		# rename .NeedInstall _before_ calling Install because
		# Install can call this start script (recursively) and
		# we don't want to get stuck in an infinite loop.
		# 
		rm -f .NeedInstall.sav
		mv .NeedInstall .NeedInstall.sav
		if ./Install </dev/null >/dev/null
		then
		    # success
		    pmpost "PMDA setup: automated install: $pmda"
		    rm -f .NeedInstall.sav
		else
		    # put the file back, maybe we'll be luckier next time
		    pmpost "PMDA setup: automated install FAILED (exit=$?): $pmda"
		    mv .NeedInstall.sav .NeedInstall
		fi

		cd $PCP_PMDAS_DIR
	    fi
	done
	cd "$here"
    fi
}

_start_pmcheck()
{
    if [ ! -z "$PMCD_WAIT_TIMEOUT" ]
    then
	wait_option="-t $PMCD_WAIT_TIMEOUT" 
    else 
	wait_option=''
    fi

    if pmcd_wait -h localhost $wait_option
    then
	pmlogger_check >$tmp.pmcheck 2>&1
	if [ -s $tmp.pmcheck ]
	then
	    pmpost "pmlogger_check failed in $pmprog, mailing output to root"
	    if [ ! -z "$MAIL" ]
	    then
		$MAIL -s "pmlogger_check failed in $pmprog" root <$tmp.pmcheck 
	    else
		echo "$prog: pmlogger_check failed ..."
		cat $tmp.pmcheck 
	    fi
	fi
	rm -f $tmp.pmcheck
    else
	status=$?
	pmpost "pmcd_wait failed in $pmprog: exit status: $status" 
	if [ ! -z "$MAIL" ]
	then
	    echo "pmcd_wait exit status: $status" | $MAIL -s "pmcd_wait failed in $prog" root
	else
	    echo "$prog: pmcd_wait failed: exit status: $status"
	fi
    fi
}

_start_pmlogger()
{
    if which pmlogger_check >/dev/null 2>&1
    then
	# pmlogger_check uses $PMLOGCTRL to start everything that is needed
	#
	$ECHO $PCP_ECHO_N "Performance Co-Pilot starting archive loggers ..." "$PCP_ECHO_C"
	if [ ! -f $PMLOGCTRL ]
	then
	    echo "$prog:"'
Error: PCP archive logger control file '$PMLOGCTRL'
       is missing!  Cannot start any Performance Co-Pilot archive logger(s).'
	    # failure
	    false
	else
	    # really start the pmlogger instances based on the control file.
	    # done in the background to avoid delaying the init script,
	    # failures are notified by mail
	    #
	    _start_pmcheck &
	    # success
	    true
	fi
    else
	echo "$prog:"'
Warning: Performance Co-Pilot installation is incomplete (at least the
         script "pmlogger_check" is missing) and the PCP archive logger(s)
	 cannot be started.'
	# failure
	false
    fi
    $RC_STATUS -v
}

# Use $PCP_PMCDCONF_PATH to find and terminate pipe/socket PMDAs.
# (First join up continued lines in config file)
#
_killpmdas()
{
    if [ ! -f $PCP_PMCDCONF_PATH ]
    then
	echo "$prog:"'
Warning: PMCD control file '"$PCP_PMCDCONF_PATH"' is missing, cannot identify PMDAs
         to be terminated.'
	return
    fi
    # Give each PMDA 2 seconds after a SIGTERM to die, then SIGKILL
    for pmda in `$PCP_AWK_PROG <$PCP_PMCDCONF_PATH '
/\\\\$/		{ printf "%s ", substr($0, 0, length($0) - 1); next }
		{ print }' \
| $PCP_AWK_PROG '
$1 ~ /^#/				{ next }
tolower($3) == "pipe" && NF > 4		{ print $5; next }
tolower($3) == "socket" && NF > 5	{ print $6; next }' \
| sort -u`
    do
	pmsignal -a -s TERM `basename $pmda` > /dev/null 2>&1 &
    done
    sleep 2
    for pmda in `$PCP_AWK_PROG <$PCP_PMCDCONF_PATH '
/\\\\$/		{ printf "%s ", substr($0, 0, length($0) - 1); next }
		{ print }' \
| $PCP_AWK_PROG '
$1 ~ /^#/				{ next }
tolower($3) == "pipe" && NF > 4		{ print $5; next }
tolower($3) == "socket" && NF > 5	{ print $6; next }' \
| sort -u`
    do
	pmsignal -a -s KILL `basename $pmda` > /dev/null 2>&1 &
    done

    wait
}

_shutdown()
{
    # Is pmcd running?
    #
    _get_pids_by_name pmcd >$tmp.tmp
    if [ ! -s $tmp.tmp ]
    then
 	[ "$1" = verbose ] && echo "$prog: PMCD not running"
	rm -f $PCP_RUN_DIR/pmcd.pid
	return 0
    fi

    # If pmcd is running but we can't find a pidfile, or a logfile at the
    # configured or default location, assume this script is being run via
    # a chroot build environment (and hence we do not want to signal pmcd).
    #
    logf=`_pmcd_logfile`
    [ -f $logf ] || logf=$RUNDIR/pmcd.log
    if [ ! -f $PCP_RUN_DIR/pmcd.pid -a ! -f $logf ]
    then
	pmcdpid=`cat $tmp.tmp`
	echo "PMCD process ... $pmcdpid"
        echo "$prog:
Warning: found no $PCP_RUN_DIR/pmcd.pid
         and no $logf.
         Assuming an uninstall from a chroot: PMCD not killed.
         If this is incorrect, \"pmsignal -s TERM $pmcdpid\"  can be used."
        exit
    elif [ -f $PCP_RUN_DIR/pmcd.pid ]
    then
	TOKILL=`cat $PCP_RUN_DIR/pmcd.pid`
	if grep "^$TOKILL$" $tmp.tmp >/dev/null
	then
	    :
	else
	    echo "PMCD process ... "`cat $tmp.tmp`
	    echo "$prog:
Warning: process ID in $PCP_RUN_DIR/pmcd.pid is $TOKILL.
         Check logfile $logf. When you are ready to proceed, remove 
         $PCP_RUN_DIR/pmcd.pid before retrying."
	    exit
	fi
    else
	TOKILL=
    fi

    # Send pmcd a SIGTERM, which is noted as a pending shutdown.
    # When finished the currently active request, pmcd will close any
    # connections, wait for any agents, and then exit.
    # On failure, resort to SIGKILL.
    #
    $ECHO $PCP_ECHO_N "Waiting for PMCD to terminate ...""$PCP_ECHO_C"
    delay=200	# tenths of a second
    for SIG in TERM KILL
    do
	if [ "x$TOKILL" = "x" ]
	then
	    pmsignal -a -s $SIG pmcd > /dev/null 2>&1
	else
	    pmsignal -s $SIG $TOKILL >/dev/null 2>&1
	    rm -f $PCP_RUN_DIR/pmcd.pid
	fi
	while [ $delay -gt 0 ]
	do
	    _get_pids_by_name pmcd >$tmp.tmp
	    [ ! -s $tmp.tmp ] && break 2
	    pmsleep 0.1
	    delay=`expr $delay - 1`
	    [ "$SIG" = "TERM" ] && [ `expr $delay % 10` -eq 0 ] \
		&& $ECHO $PCP_ECHO_N ".""$PCP_ECHO_C"
	done
	echo
	echo "Process ..."
	if [ "$SIG" = "TERM" ]
	then
	    $PCP_PS_PROG $PCP_PS_ALL_FLAGS >$tmp.ps
	    sed 1q $tmp.ps
	    for pid in `cat $tmp.tmp`
	    do
	        $PCP_AWK_PROG <$tmp.ps "\$2 == $pid { print }"
	    done
	    echo "$prog: Warning: Forcing PMCD to terminate!"
	    delay=20
	else
	    cat $tmp.tmp
	    echo "$prog: Warning: PMCD won't die!"
	    exit
	fi
    done
    _killpmdas
    $RC_STATUS -v
    pmpost "stop pmcd from $pmprog"
}

_usage()
{
    echo "Usage: $pmprog [-v] {start|restart|stop|status|reload|force-reload}"
}

while getopts v c
do
    case $c
    in
	v)  # force verbose
	    VERBOSE_CTL=on
	    ;;
	
	*)
	    _usage
	    exit 1
	    ;;
    esac
done
shift `expr $OPTIND - 1`

if [ $VERBOSE_CTL = on ]
then				# For a verbose startup and shutdown
    ECHO=$PCP_ECHO_PROG
    REBUILDOPT=''
    VFLAG='-v'
else				# For a quiet startup and shutdown
    ECHO=:
    REBUILDOPT=-s
    VFLAG=
fi

if [ "$IAM" != 0 -a "$1" != "status" ]
then
    echo "$prog:"'
Error: You must be root (uid 0) to start or stop the Performance Co-Pilot PMCD.'
    exit
fi

# First reset status of this service
$RC_RESET
 
# Return values acc. to LSB for all commands but status:
# 0 - success
# 1 - misc error
# 2 - invalid or excess args
# 3 - unimplemented feature (e.g. reload)
# 4 - insufficient privilege
# 5 - program not installed
# 6 - program not configured
#
# Note that starting an already running service, stopping
# or restarting a not-running service as well as the restart
# with force-reload (in case signalling is not supported) are
# considered a success.
case "$1" in

  'start'|'restart'|'reload'|'force-reload')
	_shutdown quietly

	# PMCD and PMDA messages should go to stderr, not the GUI notifiers
	#
	unset PCP_STDERR

	_reboot_setup

	if [ -x $PMCD ]
	then
	    if [ ! -f $PCP_PMCDCONF_PATH ]
	    then
		echo "$prog:"'
Error: PMCD control file '"$PCP_PMCDCONF_PATH"' is missing, cannot start PMCD.'
		exit
	    fi
	    [ ! -d "$RUNDIR" ] && mkdir -p "$RUNDIR"
	    cd "$RUNDIR"

	    # salvage the previous versions of any PMCD and PMDA logfiles
	    #
	    for log in pmcd `sed -e '/^#/d' -e '/\[access\]/q' -e 's/[ 	].*//' <$PCP_PMCDCONF_PATH`
	    do
		if [ -f $log.log ]
		then
		    rm -f $log.log.prev
		    mv $log.log $log.log.prev
		fi
	    done

	    $ECHO $PCP_ECHO_N "Performance Co-Pilot starting PMCD (logfile is `_pmcd_logfile`) ..." "$PCP_ECHO_C"

	    # only consider lines which start with a hyphen
	    # get rid of the -f option
	    # ensure multiple lines concat onto 1 line
	    OPTS=`sed <$PMCDOPTS 2>/dev/null \
			    -e '/^[^-]/d' \
			    -e 's/^/ /' \
			    -e 's/$/ /' \
			    -e 's/ -f / /g' \
			    -e 's/^ //' \
			    -e 's/ $//' \
		    | tr '\012' ' ' `

	    $PMCD $OPTS
	    $RC_STATUS -v

	    pmpost "start pmcd from $pmprog"

	    _pmda_setup

	    if [ -x $PMLOGGER ]
	    then
		if [ "$PMLOGGER_CTL" = on ]
		then
		    _start_pmlogger
		else
		    # forced removal of primary symlink
		    rm -f $PCP_TMP_DIR/pmlogger/primary
		fi
	    fi

	    # site-local customisations after PCP startup
	    #
	    [ -x $PCPLOCAL ] && $PCPLOCAL $VFLAG start
	    
	fi
	status=0
        ;;

  'stop')
	# site-local customisations before PCP shutdown
	#
	[ -x $PCPLOCAL ] && $PCPLOCAL $VFLAG stop
	_shutdown verbose
	status=0
        ;;

  'status')
	# NOTE: $RC_CHECKPROC returns LSB compliant status values.
	$ECHO $PCP_ECHO_N "Checking for PCP:" "$PCP_ECHO_C"
        if [ -r /etc/rc.status ]
        then
            # SuSE
            $RC_CHECKPROC $PMCD
            $RC_STATUS -v
            status=$?
        else
            # not SuSE
            $RC_CHECKPROC $PMCD
            status=$?
            if [ $status -eq 0 ]
            then
                $ECHO running
            else
                $ECHO stopped
            fi
        fi
	;;

  *)
	_usage
        ;;
esac
<|MERGE_RESOLUTION|>--- conflicted
+++ resolved
@@ -18,25 +18,18 @@
 # 
 # Start or Stop the Performance Co-Pilot Daemon(s)
 #
-# The following is for chkconfig on Red Hat based systems
-# chkconfig: - 95 05
+# The following is for chkconfig on RedHat based systems
+# chkconfig: 2345 95 05
 # description: PCP is a system level performance monitoring package
 #
 # The following is for insserv(1) based systems,
 # e.g. SuSE, where chkconfig is a perl script.
 ### BEGIN INIT INFO
 # Provides:       pcp
-<<<<<<< HEAD
-# Required-Start: $network $local_fs
-# Required-Stop:
-# Default-Start:
-# Default-Stop:
-=======
 # Required-Start: $network $remote_fs $syslog
 # Required-Stop:  $remote_fs $syslog
 # Default-Start:  2 3 4 5
 # Default-Stop:   0 1 6
->>>>>>> 11549aca
 # Short-Description:   Control pmcd and pmlogger daemons
 # Description:    Configure the Performance Co-Pilot and starts logging.
 ### END INIT INFO

/*
 * Copyright (c) 2012-2015,2018 Red Hat.
 * Copyright (c) 1995-2001,2004 Silicon Graphics, Inc.  All Rights Reserved.
 * 
 * This program is free software; you can redistribute it and/or modify it
 * under the terms of the GNU General Public License as published by the
 * Free Software Foundation; either version 2 of the License, or (at your
 * option) any later version.
 * 
 * This program is distributed in the hope that it will be useful, but
 * WITHOUT ANY WARRANTY; without even the implied warranty of MERCHANTABILITY
 * or FITNESS FOR A PARTICULAR PURPOSE.  See the GNU General Public License
 * for more details.
 */

#include <math.h>
#include <ctype.h>
#include <sys/stat.h>
#include <sys/types.h>
#include <string.h>
#include <ctype.h>
#include "logger.h"

#if !defined(SIGRTMAX)
#if defined(NSIG)
#define SIGRTMAX   (NSIG)
#else
! bozo neither NSIG nor SIGRTMAX are defined
#endif
#endif

/* The logger will try to allocate port numbers beginning with the number
 * defined below.  If that is in use it will keep adding one and trying again
 * until it allocates a port.
 */
#define PORT_BASE	4330	/* Base of range for port numbers */

static char	*ctlfile;	/* Control directory/portmap name */
static char	*linkfile;	/* Link name for primary logger */
static const char *socketPath;	/* Path to unix domain sockets. */
static const char *linkSocketPath;/* Link to socket for primary logger */

int		ctlfds[CFD_NUM] = {-1, -1, -1};/* fds for control ports: */
int		ctlport;	/* pmlogger control port number */


/*
 * expect linkfile to be a symlink -> ..../<pid> (pid starts after last /)
 * or -> ...<pid> (pid starts at first digit)
 */
static int
get_pid_from_symlink(const char *linkfile, pid_t *pidp)
{
    ssize_t	plen;
    char	pbuf[MAXPATHLEN+1];
    char	*p;

    plen = readlink(linkfile, pbuf, (size_t)MAXPATHLEN);
    if (plen > 0) {
	pbuf[plen] = '\0';
	p = strrchr(pbuf, '/');
	if (p != NULL) {
	    /* /<pid> at end of link path */
	    *pidp = atoi(p+1);
	    return 0;
	}
	else {
	    for (p = pbuf; *p; p++) {
		if (isdigit((int)*p))
		    break;
	    }
	    if (*p) {
		/* <pid> starts at first digit */
		*pidp = atoi(p+1);
		return 0;
	    }
	}
    }
    return -1;
}

static void
cleanup(void)
{
    /*
     * flush all stdio buffers, _then_ remove the control files ...
     * we have QA than camps on the control file(s) and assumes the
     * log file is complete once the control file(s) is removed.
     */
    fflush(NULL);

    if (linkfile != NULL) {
	/*
	 * There is a potential problem here ... we created the
	 * "primary" link, but it may have been subsequently re-created
	 * by another pmlogger process in which case we should not
	 * remove the "primary" link.
	 *
	 * This should not happen in production environments and
	 * pmlogger already includes a test to _not_ recreate the
	 * primary symlink if it already exists, but we've seen
	 * situations in QA where 2 primary pmloggers are indeed
	 * running, and removing the primary symlink when the wrong
	 * process terminates means that pmlogger_check will launch
	 * yet another primary pmlogger when it next runs.
	 *
	 * The test here is being extra defensive.
	 */
	pid_t	pid;
	int	unlink_ok = 1;
	
	if (get_pid_from_symlink(linkfile, &pid) == 0) {
	    /* primary symlink is OK */
	    if (pid != getpid())
		/* <pid> at the end does not match our pid */
		unlink_ok = 0;
	}
	if (unlink_ok)
	    unlink(linkfile);
    }

    if (ctlfile != NULL)
	unlink(ctlfile);
    if (linkSocketPath != NULL)
	unlink(linkSocketPath);
    if (socketPath != NULL)
	unlink(socketPath);
}

static void
sigexit_handler(int sig)
{
    if (pmDebugOptions.desperate)
	fprintf(stderr, "pmlogger: Signalled (signal=%d), exiting\n", sig);
    cleanup();
    _exit(sig);
}

static void
sigterm_handler(int sig)
{
    /* exit as soon as possible, handler is deferred for log cleanup */
    sig_code = sig;
}

static void
sighup_handler(int sig)
{
    __pmSetSignalHandler(SIGHUP, sighup_handler);
    vol_switch_flag = 1;
}

#ifndef IS_MINGW
static void
sigcore_handler(int sig)
{
    if (pmDebugOptions.desperate)
	fprintf(stderr, "pmlogger: Signalled (signal=%d), exiting (core dumped)\n", sig);
    __pmSetSignalHandler(SIGABRT, SIG_DFL);	/* Don't come back here */
    cleanup();
    _exit(sig);
}

static void
sigpipe_handler(int sig)
{
    /*
     * just ignore the signal, the write() will fail, and the PDU
     * xmit will return with an error
     */
    __pmSetSignalHandler(SIGPIPE, sigpipe_handler);
}

static void
sigusr2_handler(int sig)
{
<<<<<<< HEAD
    __pmSetSignalHandler(SIGUSR1, sigusr1_handler);
=======
    __pmSetSignalHandler(SIGUSR2, sigusr2_handler);
>>>>>>> 1cf99814
    log_switch_flag = 1;
    sig_code = sig; /* triggers break from main loop so we can re-exec */
}
#endif

typedef struct {
    int		sig;
    void	(*func)(int);
} sig_map_t;

/* This is used to set the dispositions for the various signals received.
 * Try to do the right thing for the various STOP/CONT signals.
 */
static sig_map_t	sig_handler[] = {
    { SIGHUP,	sighup_handler },	/* Exit   Hangup [see termio(7)] */
    { SIGINT,	sigterm_handler },	/* Exit   Interrupt [see termio(7)] */
#ifndef IS_MINGW
    { SIGQUIT,	sigcore_handler },	/* Core   Quit [see termio(7)] */
    { SIGILL,	sigcore_handler },	/* Core   Illegal Instruction */
    { SIGTRAP,	sigcore_handler },	/* Core   Trace/Breakpoint Trap */
    { SIGABRT,	sigcore_handler },	/* Core   Abort */
#ifdef SIGEMT
    { SIGEMT,	sigcore_handler },	/* Core   Emulation Trap */
#endif
    { SIGFPE,	sigcore_handler },	/* Core   Arithmetic Exception */
    { SIGKILL,	sigexit_handler },	/* Exit   Killed */
    { SIGBUS,	sigcore_handler },	/* Core   Bus Error */
    { SIGSEGV,	sigcore_handler },	/* Core   Segmentation Fault */
    { SIGSYS,	sigcore_handler },	/* Core   Bad System Call */
    { SIGPIPE,	sigpipe_handler },	/* Exit   Broken Pipe */
    { SIGALRM,	sigterm_handler },	/* Exit   Alarm Clock */
#endif
    { SIGTERM,	sigterm_handler },	/* Exit   Terminated */
#ifndef IS_MINGW
<<<<<<< HEAD
    { SIGUSR1,	sigusr1_handler },	/* reexec User Signal 1 */
    { SIGUSR2,	sigexit_handler },	/* Exit   User Signal 2 */
=======
    { SIGUSR1,	sigterm_handler },	/* Exit User Signal 1 */
    { SIGUSR2,	sigusr2_handler },	/* reexec User Signal 2 */
>>>>>>> 1cf99814
    { SIGCHLD,	SIG_IGN },		/* NOP    Child stopped or terminated */
#ifdef SIGPWR
    { SIGPWR,	SIG_DFL },		/* Ignore Power Fail/Restart */
#endif
    { SIGWINCH,	SIG_DFL },		/* Ignore Window Size Change */
    { SIGURG,	SIG_DFL },		/* Ignore Urgent Socket Condition */
#ifdef SIGPOLL
    { SIGPOLL,	sigexit_handler },	/* Exit   Pollable Event [see streamio(7)] */
#endif
    { SIGSTOP,	SIG_DFL },		/* Stop   Stopped (signal) */
    { SIGTSTP,	SIG_DFL },		/* Stop   Stopped (user) */
    { SIGCONT,	SIG_DFL },		/* Ignore Continued */
    { SIGTTIN,	SIG_DFL },		/* Stop   Stopped (tty input) */
    { SIGTTOU,	SIG_DFL },		/* Stop   Stopped (tty output) */
    { SIGVTALRM, sigterm_handler },	/* Exit   Virtual Timer Expired */

    { SIGPROF,	sigterm_handler },	/* Exit   Profiling Timer Expired */
    { SIGXCPU,	sigcore_handler },	/* Core   CPU time limit exceeded [see getrlimit(2)] */
    { SIGXFSZ,	sigcore_handler}	/* Core   File size limit exceeded [see getrlimit(2)] */
#endif
};

/* Create a network socket for incoming connections and bind to it an address for
 * clients to use.
 * If supported, also create a unix domain socket for local clients to use.
 * Only returns if it succeeds (exits on failure).
 */

static void
GetPorts(char *file)
{
    int			fd;
    int			mapfd = -1;
    FILE		*mapstream = NULL;
    int			socketsCreated = 0;
    int			maxpending = 5;	/* Max. pending connection requests */
    int			address = INADDR_ANY;
    int			ctlix;
    int			sts;
    char		*env_str;
    __pmSockAddr	*myAddr;
#if defined(HAVE_STRUCT_SOCKADDR_UN)
    char		globalPath[MAXPATHLEN];
    char		localPath[MAXPATHLEN];
#endif
    static int		port_base = -1;

    if ((env_str = getenv("PMLOGGER_MAXPENDING")) != NULL)
	maxpending = atoi(env_str);

    /* Try to create sockets for control connections. */
    for (ctlix = 0; ctlix < CFD_NUM; ++ctlix) {
	if (ctlix == CFD_UNIX) {
#if defined(HAVE_STRUCT_SOCKADDR_UN)
	    const char *socketError;
	    const char *errorPath;
	    /* Try to create a unix domain socket, if supported. */
	    fd = __pmCreateUnixSocket();
	    if (fd < 0) {
		fprintf(stderr, "GetPorts: unix domain socket failed: %s\n", netstrerror());
		continue;
	    }
	    if ((myAddr = __pmSockAddrAlloc()) == NULL) {
		fprintf(stderr, "GetPorts: __pmSockAddrAlloc out of memory\n");
		exit(1);
	    }
	    socketPath = __pmLogLocalSocketDefault(getpid(), globalPath, sizeof(globalPath));
	    __pmSockAddrSetFamily(myAddr, AF_UNIX);
	    __pmSockAddrSetPath(myAddr, socketPath);
	    __pmServerSetLocalSocket(socketPath);
	    sts = __pmBind(fd, (void *)myAddr, __pmSockAddrSize());

	    /*
	     * If we cannot bind to the system wide socket path, then try binding
	     * to the user specific one.
	     */
	    if (sts < 0) {
		char *tmpPath;
		socketError = netstrerror();
		errorPath = socketPath;
		unlink(errorPath);
		socketPath = __pmLogLocalSocketUser(getpid(), localPath, sizeof(localPath));
		if (socketPath == NULL) {
		    sts = -ESRCH;
		}
		else {
		    /*
		     * Make sure that the directory exists. dirname may modify the
		     * contents of its first argument, so use a copy.
		     */
		    if ((tmpPath = strdup(socketPath)) == NULL) {
			fprintf(stderr, "GetPorts: strdup out of memory\n");
			exit(1);
		    }
		    sts = __pmMakePath(dirname(tmpPath),
				       S_IRWXU | S_IRWXG | S_IROTH | S_IXOTH);
		    free(tmpPath);
		    if (sts >= 0 || oserror() == EEXIST) {
			__pmSockAddrSetPath(myAddr, socketPath);
			__pmServerSetLocalSocket(socketPath);
			sts = __pmBind(fd, (void *)myAddr, __pmSockAddrSize());
		    }
		}
	    }
	    __pmSockAddrFree(myAddr);

	    if (sts < 0) {
		/* Could not bind to either socket path. */
		fprintf(stderr, "__pmBind(%s): %s\n", errorPath, socketError);
		if (sts == -ESRCH)
		    fprintf(stderr, "__pmLogLocalSocketUser(): %s\n", osstrerror());
		else
		    fprintf(stderr, "__pmBind(%s): %s\n", socketPath, netstrerror());
	    }
	    else {
		/*
		 * For unix domain sockets, grant rw access to the socket for all,
		 * otherwise, on linux platforms, connection will not be possible.
		 * This must be done AFTER binding the address. See Unix(7) for details.
		 */
		sts = chmod(socketPath, S_IRUSR | S_IWUSR | S_IRGRP | S_IWGRP | S_IROTH | S_IWOTH);
		if (sts != 0) {
		    fprintf(stderr, "GetPorts: chmod(%s): %s\n", socketPath, strerror(errno));
		}
	    }
	    /* On error, don't leave the socket file lying around. */
	    if (sts < 0) {
		unlink(socketPath);
		socketPath = NULL;
	    }
	    else if ((socketPath = strdup(socketPath)) == NULL) {
		fprintf(stderr, "GetPorts: strdup out of memory\n");
		exit(1);
	    }
#else
	    /*
	     * Unix domain sockets are not supported.
	     * This is not an error, just don't try to create one.
	     */
	    continue;
#endif
	}
	else {
	    /* Try to create a network socket. */
	    if (ctlix == CFD_INET) {
		fd = __pmCreateSocket();
		if (fd < 0) {
		    if (pmDebugOptions.context)
			fprintf(stderr, "GetPorts: inet socket creation failed: %s\n",
			    netstrerror());
		    continue;
		}
	    }
	    else {
		fd = __pmCreateIPv6Socket();
		if (fd < 0) {
		    if (pmDebugOptions.context)
			fprintf(stderr, "GetPorts: ipv6 socket creation failed: %s\n",
			    netstrerror());
		    continue;
		}
	    }
	    if (port_base == -1) {
		/*
		 * get optional stuff from environment ...
		 *	PMLOGGER_PORT,
		 *	PMLOGGER_LOCAL
		 */
		if ((env_str = getenv("PMLOGGER_LOCAL")) != NULL) {
		    if (atoi(env_str) != 0)
			address = INADDR_LOOPBACK;
		}
		if ((env_str = getenv("PMLOGGER_PORT")) != NULL) {
		    char	*end_ptr;

		    port_base = strtol(env_str, &end_ptr, 0);
		    if (*end_ptr != '\0' || port_base < 0) {
			fprintf(stderr, 
				"GetPorts: ignored bad PMLOGGER_PORT = '%s'\n", env_str);
			port_base = PORT_BASE;
		    }
		}
		else
		    port_base = PORT_BASE;
	    }

	    /*
	     * try to allocate ports from port_base.  If port already in use,
	     * add one and try again.
	     */
	    if ((myAddr = __pmSockAddrAlloc()) == NULL) {
		fprintf(stderr, "GetPorts: __pmSockAddrAlloc out of memory\n");
		exit(1);
	    }
	    for (ctlport = port_base; ; ctlport++) {
		if (ctlix == CFD_INET)
		    __pmSockAddrInit(myAddr, AF_INET, address, ctlport);
		else
		    __pmSockAddrInit(myAddr, AF_INET6, address, ctlport);
		sts = __pmBind(fd, (void *)myAddr, __pmSockAddrSize());
		if (sts < 0) {
		    if (neterror() != EADDRINUSE) {
			fprintf(stderr, "__pmBind(%d): %s\n", ctlport, netstrerror());
			break;
		    }
		    if (address == INADDR_LOOPBACK)
			break;
		}
		else
		    break;
	    }
	    __pmSockAddrFree(myAddr);
	}

	/* Now listen on the new socket. */
	if (sts >= 0) {
	    sts = __pmListen(fd, maxpending);
	    if (sts == -1) {
		__pmCloseSocket(fd);
		fprintf(stderr, "__pmListen: %s\n", netstrerror());
	    }
	    else {
		ctlfds[ctlix] = fd;
		++socketsCreated;
	    }
	}
    }

    if (socketsCreated != 0) {
	/* create and initialize the port map file */
	unlink(file);
	mapfd = open(file, O_WRONLY | O_EXCL | O_CREAT,
		     S_IRUSR | S_IWUSR | S_IRGRP | S_IROTH);
	if (mapfd == -1) {
	    /* not a fatal error; continue on without control file */
#ifdef DESPERATE
	    fprintf(stderr, "%s: error creating port map file %s: %s.  Exiting.\n",
		    pmGetProgname(), file, osstrerror());
#endif
	    return;
	}
	/* write the port number to the port map file */
	if ((mapstream = fdopen(mapfd, "w")) == NULL) {
	    /* not a fatal error; continue on without control file */
	    close(mapfd);
#ifdef DESPERATE
	    perror("GetPorts: fdopen");
#endif
	    return;
	}
	/* first the port number */
	fprintf(mapstream, "%d\n", ctlport);

	/* then the PMCD host (but don't bother try DNS-canonicalize) */
	fprintf(mapstream, "%s\n", pmcd_host);

	/* then the full pathname to the archive base */
	/* THREADSAFE - no locks acquired in __pmNativePath() */
	archBase = __pmNativePath(archBase);
	if (__pmAbsolutePath(archBase))
	    fprintf(mapstream, "%s\n", archBase);
	else {
	    char		path[MAXPATHLEN];

	    if (getcwd(path, MAXPATHLEN) == NULL)
		fprintf(mapstream, "\n");
	    else
		fprintf(mapstream, "%s%c%s\n", path, pmPathSeparator(), archBase);
	}

	/* and finally, the annotation from -m or -x */
	if (note != NULL)
	    fprintf(mapstream, "%s\n", note);
    }

    if (mapstream != NULL)
	fclose(mapstream);
    if (mapfd >= 0)
	close(mapfd);
    if (socketsCreated == 0)
	exit(1);
}

/* Create the control port for this pmlogger and the file containing the port
 * number so that other programs know which port to connect to.
 * If this is the primary pmlogger, create the special link to the
 * control file.
 */
void
init_ports(void)
{
    int		i, j, n, sts;
    int		sep = pmPathSeparator();
    int		extlen, baselen;
    char	path[MAXPATHLEN];
    char	pidfile[MAXPATHLEN];
#if defined(HAVE_STRUCT_SOCKADDR_UN)
    int		pidlen;
#endif
#ifndef IS_MINGW
    struct stat	sbuf;
#endif
    pid_t	mypid = getpid();
    pid_t	pid;

    /*
     * make sure control port files are removed when pmlogger terminates
     * by trapping all the signals we can
     */
    for (i = 0; i < sizeof(sig_handler)/sizeof(sig_handler[0]); i++) {
	__pmSetSignalHandler(sig_handler[i].sig, sig_handler[i].func);
    }
    /*
     * install explicit handler for other signals ... we assume all
     * of the interesting signals we are likely to receive are smaller
     * than 32 (this is a hack 'cause there is no portable way of
     * determining the maximum signal number)
     */
    for (j = 1; j < 32; j++) {
	for (i = 0; i < sizeof(sig_handler)/sizeof(sig_handler[0]); i++) {
	    if (j == sig_handler[i].sig) break;
        }
        if (i == sizeof(sig_handler)/sizeof(sig_handler[0]))
	    /* not special cased in seg_handler[] */
	    __pmSetSignalHandler(j, sigexit_handler);
    }

#if defined(HAVE_ATEXIT)
    if (atexit(cleanup) != 0) {
	perror("atexit");
	fprintf(stderr, "%s: unable to register atexit cleanup function.  Exiting\n",
		pmGetProgname());
	cleanup();
	exit(1);
    }
#endif

    /* create the control port file (make the directory if necessary). */

    /* count digits in mypid */
    for (n = mypid, extlen = 1; n ; extlen++)
	n /= 10;
    /* baselen is directory + trailing / */
    pmsprintf(path, sizeof(path), "%s%cpmlogger", pmGetConfig("PCP_TMP_DIR"), sep);
    baselen = strlen(path) + 1;
    /* likewise for PCP_DIR if it is set */
    n = baselen + extlen + 1;
    ctlfile = (char *)malloc(n);
    if (ctlfile == NULL)
	pmNoMem("port file name", n, PM_FATAL_ERR);
    strcpy(ctlfile, path);

    /* try to create the port file directory. OK if it already exists */
    sts = mkdir2(ctlfile, S_IRWXU | S_IRWXG | S_IRWXO);
    if (sts < 0) {
	if (oserror() != EEXIST) {
	    fprintf(stderr, "%s: error creating port file dir %s: %s\n",
		pmGetProgname(), ctlfile, osstrerror());
	    exit(1);
	}
    } else {
	chmod(ctlfile, S_IRWXU | S_IRWXG | S_IRWXO | S_ISVTX);
    }

    /* remove any existing port file with my name (it's old) */
    pmsprintf(ctlfile + (baselen-1), n, "%c%" FMT_PID, sep, mypid);
    unlink(ctlfile);

    /* get control port and write port map file */
    GetPorts(ctlfile);

    /*
     * If this is the primary logger, make the special link for
     * clients to connect specifically to it.
     */
    if (primary) {
	baselen = pmsprintf(path, sizeof(path), "%s%cpmlogger",
				pmGetConfig("PCP_TMP_DIR"), sep);
	n = baselen + 9;	/* separator + "primary" + null */
	linkfile = (char *)malloc(n);
	if (linkfile == NULL)
	    pmNoMem("primary logger link file name", n, PM_FATAL_ERR);
	pmsprintf(linkfile, n, "%s%cprimary", path, sep);

#ifndef IS_MINGW
	/*
	 * Remove legacy linkfile (i.e. if it exists and is NOT a symlink).
	 * This can occur after an upgrade if pmlogger was SIGKILL'ed, but
	 * normally an upgrade will restart pmlogger and atexit(cleanup) will
	 * have been run, which will remove legacy hardlinks.
	 */
	if (lstat(linkfile, &sbuf) == 0 && !S_ISLNK(sbuf.st_mode)) {
	    if (unlink(linkfile) != 0) {
		fprintf(stderr, "%s: warning: failed to remove old-style hardlink to stale control file '%s': %s\n",
			pmGetProgname(), linkfile, osstrerror());
	    }
	    else if (pmDebugOptions.context) {
		fprintf(stderr, "%s: info: removed old-style hardlink to stale control file '%s' (mode: %0lo)\n",
			pmGetProgname(), linkfile, (long)sbuf.st_mode);
	    }
	}
#endif

	/*
	 * Remove symlink if it is stale (i.e. exists but the process does not).
	 */
	pid = -1;
	if (get_pid_from_symlink(linkfile, &pid) == 0) {
	    /* primary symlink is OK */
	    if (pmDebugOptions.context) {
		fprintf(stderr, "%s: info: found primary symlink -> pid %" FMT_PID "\n", pmGetProgname(), pid);
	    }
	    if (!__pmProcessExists(pid)) {
	    	if (unlink(linkfile) != 0) {
		    fprintf(stderr, "%s: warning: failed to remove '%s' symlink to stale control file for pid %" FMT_PID ": %s\n",
			    pmGetProgname(), linkfile, pid, osstrerror());
		}
		else if (pmDebugOptions.context) {
		    fprintf(stderr, "%s: info: removed '%s' symlink to stale control file for pid %" FMT_PID "\n",
			    pmGetProgname(), linkfile, pid);
		}
		/* remove the stale control file too */
		pmsprintf(pidfile, sizeof(pidfile), "%s%cpmlogger%c%" FMT_PID,
				pmGetConfig("PCP_TMP_DIR"), sep, sep, pid);
	    	if (unlink(pidfile) != 0) {
		    fprintf(stderr, "%s: warning: failed to remove stale control file '%s': %s\n",
			    pmGetProgname(), pidfile, osstrerror());
		}
		else if (pmDebugOptions.context) {
		    fprintf(stderr, "%s: info: removed stale control file '%s': %s\n",
			    pmGetProgname(), pidfile, osstrerror());
		}
	    }
	}

	/*
	 * If we have not reexec'd and the symlink still exists, then there really is another primary logger running
	 */
	if (!pmlogger_reexec && access(linkfile, F_OK) == 0) {
	    /* configuration error - only one primary pmlogger should be configured */
	    if (pid == -1)
		fprintf(stderr, "%s: ERROR: there is already a primary pmlogger running, pid <unknown> linkfile=%s\n",
		    pmGetProgname(), linkfile);
	    else
		fprintf(stderr, "%s: ERROR: there is already a primary pmlogger running, pid %" FMT_PID " linkfile=%s\n",
		    pmGetProgname(), pid, linkfile);
	    exit(1);
	}

	if ((sts = symlink(ctlfile, linkfile)) != 0) {
	    fprintf(stderr, "%s: error creating primary logger symbolic link %s: %s\n",
		    pmGetProgname(), linkfile, osstrerror());
	}
	else if (pmDebugOptions.context) {
	    fprintf(stderr, "%s: info: created control file symlink %s -> %s\n", pmGetProgname(), linkfile, ctlfile);
	}

#if defined(HAVE_STRUCT_SOCKADDR_UN)
	/*
	 * Create a symbolic link to the local socket for users wanting the primary logger.
	 */
	linkSocketPath = __pmLogLocalSocketDefault(PM_LOG_PRIMARY_PID, path, sizeof(path));

	/*
	 * Remove legacy linkSocketPath hardlink (i.e. if it is a socket).
	 * This can occur after an upgrade, similarly to the control file link,
	 * see above.
	 */
	if (stat(linkSocketPath, &sbuf) == 0 && S_ISSOCK(sbuf.st_mode)) {
	    if (unlink(linkSocketPath) != 0) {
		fprintf(stderr, "%s: warning: failed to remove old-style hardlink to stale socket '%s': %s\n",
			pmGetProgname(), linkSocketPath, osstrerror());
	    }
	    else if (pmDebugOptions.context) {
		fprintf(stderr, "%s: info: removed old-style hardlink to stale socket '%s': %s\n",
			pmGetProgname(), linkSocketPath, osstrerror());
	    }
	}

	/* Remove the symlink if it points to a stale primary pmlogger socket */
	if ((pidlen = readlink(linkSocketPath, pidfile, sizeof(pidfile))) > 0) {
	    pidfile[pidlen-1] = '\0';
	    for (i=0; i < pidlen; i++) {
		/* first digit is the start of the PID */
		if (isdigit((int)pidfile[i])) {
		    pid_t pid = atoi(pidfile + i);
		    if (!__pmProcessExists(pid)) {
			if (unlink(linkSocketPath) != 0) {
			    fprintf(stderr, "%s: warning: failed to remove '%s' symlink to stale socket '%s': %s\n",
				    pmGetProgname(), linkSocketPath, pidfile, osstrerror());
			}
			else if (pmDebugOptions.context) {
			    fprintf(stderr, "%s: info: removed '%s' symlink to stale socket '%s'\n",
				    pmGetProgname(), linkSocketPath, pidfile);
			}
			/* remove the stale socket too */
			if (unlink(pidfile) != 0) {
			    fprintf(stderr, "%s: warning: failed to remove stale pmlogger socket '%s': %s\n",
				    pmGetProgname(), pidfile, osstrerror());
			}
			else if (pmDebugOptions.context) {
			    fprintf(stderr, "%s: info: removed stale pmlogger socket '%s'\n",
				    pmGetProgname(), pidfile);
			}
		    }
		    break;
		}
	    }
	}

	/*
	 * As above, if the symlink still exists then there really is
	 * another primary logger running - we shouldn't get to here
	 * but maybe someone manually deleted the primary->control link.
	 */
	if (access(linkSocketPath, F_OK) == 0) {
	    /* configuration error - only one primary pmlogger should be configured */
	    fprintf(stderr, "%s: ERROR: there is already a primary pmlogger running, socketPath=%s linkSocketPath=%s\n",
		    pmGetProgname(), socketPath, linkSocketPath);
	    exit(1);
	}

	/*
	 * Create the symlink to the primary pmlogger control socket.
	 */
	if ((sts = symlink(socketPath, linkSocketPath)) != 0) {
	    fprintf(stderr, "%s: error creating primary logger socket symbolic link %s: %s\n",
		    pmGetProgname(), linkSocketPath, osstrerror());
	}
	else if (pmDebugOptions.context) {
	    fprintf(stderr, "%s: info: created primary pmlogger socket symlink %s -> %s\n",
		    pmGetProgname(), linkSocketPath, socketPath);
	}

	if ((linkSocketPath = strdup(linkSocketPath)) == NULL) {
	    fprintf(stderr, "init_ports: strdup out of memory\n");
	    exit(1);
	}
#endif
    }
}

/* Service a request on the control port  Return non-zero if a new client
 * connection has been accepted.
 */

int		clientfd = -1;
unsigned int	denyops = 0;		/* for access control (ops not allowed) */
char		pmlc_host[MAXHOSTNAMELEN];
int		connect_state = 0;

#if defined(HAVE_STRUCT_SOCKADDR_UN)
static int
check_local_creds(__pmHashCtl *attrs)
{
    __pmHashNode	*node;
    const char		*connectingUser;
    char		*end;
    __pmUserID		connectingUid;

    /* Get the user name of the connecting process. */
    connectingUser = ((node = __pmHashSearch(PCP_ATTR_USERID, attrs)) ?
			(const char *)node->data : NULL);
    if (connectingUser == NULL) {
	/* We don't know who is connecting. */
	if (pmDebugOptions.context)
	    fprintf(stderr, "check_local_creds: connectingUser is NULL => connection refused\n");
	return PM_ERR_PERMISSION;
    }

    /* Get the uid of the connecting process. */
    errno = 0;
    connectingUid = strtol(connectingUser, &end, 0);
    if (errno != 0 || *end != '\0') {
	/* Can't convert the connecting user to a uid cleanly. */
	if (pmDebugOptions.context)
	    fprintf(stderr, "check_local_creds: connectingUser \"%s\" is bad => connection refused\n", connectingUser);
	return PM_ERR_PERMISSION;
    }

    /* Allow connections from root (uid == 0). */
    if (connectingUid == 0)
	return 0;

    /* Allow connections from the same user as us. */
    if (connectingUid == getuid() || connectingUid == geteuid())
	return 0;

    /* Connection is not allowed. */
    if (pmDebugOptions.context)
	fprintf(stderr, "check_local_creds: uid connecting %ld != %ld or %ld => connection refused\n", (long)connectingUid, (long)getuid(), (long)geteuid());
    return PM_ERR_PERMISSION;
}
#endif /* defined(HAVE_STRUCT_SOCKADDR_UN) */

int
control_req(int ctlfd)
{
    int			fd, sts;
    char		*abuf;
    char		*hostName;
    __pmSockAddr	*addr;
    __pmSockLen		addrlen;

    if ((addr = __pmSockAddrAlloc()) == NULL) {
	fputs("error allocating space for client sockaddr\n", stderr);
	return 0;
    }
    addrlen = __pmSockAddrSize();
    fd = __pmAccept(ctlfd, addr, &addrlen);
    if (fd == -1) {
	fprintf(stderr, "error accepting client: %s\n", netstrerror());
	__pmSockAddrFree(addr);
	pmlc_host[0] = '\0';
	return 0;
    }
    __pmSetSocketIPC(fd);
    if (clientfd != -1) {
	if (pmDebugOptions.context)
	    fprintf(stderr, "control_req: send EADDRINUSE on fd=%d (client already on fd=%d)\n", fd, clientfd);
	sts = __pmSendError(fd, FROM_ANON, -EADDRINUSE);
	if (sts < 0)
	    fprintf(stderr, "error sending connection NACK to client: %s\n",
			 pmErrStr(sts));
	__pmSockAddrFree(addr);
	__pmCloseSocket(fd);
	pmlc_host[0] = '\0';
	return 0;
    }

    sts = __pmSetVersionIPC(fd, UNKNOWN_VERSION);
    if (sts < 0) {
	__pmSendError(fd, FROM_ANON, sts);
	fprintf(stderr, "error connecting to client: %s\n", pmErrStr(sts));
	__pmSockAddrFree(addr);
	__pmCloseSocket(fd);
	pmlc_host[0] = '\0';
	return 0;
    }

    hostName = __pmGetNameInfo(addr);
    if (hostName == NULL || strlen(hostName) > MAXHOSTNAMELEN-1) {
	abuf = __pmSockAddrToString(addr);
        pmsprintf(pmlc_host, sizeof(pmlc_host), "%s", abuf);
	free(abuf);
    }
    else {
	/* this is safe, due to strlen() test above */
	strcpy(pmlc_host, hostName);
    }
    if (hostName != NULL)
	free(hostName);

    sts = __pmAccAddClient(addr, &denyops);
    if (sts < 0) {
	if (pmDebugOptions.context) {
	    abuf = __pmSockAddrToString(addr);
	    fprintf(stderr, "client addr: %s\n\n", abuf);
	    free(abuf);
	    __pmAccDumpHosts(stderr);
	    fprintf(stderr, "\ncontrol_req: connection rejected on fd=%d from %s: %s\n", fd, pmlc_host, pmErrStr(sts));
	}
	sts = __pmSendError(fd, FROM_ANON, sts);
	if (sts < 0)
	    fprintf(stderr, "error sending connection access NACK to client: %s\n",
			 pmErrStr(sts));
	sleep(1);	/* QA 083 seems like there is a race w/out this delay */
	__pmSockAddrFree(addr);
	__pmCloseSocket(fd);
	pmlc_host[0] = '\0';
	return 0;
    }

#if defined(HAVE_STRUCT_SOCKADDR_UN)
    /*
     * For connections on an AF_UNIX socket, check the user credentials of the
     * connecting process.
     */
    if (__pmSockAddrGetFamily(addr) == AF_UNIX) {
	__pmHashCtl clientattrs; /* Connection attributes (auth info) */
	__pmHashInit(&clientattrs);

	/* Get the user credentials. */
	if ((sts = __pmServerSetLocalCreds(fd, &clientattrs)) < 0) {
	    sts = __pmSendError(fd, FROM_ANON, sts);
	    if (sts < 0)
		fprintf(stderr, "error sending connection credentials NACK to client: %s\n",
			pmErrStr(sts));
	    __pmSockAddrFree(addr);
	    __pmCloseSocket(fd);
	    pmlc_host[0] = '\0';
	    return 0;
	}

	/* Check the user credentials. */
	if ((sts = check_local_creds(&clientattrs)) < 0) {
	    sts = __pmSendError(fd, FROM_ANON, sts);
	    if (sts < 0)
		fprintf(stderr, "error sending connection credentials NACK to client: %s\n",
			pmErrStr(sts));
	    __pmSockAddrFree(addr);
	    __pmCloseSocket(fd);
	    pmlc_host[0] = '\0';
	    return 0;
	}

	/* This information is no longer needed. */
	__pmFreeAttrsSpec(&clientattrs);
	__pmHashClear(&clientattrs);
    }
#endif

    /* Done with this address. */
    __pmSockAddrFree(addr);

    /*
     * encode pdu version in the acknowledgement
     * also need "from" to be pmlogger's pid as this is checked at
     * the other end
     */
    sts = __pmSendError(fd, (int)getpid(), LOG_PDU_VERSION);
    if (sts < 0) {
	fprintf(stderr, "error sending connection ACK to client: %s\n",
		     pmErrStr(sts));
	__pmCloseSocket(fd);
	pmlc_host[0] = '\0';
	return 0;
    }
    clientfd = fd;

    if (pmDebugOptions.context)
	fprintf(stderr, "control_req: connection accepted on fd=%d from %s\n", fd, pmlc_host);

    return 1;
}<|MERGE_RESOLUTION|>--- conflicted
+++ resolved
@@ -174,11 +174,7 @@
 static void
 sigusr2_handler(int sig)
 {
-<<<<<<< HEAD
-    __pmSetSignalHandler(SIGUSR1, sigusr1_handler);
-=======
     __pmSetSignalHandler(SIGUSR2, sigusr2_handler);
->>>>>>> 1cf99814
     log_switch_flag = 1;
     sig_code = sig; /* triggers break from main loop so we can re-exec */
 }
@@ -213,13 +209,8 @@
 #endif
     { SIGTERM,	sigterm_handler },	/* Exit   Terminated */
 #ifndef IS_MINGW
-<<<<<<< HEAD
-    { SIGUSR1,	sigusr1_handler },	/* reexec User Signal 1 */
-    { SIGUSR2,	sigexit_handler },	/* Exit   User Signal 2 */
-=======
     { SIGUSR1,	sigterm_handler },	/* Exit User Signal 1 */
     { SIGUSR2,	sigusr2_handler },	/* reexec User Signal 2 */
->>>>>>> 1cf99814
     { SIGCHLD,	SIG_IGN },		/* NOP    Child stopped or terminated */
 #ifdef SIGPWR
     { SIGPWR,	SIG_DFL },		/* Ignore Power Fail/Restart */

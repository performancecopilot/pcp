/*
 * Copyright (c) 2013-2018,2022 Red Hat.
 * Copyright (c) 1995 Silicon Graphics, Inc.  All Rights Reserved.
 *
 * This program is free software; you can redistribute it and/or modify it
 * under the terms of the GNU General Public License as published by the
 * Free Software Foundation; either version 2 of the License, or (at your
 * option) any later version.
 *
 * This program is distributed in the hope that it will be useful, but
 * WITHOUT ANY WARRANTY; without even the implied warranty of MERCHANTABILITY
 * or FITNESS FOR A PARTICULAR PURPOSE.  See the GNU General Public License
 * for more details.
 */

#include "logger.h"

static int
myLocalFetch(__pmContext *ctxp, int numpmid, pmID pmidlist[], __pmResult **result)
{
    pmID	*newlist = NULL;
    int		newcnt, have_dm, n;

    /* for derived metrics, may need to rewrite the pmidlist */
    have_dm = newcnt = __pmPrepareFetch(ctxp, numpmid, pmidlist, &newlist);
    if (newcnt > numpmid) {
	/* replace args passed into myFetch */
	numpmid = newcnt;
	pmidlist = newlist;
    }

    if ((n = __pmFetchLocal(ctxp, numpmid, pmidlist, result)) < 0) {
	if (newlist != NULL)
	    free(newlist);
	return n;
    }

    /* process derived metrics, if any */
    if (have_dm) {
	__pmFinishResult(ctxp, n, result);
	if (newlist != NULL)
	    free(newlist);
    }

    return 0;
}

int
myFetch(int numpmid, pmID pmidlist[], __pmResult **result)
{
    int			n = 0;
    int			fd; /* pmcd */
    int			sts;
    int			changed = 0;
    int			ctx;
    __pmPDU		*pb;
    __pmContext		*ctxp;

    if (numpmid < 1)
	return PM_ERR_TOOSMALL;

    if ((ctx = pmWhichContext()) >= 0) {
	ctxp = __pmHandleToPtr(ctx);
	if (ctxp == NULL)
	    return PM_ERR_NOCONTEXT;
	/*
	 * Note: This application is single threaded, and once we have ctxp
	 *	 the associated __pmContext will not move and will only be
	 *	 accessed or modified synchronously either here or in libpcp.
	 *	 We unlock the context so that it can be locked as required
	 *	 within libpcp.
	 */
	PM_UNLOCK(ctxp->c_lock);
	if (ctxp->c_type != PM_CONTEXT_HOST) {
	    if (ctxp->c_type == PM_CONTEXT_LOCAL)
		return myLocalFetch(ctxp, numpmid, pmidlist, result);
	    return PM_ERR_NOTHOST;
	}
    }
    else
	return PM_ERR_NOCONTEXT;

    if ((fd = ctxp->c_pmcd->pc_fd) < 0) {
	/* lost connection, try to get it back */
	n = reconnect();
	if (n < 0)
	    return n;
	fd = ctxp->c_pmcd->pc_fd;
    }

    if (ctxp->c_sent == 0) {
	/*
	 * current profile is _not_ already cached at other end of
	 * IPC, so send current profile
	 */
	if (pmDebugOptions.profile)
	    fprintf(stderr, "myFetch: calling __pmSendProfile, context: %d\n", ctx);
	if ((n = __pmSendProfile(fd, FROM_ANON, ctx, ctxp->c_instprof)) >= 0)
	    ctxp->c_sent = 1;
    }

    if (n >= 0) {
	pmID		*newlist = NULL;
	int		newcnt;
	int		have_dm;
	int		highres;
	int		pdutype;

	/* for derived metrics, may need to rewrite the pmidlist */
	have_dm = newcnt = __pmPrepareFetch(ctxp, numpmid, pmidlist, &newlist);
	if (newcnt > numpmid) {
	    /* replace args passed into myFetch */
	    numpmid = newcnt;
	    pmidlist = newlist;
	}

	if ((__pmFeaturesIPC(fd) & PDU_FLAG_HIGHRES)) {
	    pdutype = PDU_HIGHRES_FETCH;
	    highres = 1;
	} else {
	    pdutype = PDU_FETCH;
	    highres = 0;
	}
	n = __pmSendFetchPDU(fd, FROM_ANON, ctx, numpmid, pmidlist, pdutype);
	if (n >= 0) {
	    do {
		n = __pmGetPDU(fd, ANY_SIZE, TIMEOUT_DEFAULT, &pb);
		/*
		 * expect PDU_RESULT or
		 *        PDU_ERROR(changed > 0)+PDU_RESULT or
		 *        PDU_ERROR(real error < 0 from PMCD) or
		 *        0 (end of file)
		 *        < 0 (local error or IPC problem)
		 *        other (bogus PDU)
		 */

		if (pmDebugOptions.fetch) {
		    fprintf(stderr, "myFetch returns ...\n");
		    if (n == PDU_ERROR) {
			int		flag = 0;

			__pmDecodeError(pb, &sts);
			fprintf(stderr, "PMCD state changes: ");
			if (sts & PMCD_AGENT_CHANGE) {
			    fprintf(stderr, "agent(s)");
			    if (sts & PMCD_ADD_AGENT) fprintf(stderr, " added");
			    if (sts & PMCD_RESTART_AGENT) fprintf(stderr, " restarted");
			    if (sts & PMCD_DROP_AGENT) fprintf(stderr, " dropped");
			    flag++;
			}
			if (sts & PMCD_LABEL_CHANGE) {
			    if (flag++)
				fprintf(stderr, ", ");
			    fprintf(stderr, "label change");
			}
			if (sts & PMCD_NAMES_CHANGE) {
			    if (flag++)
				fprintf(stderr, ", ");
			    fprintf(stderr, "names change");
			}
			fputc('\n', stderr);
		    }
<<<<<<< HEAD
		    else if ((n == PDU_HIGHRES_RESULT && highres) ||
			     (n == PDU_RESULT && !highres)) {
			/*
			 * We cannot decode the result here (that's still
			 * to come later on), so copy the PDU buffer,
			 * decode that, do the diagnostics, and release
			 * the duplicated storage.
			 */
			//int		len;
			//int		lsts;
			//int		i;
			int		lnumpmid = -1;
			//int		numval;
			//__pmPDU		*copy;
			//pmID		pmid;
			//char		*name;

			/* TODO */
			

			/* assume PDU is valid ... it comes from pmcd */
			if (n == PDU_HIGHRES_RESULT) {
			    __pmTimestamp	timestamp = {0, 0};

			    fprintf(stderr, "pmHighResResult timestamp: %lld.%09d numpmid: %d\n", (long long)timestamp.sec, (int)timestamp.nsec, lnumpmid);
			} else {
			    struct timeval	timestamp = {0, 0};

			    fprintf(stderr, "pmResult timestamp: %d.%06d numpmid: %d\n", (int)timestamp.tv_sec, (int)timestamp.tv_usec, lnumpmid);
			}
			//for (i = 0; i < lnumpmid; i++) {
			    //fprintf(stderr, "  %s", pmIDStr(pmid));
			    //if (pmNameID(pmid, &name) == 0) {
				//fprintf(stderr, " (%s)", name);
				//free(name);
			    //}
			    //fprintf(stderr, ": numval: %d", numval);
			    //if (numval > 0)
				//fprintf(stderr, " valfmt: %d", ntohl(vlp->valfmt));
			    //fputc('\n', stderr);
			//}
		    }
=======
		    else if (n == PDU_HIGHRES_RESULT && !highres)
			fprintf(stderr, "__pmGetPDU: bad PDU_HIGHRES_RESULT\n");
		    else if (n == PDU_RESULT && highres)
			fprintf(stderr, "__pmGetPDU: bad PDU_RESULT\n");
>>>>>>> 5ef47897
		    else
			fprintf(stderr, "__pmGetPDU: Error: %s\n", pmErrStr(n));
		}

		if ((n == PDU_HIGHRES_RESULT && highres) ||
		    (n == PDU_RESULT && !highres)) {
		    /* Success with a result in a PDU buffer */
		    PM_LOCK(ctxp->c_lock);
		    sts = (n == PDU_RESULT) ?
			    __pmDecodeResult_ctx(ctxp, pb, result) :
			    __pmDecodeHighResResult_ctx(ctxp, pb, result);
		    __pmUnpinPDUBuf(pb);
		    if (sts < 0)
			n = sts;
		    else if (have_dm)
			__pmFinishResult(ctxp, sts, result);
		    PM_UNLOCK(ctxp->c_lock);
		}
		else if (n == PDU_ERROR) {
		    __pmDecodeError(pb, &n);
		    if (n > 0) {
			/* PMCD state change protocol */
			changed = n;
			n = 0;
		    }
		    else {
			fprintf(stderr, "myFetch: ERROR PDU: %s\n", pmErrStr(n));
			disconnect(PM_ERR_IPC);
			changed = 0;
		    }
		    __pmUnpinPDUBuf(pb);
		}
		else if (n == 0) {
		    fprintf(stderr, "myFetch: End of File: PMCD exited?\n");
		    disconnect(PM_ERR_IPC);
		    n = PM_ERR_IPC;
		    changed = 0;
		}
		else if (n == -EINTR) {
		    /* SIGINT, let the normal cleanup happen */
		    ;
		}
		else if (n < 0) {
		    /* other badness, disconnect */
		    fprintf(stderr, "myFetch: __pmGetPDU: Error: %s\n", pmErrStr(n));
		    disconnect(PM_ERR_IPC);
		    changed = 0;
		}
		else {
		    /* protocol botch, disconnect */
		    fprintf(stderr, "myFetch: Unexpected %s PDU from PMCD\n", __pmPDUTypeStr(n));
		    __pmDumpPDUTrace(stderr);
		    disconnect(PM_ERR_IPC);
		    changed = 0;
		    __pmUnpinPDUBuf(pb);
		}
	    } while (n == 0);

	    if (changed & PMCD_NAMES_CHANGE) {
		/*
		 * Fetch has returned with the PMCD_NAMES_CHANGE flag set.
		 */
		check_dynamic_metrics();
	    }

	    if (changed & PMCD_ADD_AGENT) {
		/*
		 * PMCD_DROP_AGENT does not matter, no values are returned.
		 * Trying to restart (PMCD_RESTART_AGENT) is less interesting
		 * than when we actually start (PMCD_ADD_AGENT) ... the latter
		 * is also set when a successful restart occurs, but more
		 * to the point the sequence Install-Remove-Install does
		 * not involve a restart ... it is the second Install that
		 * generates the second PMCD_ADD_AGENT that we need to be
		 * particularly sensitive to, as this may reset counter
		 * metrics.
		 *
		 * The potentially new instance of the agent may also be an
		 * updated one, so it's PMNS could have changed. We need to
		 * recheck each metric to make sure that its pmid and semantics
		 * have not changed.
		 * This call will not return if there is an incompatible change.
		 */
		validate_metrics();

		if (changed & PMCD_ADD_AGENT) {
		     /*
		      * All metrics have been validated, however, the state change
		      * PMCD_ADD_AGENT represents a potential gap in the stream of
		      * metrics. So we generate a <mark> record for this case.
		      */
		    if ((sts = putmark()) < 0) {
			fprintf(stderr, "putmark: %s\n", pmErrStr(sts));
			exit(1);
		    }
		}
	    }
	}
	else {
	    fprintf(stderr, "Error: __pmSendFetch: %s\n", pmErrStr(n));
	}
	if (newlist != NULL)
	    free(newlist);
    }

    if (n < 0) {
	if (ctxp->c_pmcd->pc_fd != -1)
	    disconnect(n);
	return n;
    }

    return changed;
}<|MERGE_RESOLUTION|>--- conflicted
+++ resolved
@@ -160,7 +160,6 @@
 			}
 			fputc('\n', stderr);
 		    }
-<<<<<<< HEAD
 		    else if ((n == PDU_HIGHRES_RESULT && highres) ||
 			     (n == PDU_RESULT && !highres)) {
 			/*
@@ -203,12 +202,10 @@
 			    //fputc('\n', stderr);
 			//}
 		    }
-=======
 		    else if (n == PDU_HIGHRES_RESULT && !highres)
 			fprintf(stderr, "__pmGetPDU: bad PDU_HIGHRES_RESULT\n");
 		    else if (n == PDU_RESULT && highres)
 			fprintf(stderr, "__pmGetPDU: bad PDU_RESULT\n");
->>>>>>> 5ef47897
 		    else
 			fprintf(stderr, "__pmGetPDU: Error: %s\n", pmErrStr(n));
 		}

--- conflicted
+++ resolved
@@ -64,12 +64,8 @@
     pmMetricSpec	*msp;
     char		*msg;
     static pmLogLabel	label;
-<<<<<<< HEAD
-    char                *host_conn = "local:";  /* argument of -h flag */
-=======
     static char		*default_host_conn = "local:"; 
     char		*host_conn = default_host_conn;	/* argument of -h */
->>>>>>> 21be6171
 
     delta.tv_sec = 1;
     delta.tv_usec = 0;
@@ -249,14 +245,9 @@
 		ahtype = PM_CONTEXT_HOST;
 		host_conn = msp->source;
 	    }
-<<<<<<< HEAD
-	    else if (ahtype == PM_CONTEXT_ARCHIVE ||
-	             (ahtype == PM_CONTEXT_LOCAL)) {
-=======
 	    else if ((ahtype == PM_CONTEXT_ARCHIVE) ||
 		     (ahtype == PM_CONTEXT_LOCAL &&
 		     (strcmp(msp->source, default_host_conn)))) {
->>>>>>> 21be6171
 		fprintf(stderr, "%s: %s: only one type of metric source allowed\n", pmProgname, argv[optind]);
 		exit(EXIT_FAILURE);
 	    }

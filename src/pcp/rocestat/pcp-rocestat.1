'\"! tbl | mmdoc
'\"macro stdmacro
.\"
.\" Copyright (c) 2025 Oracle and/or its affiliates.
.\" DO NOT ALTER OR REMOVE COPYRIGHT NOTICES OR THIS FILE HEADER.
.\"
.\" This program is free software; you can redistribute it and/or modify it
.\" under the terms of the GNU General Public License as published by the
.\" Free Software Foundation; either version 2 of the License, or (at your
.\" option) any later version.
.\"
.\" This program is distributed in the hope that it will be useful, but
.\" WITHOUT ANY WARRANTY; without even the implied warranty of MERCHANTABILITY
.\" or FITNESS FOR A PARTICULAR PURPOSE.  See the GNU General Public License
.\" for more details.
.\"
.TH PCP-ROCESTAT 1 "PCP" "Performance Co-Pilot"
.SH NAME
\f3pcp-rocestat\f1 \- Reports statistics for nVidia RoCE devices.
.SH SYNOPSIS
\f3pcp\f1
[\f2pcp\ options\f1]
\f3rocestat\f1
\f2[--hw_stats|--lane_stats]\f2
.SH DESCRIPTION
The
.B pcp-rocestat
tool utilizes ethtool counters for each device and reports
throughput per priority queue.
By default
.B pcp-rocestat
reports live data for the local host.
It has the ability to analyze data from PDP archives as well.
.SH OPTIONS
.TP
\fB\-\-hw_stats\fP
Display hardware counters.
.TP
\fB\-\-lane_stats\fP
Display lane statistics.
.TP
\fB\-a\fR \fIarchive\fR, \fB\-\-archive\fR=\fIarchive\fR
Specify the PCP archive to examine.
.TP
\fB\-s\fR \fIsamples\fR, \fB\-\-samples\fR=\fIsamples\fR
Specify number of
.I samples
to report.
.TP
<<<<<<< HEAD
\fB\-S\fP, \fB\-\-start TIME\fP
Filter the samples from the archive from the given time
.TP
\fB\-T\fP, \fB\-\-finish TIME\fP
Filter the samples from the archive till the given time
=======
\fB\-S\fR \fIstarttime\fR, \fB\-\-start\fR=\fIstarttime\fR
Report the samples from the archive from the given time.
.TP
\fB\-T\fR \fIendtime\fR, \fB\-\-finish\fR=\fIendtime\fR
Report samples from the archive until the given time.
>>>>>>> 651d2deb
.TP
\fB\-V\fR, \fB\-\-version\fR
Display version number and exit.
.TP
\fB\-?\fR, \fB\-\-help\fR
Display usage message and exit.
.SH PCP ENVIRONMENT
Environment variables with the prefix \fBPCP_\fP are used to parameterize
the file and directory names used by PCP.
On each installation, the
file \fI/etc/pcp.conf\fP contains the local values for these variables.
The \fB$PCP_CONF\fP variable may be used to specify an alternative
configuration file, as described in \fBpcp.conf\fP(5).
.PP
For environment variables affecting PCP tools, see \fBpmGetOptions\fP(3).
.SH SEE ALSO
.BR PCPIntro (1),
.BR pcp (1),
.BR pmParseInterval (3)
and
.BR environ (7).
<|MERGE_RESOLUTION|>--- conflicted
+++ resolved
@@ -47,19 +47,11 @@
 .I samples
 to report.
 .TP
-<<<<<<< HEAD
-\fB\-S\fP, \fB\-\-start TIME\fP
-Filter the samples from the archive from the given time
-.TP
-\fB\-T\fP, \fB\-\-finish TIME\fP
-Filter the samples from the archive till the given time
-=======
 \fB\-S\fR \fIstarttime\fR, \fB\-\-start\fR=\fIstarttime\fR
 Report the samples from the archive from the given time.
 .TP
 \fB\-T\fR \fIendtime\fR, \fB\-\-finish\fR=\fIendtime\fR
 Report samples from the archive until the given time.
->>>>>>> 651d2deb
 .TP
 \fB\-V\fR, \fB\-\-version\fR
 Display version number and exit.

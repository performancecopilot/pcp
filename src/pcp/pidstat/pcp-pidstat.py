--- conflicted
+++ resolved
@@ -767,11 +767,8 @@
     #After reading in the provided command line options
     #initalize them by passing them in
     def __init__(self):
-<<<<<<< HEAD
         pmapi.pmOptions.__init__(self,"a:s:t:G:IU::p:RrkV?:f:B:l") 
-=======
         pmapi.pmOptions.__init__(self,"a:s:t:G:IU::p:RrkVZ:z?:f:B:") 
->>>>>>> ab56b74c
         self.pmSetOptionCallback(self.extraOptions)
         self.pmSetOverrideCallback(self.override)
         self.pmSetLongOptionHeader("General options")

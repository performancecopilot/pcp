--- conflicted
+++ resolved
@@ -204,12 +204,12 @@
 	return -oserror();
     }
 
-<<<<<<< HEAD
     if (pmDebugOptions.log) {
 	fprintf(stderr, "__pmLogWriteLabel:");
 	dumplabel(lp);
 	fputc('\n', stderr);
-=======
+    }
+
     return 0;
 }
 
@@ -306,7 +306,7 @@
 	if (pmDebugOptions.log)
 	    fprintf(stderr, "%s: label version %u not supported\n", __FUNCTION__, version);
 	return PM_ERR_LABEL;
->>>>>>> 9c42cfa7
+
     }
 
     return 0;

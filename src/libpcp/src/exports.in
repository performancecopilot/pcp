--- conflicted
+++ resolved
@@ -748,12 +748,9 @@
     __htonpmTimestamp;
     __ntohpmTimestamp;
     __pmFreeHighResResultValues;
-<<<<<<< HEAD
     __pmFreeLogStatus;
-=======
     __pmLoadTimestamp;
     __pmLoadTimeval;
->>>>>>> 272050b3
     __pmLogFindOpen;
     __pmLogFreeLabel;
     __pmLogLabelSize;

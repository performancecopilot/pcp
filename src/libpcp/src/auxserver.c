/*
 * Copyright (c) 2013 Red Hat.
 * 
 * This library is free software; you can redistribute it and/or modify it
 * under the terms of the GNU Lesser General Public License as published
 * by the Free Software Foundation; either version 2.1 of the License, or
 * (at your option) any later version.
 * 
 * This library is distributed in the hope that it will be useful, but
 * WITHOUT ANY WARRANTY; without even the implied warranty of MERCHANTABILITY
 * or FITNESS FOR A PARTICULAR PURPOSE.  See the GNU Lesser General Public
 * License for more details.
 */

#include "pmapi.h"
#include "impl.h"
#define SOCKET_INTERNAL
#include "internal.h"

/*
 * Info about a request port that clients may connect to a server on
 */
enum {
    INET_FD     = 0,
    IPV6_FD,
    FAMILIES
};
typedef struct {
    int			fds[FAMILIES];	/* Inet and IPv6 File descriptors */
    int			port;		/* Listening port */
    const char		*address;	/* Network address string (or NULL) */
} ReqPortInfo;

static unsigned         nReqPorts;		/* number of ports */
static unsigned         szReqPorts;		/* capacity of ports array */
static ReqPortInfo      *reqPorts;      	/* ports array */

/*
 * Interfaces we're willing to listen for clients on, from -i
 */
static int	nintf;
static char	**intflist;

/*
 * Ports we're willing to listen for clients on, from -p (or env)
 */
static int	nport;
static int	*portlist;

int
__pmServerAddInterface(const char *address)
{
    size_t size = (nintf+1) * sizeof(char *);

    /* one (of possibly several) IP addresses for client requests */
    intflist = (char **)realloc(intflist, nintf * sizeof(char *));
    if (intflist == NULL)
	__pmNoMem("AddInterface: cannot grow interface list", size, PM_FATAL_ERR);
    intflist[nintf++] = strdup(address);
    return nintf;
}

int
__pmServerAddPorts(const char *ports)
{
    char	*endptr, *p = (char *)ports;

    /*
     * one (of possibly several) ports for client requests
     * ... accept a comma separated list of ports here
     */
    for ( ; ; ) {
	size_t	size = (nport + 1) * sizeof(int);
	int	port = (int)strtol(p, &endptr, 0);

	if ((*endptr != '\0' && *endptr != ',') || port < 0)
	    return -EINVAL;
	if ((portlist = (int *)realloc(portlist, size)) == NULL)
	    __pmNoMem("AddPorts: cannot grow port list", size, PM_FATAL_ERR);
	portlist[nport++] = port;
	if (*endptr == '\0')
	    break;
	p = &endptr[1];
    }
    return nport;
}

/* Increase the capacity of the reqPorts array (maintain the contents) */
static void
GrowRequestPorts(void)
{
    size_t	need;

    szReqPorts += 4;
    need = szReqPorts * sizeof(ReqPortInfo);
    reqPorts = (ReqPortInfo*)realloc(reqPorts, need);
    if (reqPorts == NULL) {
	__pmNoMem("GrowRequestPorts: can't grow request port array",
		need, PM_FATAL_ERR);
    }
}

/* Add a request port to the reqPorts array */
static int
AddRequestPort(const char *address, int port)
{
    ReqPortInfo	*rp;

    if (address == NULL)
	address = "INADDR_ANY";

    if (nReqPorts == szReqPorts)
	GrowRequestPorts();
    rp = &reqPorts[nReqPorts];
    rp->fds[INET_FD] = -1;
    rp->fds[IPV6_FD] = -1;
    rp->address = address;
    rp->port = port;
    nReqPorts++;

#ifdef PCP_DEBUG
    if (pmDebug & DBG_TRACE_APPL0)
        fprintf(stderr, "AddRequestPort: %s port %d\n", rp->address, rp->port);
#endif

    return nReqPorts;   /* success */
}

static int
SetupRequestPorts(void)
{
    int	i, n;

    /* check for duplicate ports, remove duplicates */
    for (i = 0; i < nport; i++) {
	for (n = i + 1; n < nport; n++) {
	    if (portlist[i] == portlist[n])
		break;
	}
	if (n < nport) {
	    __pmNotifyErr(LOG_WARNING,
		"%s: duplicate client request port (%d) will be ignored\n",
                     pmProgname, portlist[n]);
	    portlist[n] = -1;
	}
    }

    if (nintf == 0) {
	/* no interface options specified, allow connections on any address */
	for (n = 0; n < nport; n++) {
	    if (portlist[n] != -1)
		AddRequestPort(NULL, portlist[n]);
	}
    }
    else {
	for (i = 0; i < nintf; i++) {
	    for (n = 0; n < nport; n++) {
		if (portlist[n] == -1 || intflist[i] == NULL)
		    continue;
		AddRequestPort(intflist[i], portlist[n]);
	    }
	}
    }
    return 0;
}

static const char *
AddressFamily(int family)
{
    if (family == AF_INET)
	return "inet";
    if (family == AF_INET6)
	return "ipv6";
    return "unknown";
}

/*
 * Create socket for incoming connections and bind to it an address for
 * clients to use.  Returns -1 on failure.
 *
 * address is a string representing the Inet/IPv6 address that the port
 * is advertised for.  To allow connections to all this host's internet
 * addresses from clients use address = "INADDR_ANY".
 * On input, 'family' is a pointer to the address family to use (AF_INET
 * or AF_INET6) if the address specified is empty.  If the spec is not
 * empty then family is ignored and is set to the actual address family
 * used.
 */
static int
OpenRequestSocket(int port, const char *address, int *family,
		  int backlog, __pmFdSet *fdset, int *maximum)
{
    int			fd = -1;
    int			one, sts;
    __pmSockAddr	*myAddr;

    if ((myAddr = __pmStringToSockAddr(address)) == NULL) {
	__pmNotifyErr(LOG_ERR, "OpenRequestSocket(%d, %s) invalid address\n",
		      port, address);
	goto fail;
    }

    /*
     * If the address is unspecified, then use the address family we
     * have been given, otherwise the family will be determined by
     * __pmStringToSockAddr.
     */
    if (address == NULL || strcmp(address, "INADDR_ANY") == 0)
        __pmSockAddrSetFamily(myAddr, *family);
    else
        *family = __pmSockAddrGetFamily(myAddr);
    __pmSockAddrSetPort(myAddr, port);

    /* Create the socket. */
    if (*family == AF_INET)
        fd = __pmCreateSocket();
    else if (*family == AF_INET6)
        fd = __pmCreateIPv6Socket();
    else {
	__pmNotifyErr(LOG_ERR, "OpenRequestSocket(%d, %s) invalid address family: %d\n",
		      port, address, *family);
	goto fail;
    }

    if (fd < 0) {
	__pmNotifyErr(LOG_ERR, "OpenRequestSocket(%d, %s, %s) __pmCreateSocket: %s\n",
		port, address, AddressFamily(*family), netstrerror());
	goto fail;
    }

    /* Ignore dead client connections */
    one = 1;
#ifndef IS_MINGW
    if (__pmSetSockOpt(fd, SOL_SOCKET, SO_REUSEADDR, (char *)&one,
		(__pmSockLen)sizeof(one)) < 0) {
	__pmNotifyErr(LOG_ERR,
		"OpenRequestSocket(%d, %s, %s) __pmSetSockOpt(SO_REUSEADDR): %s\n",
		port, address, AddressFamily(*family), netstrerror());
	goto fail;
    }
#else
    if (__pmSetSockOpt(fd, SOL_SOCKET, SO_EXCLUSIVEADDRUSE, (char *)&one,
		(__pmSockLen)sizeof(one)) < 0) {
	__pmNotifyErr(LOG_ERR,
		"OpenRequestSocket(%d, %s, %s) __pmSetSockOpt(EXCLUSIVEADDRUSE): %s\n",
		port, address, AddressFamily(*family), netstrerror());
	goto fail;
    }
#endif

    /* and keep alive please - bad networks eat fds */
    if (__pmSetSockOpt(fd, SOL_SOCKET, SO_KEEPALIVE, (char *)&one,
		(__pmSockLen)sizeof(one)) < 0) {
	__pmNotifyErr(LOG_ERR,
		"OpenRequestSocket(%d, %s, %s) __pmSetSockOpt(SO_KEEPALIVE): %s\n",
		port, address, AddressFamily(*family), netstrerror());
	goto fail;
    }

    sts = __pmBind(fd, (void *)myAddr, __pmSockAddrSize());
    __pmSockAddrFree(myAddr);
    myAddr = NULL;
    if (sts < 0) {
	sts = neterror();
	__pmNotifyErr(LOG_ERR, "OpenRequestSocket(%d, %s, %s) __pmBind: %s\n",
		port, address, AddressFamily(*family), netstrerror());
	if (sts == EADDRINUSE)
	    __pmNotifyErr(LOG_ERR, "%s may already be running\n", pmProgname);
	goto fail;
    }

    sts = __pmListen(fd, backlog);	/* Max. pending connection requests */
    if (sts < 0) {
	__pmNotifyErr(LOG_ERR, "OpenRequestSocket(%d, %s, %s) __pmListen: %s\n",
		port, address, AddressFamily(*family), netstrerror());
	goto fail;
    }

    if (fd > *maximum)
	*maximum = fd;
    __pmFD_SET(fd, fdset);
    return fd;

fail:
    if (fd != -1)
        __pmCloseSocket(fd);
    if (myAddr)
        __pmSockAddrFree(myAddr);
    return -1;
}

/*
 * Open request ports for client connections.
 * Open an inet and an IPv6 socket for clients, if appropriate.
 */
static int
OpenRequestPorts(__pmFdSet *fdset, int backlog)
{
    int i, fd, family, success = 0, maximum = -1;
    int with_ipv6 = strcmp(__pmGetAPIConfig("ipv6"), "true") == 0;

    for (i = 0; i < nReqPorts; i++) {
	ReqPortInfo	*rp = &reqPorts[i];

	/*
	 * If the spec is NULL or "INADDR_ANY", then we open one socket
	 * for each address family (inet, IPv6).  Otherwise, the address
	 * family will be determined by OpenRequestSocket.  Reporting of
	 * all errors is left to OpenRequestSocket to avoid doubling up.
	 */
	if (rp->address == NULL || strcmp(rp->address, "INADDR_ANY") == 0) {
	    family = AF_INET;
	    if ((fd = OpenRequestSocket(rp->port, rp->address, &family,
<<<<<<< HEAD
					backlog, fdset, &maximum)) < 0) {
	        __pmNotifyErr(LOG_WARNING,
			      "%s: Unable to open inet request port for INADDR_ANY:%d: %s\n",
			      pmProgname, rp->port, netstrerror());
	    }
	    else {
	        rp->fds[INET_FD] = fd;
		success = 1;
	    }
	    family = AF_INET6;
	    if ((fd = OpenRequestSocket(rp->port, rp->address, &family,
					backlog, fdset, &maximum)) < 0) {
	        __pmNotifyErr(LOG_WARNING,
			      "%s: Unable to open IPv6 request port for INADDR_ANY:%d: %s\n",
			      pmProgname, rp->port, netstrerror());
	    }
	    else {
	        rp->fds[IPV6_FD] = fd;
		success = 1;
	    }
	}
	else {
	    if ((fd = OpenRequestSocket(rp->port, rp->address, &family,
					backlog, fdset, &maximum)) < 0) {
	        __pmNotifyErr(LOG_WARNING,
			      "%s: Unable to open %s request port for %s:%d: %s\n",
			      pmProgname,
			      family == AF_INET ? "inet" :
			      family == AF_INET6 ? "IPv6" :
			      "unknown address family",
			      rp->address, rp->port, netstrerror());
	    }
	    else {
=======
					backlog, fdset, &maximum)) >= 0) {
	        rp->fds[INET_FD] = fd;
		success = 1;
	    }
	    if (with_ipv6) {
		family = AF_INET6;
		if ((fd = OpenRequestSocket(rp->port, rp->address, &family,
					    backlog, fdset, &maximum)) >= 0) {
		    rp->fds[IPV6_FD] = fd;
		    success = 1;
		}
	    }
	    else
		rp->fds[IPV6_FD] = -EPROTO;
	}
	else {
	    if ((fd = OpenRequestSocket(rp->port, rp->address, &family,
					backlog, fdset, &maximum)) >= 0) {
>>>>>>> fa9b6d3e
	        if (family == AF_INET) {
		    rp->fds[INET_FD] = fd;
		    success = 1;
		}
		else if (family == AF_INET6) {
		    rp->fds[IPV6_FD] = fd;
		    success = 1;
		}
<<<<<<< HEAD
		else {
		    __pmNotifyErr(LOG_WARNING,
				  "%s: invalid request socket specification: %s\n",
				  pmProgname, rp->address);
		}
=======
>>>>>>> fa9b6d3e
	    }
	}
    }
    if (success)
	return maximum;

    __pmNotifyErr(LOG_ERR, "%s: can't open any request ports, exiting\n",
		pmProgname);
    return -1;
}

int
__pmServerOpenRequestPorts(__pmFdSet *fdset, int backlog)
{
    int sts;

    if ((sts = SetupRequestPorts()) < 0)
	return sts;
    return OpenRequestPorts(fdset, backlog);
}

void
__pmServerCloseRequestPorts(void)
{
    int i, fd;

    for (i = 0; i < nReqPorts; i++) {
	if ((fd = reqPorts[i].fds[INET_FD]) >= 0)
	    __pmCloseSocket(fd);
	if ((fd = reqPorts[i].fds[IPV6_FD]) >= 0)
	    __pmCloseSocket(fd);
    }
}

/*
 * Accept any new client connections
 */
void
__pmServerAddNewClients(__pmFdSet *fdset, __pmServerCallback NewClient)
{
    int i, fd;

    for (i = 0; i < nReqPorts; i++) {
	/* Check both the inet and ipv6 fds. */
	if ((fd = reqPorts[i].fds[INET_FD]) >= 0)
	    NewClient(fdset, fd);
	if ((fd = reqPorts[i].fds[IPV6_FD]) >= 0)
	    NewClient(fdset, fd);
    }
}

static const char *
RequestFamilyString(int index)
{
    if (index == INET_FD)
	return "inet";
    if (index == IPV6_FD)
	return "ipv6";
    return "unknown";
}

void
__pmServerDumpRequestPorts(FILE *stream)
{
    int	i, j;

    fprintf(stream, "%s request port(s):\n"
	  "  sts fd   port  family address\n"
	  "  === ==== ===== ====== =======\n", pmProgname);

    for (i = 0; i < nReqPorts; i++) {
	ReqPortInfo *rp = &reqPorts[i];
	for (j = 0; j < FAMILIES; j++) {
	    if (rp->fds[j] != -EPROTO)
		fprintf(stderr, "  %-3s %4d %5d %-6s %s\n",
		    (rp->fds[j] != -1) ? "ok" : "err",
		    rp->fds[j], rp->port, RequestFamilyString(j),
		    rp->address ? rp->address : "(any address)");
	}
    }
}

char *
__pmServerRequestPortString(int fd, char *buffer, size_t sz)
{
    int i, j;

    for (i = 0; i < nReqPorts; i++) {
	ReqPortInfo *rp = &reqPorts[i];
	for (j = 0; j < FAMILIES; j++) {
	    if (fd == rp->fds[j]) {
		snprintf(buffer, sz, "%s %s request socket %s",
			pmProgname, RequestFamilyString(j), rp->address);
		return buffer;
	    }
	}
    }
    return NULL;
}

#if !defined(HAVE_SECURE_SOCKETS)

int
__pmSecureServerSetup(const char *db, const char *passwd)
{
    (void)db;
    (void)passwd;
    return 0;
}

int
__pmSecureServerIPCFlags(int fd, int flags)
{
    (void)fd;
    (void)flags;
    return -EOPNOTSUPP;
}

void
__pmSecureServerShutdown(void)
{
    /* nothing to do here */
}

int
__pmSecureServerHandshake(int fd, int flags)
{
    (void)fd;
    (void)flags;
    return -EOPNOTSUPP;
}

int
__pmServerHasFeature(__pmServerFeature query)
{
    if (query == PM_SERVER_FEATURE_IPV6)
	return 1;
    return 0;
}

#endif /* !HAVE_SECURE_SOCKETS */<|MERGE_RESOLUTION|>--- conflicted
+++ resolved
@@ -311,41 +311,6 @@
 	if (rp->address == NULL || strcmp(rp->address, "INADDR_ANY") == 0) {
 	    family = AF_INET;
 	    if ((fd = OpenRequestSocket(rp->port, rp->address, &family,
-<<<<<<< HEAD
-					backlog, fdset, &maximum)) < 0) {
-	        __pmNotifyErr(LOG_WARNING,
-			      "%s: Unable to open inet request port for INADDR_ANY:%d: %s\n",
-			      pmProgname, rp->port, netstrerror());
-	    }
-	    else {
-	        rp->fds[INET_FD] = fd;
-		success = 1;
-	    }
-	    family = AF_INET6;
-	    if ((fd = OpenRequestSocket(rp->port, rp->address, &family,
-					backlog, fdset, &maximum)) < 0) {
-	        __pmNotifyErr(LOG_WARNING,
-			      "%s: Unable to open IPv6 request port for INADDR_ANY:%d: %s\n",
-			      pmProgname, rp->port, netstrerror());
-	    }
-	    else {
-	        rp->fds[IPV6_FD] = fd;
-		success = 1;
-	    }
-	}
-	else {
-	    if ((fd = OpenRequestSocket(rp->port, rp->address, &family,
-					backlog, fdset, &maximum)) < 0) {
-	        __pmNotifyErr(LOG_WARNING,
-			      "%s: Unable to open %s request port for %s:%d: %s\n",
-			      pmProgname,
-			      family == AF_INET ? "inet" :
-			      family == AF_INET6 ? "IPv6" :
-			      "unknown address family",
-			      rp->address, rp->port, netstrerror());
-	    }
-	    else {
-=======
 					backlog, fdset, &maximum)) >= 0) {
 	        rp->fds[INET_FD] = fd;
 		success = 1;
@@ -364,7 +329,6 @@
 	else {
 	    if ((fd = OpenRequestSocket(rp->port, rp->address, &family,
 					backlog, fdset, &maximum)) >= 0) {
->>>>>>> fa9b6d3e
 	        if (family == AF_INET) {
 		    rp->fds[INET_FD] = fd;
 		    success = 1;
@@ -373,14 +337,6 @@
 		    rp->fds[IPV6_FD] = fd;
 		    success = 1;
 		}
-<<<<<<< HEAD
-		else {
-		    __pmNotifyErr(LOG_WARNING,
-				  "%s: invalid request socket specification: %s\n",
-				  pmProgname, rp->address);
-		}
-=======
->>>>>>> fa9b6d3e
 	    }
 	}
     }

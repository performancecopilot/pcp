--- conflicted
+++ resolved
@@ -28,14 +28,9 @@
 	stuffvalue.c endian.c config.c auxconnect.c auxserver.c discovery.c \
 	p_lcontrol.c p_lrequest.c p_lstatus.c logconnect.c logcontrol.c \
 	connectlocal.c derive_fetch.c events.c lock.c hash.c \
-<<<<<<< HEAD
-	fault.c access.c getopt.c probe.c jsmn.c
+	fault.c access.c getopt.c probe.c io.c io_stdio.c io_xz.c jsmn.c
 HFILES = derive.h internal.h avahi.h probe.h compiler.h jsmn.h
 XFILES = jsmn.h jsmn.c sort_r.h
-=======
-	fault.c access.c getopt.c probe.c io.c io_stdio.c io_xz.c
-HFILES = derive.h internal.h avahi.h probe.h compiler.h
->>>>>>> 47deaf63
 YFILES = getdate.y derive_parser.y
 
 LIBCONFIG = libpcp.pc

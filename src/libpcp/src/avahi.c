/*
 * Copyright (c) 2013-2014 Red Hat.
 * 
 * This program is free software; you can redistribute it and/or modify it
 * under the terms of the GNU General Public License as published by the
 * Free Software Foundation; either version 2 of the License, or (at your
 * option) any later version.
 * 
 * This program is distributed in the hope that it will be useful, but
 * WITHOUT ANY WARRANTY; without even the implied warranty of MERCHANTABILITY
 * or FITNESS FOR A PARTICULAR PURPOSE.  See the GNU General Public License
 * for more details.
 */

#include <assert.h>
#include <avahi-client/publish.h>
#include <avahi-client/lookup.h>
#include <avahi-common/alternative.h>
#include <avahi-common/simple-watch.h>
#include <avahi-common/thread-watch.h>
#include <avahi-common/timeval.h>
#include <avahi-common/malloc.h>
#include <avahi-common/error.h>
#include <avahi-common/domain.h>

#include "pmapi.h"
#include "impl.h"
#include "internal.h"
#include "avahi.h"

/* Support for servers advertising their presence. */
static AvahiThreadedPoll	*threadedPoll;
static AvahiClient		*client;
static AvahiEntryGroup		*group;

static __pmServerPresence	**activeServices;
static int			nActiveServices;
static int			szActiveServices;

struct __pmServerAvahiPresence {
    char	*serviceName;
    char	*serviceTag;
    int		collisions;
};

static void entryGroupCallback(AvahiEntryGroup *, AvahiEntryGroupState, void *);

static int
renameService(__pmServerPresence *s)
{
    /*
     * Each service must have a unique name on the local network.
     * When there is a collision, we try to rename the service.
     * However, we need to limit the number of attempts, since the
     * service namespace could be maliciously flooded with service
     * names designed to maximize collisions.
     * Arbitrarily choose a limit of 65535, which is the number of
     * TCP ports.
     */
    ++s->avahi->collisions;
    if (s->avahi->collisions >= 65535) {
	__pmNotifyErr(LOG_ERR, "Too many service name collisions for Avahi service %s",
		      s->avahi->serviceTag);
	return -EBUSY;
    }

    /*
     * Use the avahi-supplied function to generate a new service name.
     */
    char *n = avahi_alternative_service_name(s->avahi->serviceName);

    if (pmDebug & DBG_TRACE_DISCOVERY)
	__pmNotifyErr(LOG_INFO, "Avahi service name collision, renaming service '%s' to '%s'",
		      s->avahi->serviceName, n);
    avahi_free(s->avahi->serviceName);
    s->avahi->serviceName = n;

    return 0;
}

static int
renameServices(void)
{
    int i;
    int rc = 0;
    __pmServerPresence *s;

    for (i = 0; i < szActiveServices; ++i) {
	s = activeServices[i];
	if (s == NULL)
	    continue; /* empty entry */
	if ((rc = renameService(s)) < 0)
	    break;
    }

    return rc;
}

static void
createServices(AvahiClient *c)
{
    __pmServerPresence *s;
    int ret;
    int i;

    assert (c);

     /*
      * Create a new entry group, if necessary, or reset the existing one.
      */
    if (group == NULL) {
	if ((group = avahi_entry_group_new(c, entryGroupCallback, NULL)) == NULL) {
 	    __pmNotifyErr(LOG_ERR, "avahi_entry_group_new () failed: %s",
 			  avahi_strerror (avahi_client_errno(c)));
	    return;
 	}
    }
    else
	avahi_entry_group_reset(group);

    /*
     * We will now add our services to the entry group.
     */
    for (i = 0; i < szActiveServices; ++i) {
	s = activeServices[i];
	if (s == NULL)
	    continue; /* empty table entry */

	if (pmDebug & DBG_TRACE_DISCOVERY)
	    __pmNotifyErr(LOG_INFO, "Adding %s Avahi service on port %d",
			  s->avahi->serviceName, s->port);

	/* Loop until no collisions */
	for (;;) {
	    ret = avahi_entry_group_add_service(group, AVAHI_IF_UNSPEC,
						AVAHI_PROTO_UNSPEC,
						(AvahiPublishFlags)0,
						s->avahi->serviceName,
						s->avahi->serviceTag,
						NULL, NULL, s->port, NULL);
	    if (ret == AVAHI_OK)
		break; /* success! */
	    if (ret == AVAHI_ERR_COLLISION) {
		/*
		 * A service name collision with a local service happened.
		 * Pick a new name.  Since a service may be listening on
		 * multiple ports, this is expected to happen sometimes -
		 * do not issue warnings here.
		 */
		if (renameService(s) < 0) {
		    /* Too many collisions. Message already issued */
		    goto fail;
		}
		continue; /* try again */
	    }

	    __pmNotifyErr(LOG_ERR, "Failed to add %s Avahi service on port %d: %s",
			  s->avahi->serviceName, s->port, avahi_strerror(ret));
	    goto fail;
	}
    }

    /* Tell the server to register the services. */
    if ((ret = avahi_entry_group_commit(group)) < 0) {
	__pmNotifyErr(LOG_ERR, "Failed to commit avahi entry group: %s",
		      avahi_strerror(ret));
	goto fail;
    }

    return;

 fail:
    avahi_entry_group_reset(group);
}

static void
entryGroupCallback(AvahiEntryGroup *g, AvahiEntryGroupState state, void *data)
{
    (void)data;

    assert(g != NULL);
    assert(group == NULL || group == g);
    group = g;

    /* Called whenever the entry group state changes. */
    switch (state) {
	case AVAHI_ENTRY_GROUP_ESTABLISHED:
	    /* The entry group has been established successfully. */
	    if (pmDebug & DBG_TRACE_DISCOVERY)
		__pmNotifyErr(LOG_INFO, "Avahi services successfully established.");
	    break;

	case AVAHI_ENTRY_GROUP_COLLISION:
	    /*
	     * A service name collision with a remote service happened.
	     * Unfortunately, we don't know which entry collided.
	     * We need to rename them all and recreate the services.
	     */
	    if (renameServices() == 0)
		createServices(avahi_entry_group_get_client(g));
	    break;

	case AVAHI_ENTRY_GROUP_FAILURE:
	    /* Some kind of failure happened. */
	    __pmNotifyErr(LOG_ERR, "Avahi entry group failure: %s",
			  avahi_strerror(avahi_client_errno(avahi_entry_group_get_client(g))));
	    break;

	case AVAHI_ENTRY_GROUP_UNCOMMITED:
	case AVAHI_ENTRY_GROUP_REGISTERING:
	    break;
    }
}

static void
cleanupClient(void)
{
    /* This also frees the entry group, if any. */
    if (client) {
	avahi_client_free(client);
	client = NULL;
	group = NULL;
    }
}
 
static void
advertisingClientCallback(AvahiClient *c, AvahiClientState state, void *userData)
{
    assert(c);
    (void)userData;

    /* Called whenever the client or server state changes. */
    switch (state) {
	case AVAHI_CLIENT_S_RUNNING:
	    /*
	     * The server has started successfully and registered its host
	     * name on the network, so it's time to create our services.
	     */
	    createServices(c);
	    break;

	case AVAHI_CLIENT_FAILURE:
	    __pmNotifyErr(LOG_ERR, "Avahi client failure: %s",
			  avahi_strerror(avahi_client_errno(c)));
	    if (avahi_client_errno (c) == AVAHI_ERR_DISCONNECTED) {
		int error;
		/*
		 * The client has been disconnected; probably because the
		 * avahi daemon has been restarted. We can free the client
		 * here and try to reconnect using a new one.
		 * Passing AVAHI_CLIENT_NO_FAIL allows the new client to be
		 * created, even if the avahi daemon is not running. Our
		 * service will be advertised if/when the daemon is started.
		 */
		cleanupClient();
		client = avahi_client_new(avahi_threaded_poll_get(threadedPoll),
					  (AvahiClientFlags)AVAHI_CLIENT_NO_FAIL,
					  advertisingClientCallback, NULL, & error);
	    }
	    break;

	case AVAHI_CLIENT_S_COLLISION:
	    /*
	     * Drop our registered services. When the server is back
	     * in AVAHI_SERVER_RUNNING state we will register them
	     * again with the new host name.
	     * Fall through ...
	     */
	case AVAHI_CLIENT_S_REGISTERING:
	    /*
	     * The server records are now being established. This
	     * might be caused by a host name change. We need to wait
	     * for our own records to register until the host name is
	     * properly esatblished.
	     */
	    if (group)
		avahi_entry_group_reset (group);
	    break;

	case AVAHI_CLIENT_CONNECTING:
	    /*
	     * The avahi-daemon is not currently running. Our service will be
	     * advertised if/when the daemon is started.
	     */
	    if (pmDebug & DBG_TRACE_DISCOVERY)
		__pmNotifyErr(LOG_INFO,
			      "The Avahi daemon is not running. "
			      "Avahi services will be established when the daemon is started");
	    break;
    }
}

static void
cleanup(__pmServerAvahiPresence *s)
{
    if (s == NULL)
	return;

    if (s->serviceName) {
	avahi_free(s->serviceName);
	s->serviceName = NULL;
    }
    if (s->serviceTag) {
	avahi_free(s->serviceTag);
	s->serviceTag = NULL;
    }
}

/* Publish a new service. */
static void
addService(__pmServerPresence *s)
{
    int i;
    size_t size;

    /* Find an empty slot in the table of active services. */
    for (i = 0; i < szActiveServices; ++i) {
	if (activeServices[i] == NULL)
	    break;
    }

    /* Do we need to grow the table? */
    if (i >= szActiveServices) {
	++szActiveServices;
	size = szActiveServices * sizeof(*activeServices);
	activeServices = realloc(activeServices, size);
	if (activeServices == NULL) {
	    __pmNoMem("__pmServerAvahiAdvertisePresence: can't allocate service table",
		  size, PM_FATAL_ERR);
	}
    }

    /* Add the service to the table. */
    activeServices[i] = s;
    ++nActiveServices;
}

/* Publish a new service. */
static void
removeService(__pmServerPresence *s)
{
    int i;

    /*
     * Find the service in the table of active services.
     * We can do this by comparing the pointers directly, since
     * that's how the services were added.
     */
    for (i = 0; i < szActiveServices; ++i) {
	/*
	 * Did we find it? If so, clear the entry.
	 * We don't free it here.
	 */
	if (activeServices[i] == s) {
	    activeServices[i] = NULL;
	    --nActiveServices;
	    return;
	}
    }
}

/* Publish a new service. */
static void
publishService(__pmServerPresence *s)
{
    int error;

    /* Add the service to our list of active services. */
    addService(s);

    /* Is this the first service to be added? */
    if (threadedPoll == NULL) {
	/* Allocate main loop object. */
	if ((threadedPoll = avahi_threaded_poll_new()) == NULL) {
	    __pmNotifyErr(LOG_ERR, "Failed to create avahi threaded poll object.");
	    goto fail;
	}

	/*
	 * Always allocate a new client. Passing AVAHI_CLIENT_NO_FAIL allows
	 * the client to be created, even if the avahi daemon is not running.
	 * Our service will be advertised if/when the daemon is started.
	 */
	client = avahi_client_new(avahi_threaded_poll_get(threadedPoll),
				  (AvahiClientFlags)AVAHI_CLIENT_NO_FAIL,
				  advertisingClientCallback, NULL, &error);

	/* Check whether creating the client object succeeded. */
	if (! client) {
	    __pmNotifyErr(LOG_ERR, "Failed to create avahi client: %s",
			  avahi_strerror(error));
	    goto fail;
	}

	/* Start the main loop. */
	avahi_threaded_poll_start(threadedPoll);
    }
    else {
	/* Stop the main loop while we recreate the services. */
	avahi_threaded_poll_lock(threadedPoll);
	createServices(client);
	avahi_threaded_poll_unlock(threadedPoll);
    }

    return;

 fail:
    cleanup(s->avahi);
    free(s->avahi);
}

void
__pmServerAvahiAdvertisePresence(__pmServerPresence *s)
{
    size_t	size;
    char	host[MAXHOSTNAMELEN];

    /* Allocate the avahi server presence. */
    s->avahi = malloc(sizeof(*s->avahi));
    if (s->avahi == NULL) {
	__pmNoMem("__pmServerAvahiAdvertisePresence: can't allocate avahi service data",
		  sizeof(*s->avahi), PM_FATAL_ERR);
    }

    /*
     * The service spec is simply the name of the server. Use it to
     * construct the avahi service name and service tag.
     * The service name cannot be longer than AVAHI_LABEL_MAX - 1.
     */
    gethostname(host, sizeof(host));
    host[sizeof(host)-1] = '\0';

    size = sizeof("PCP..on.") + strlen(host) +
	strlen(s->serviceSpec); /* includes room for the nul */
    if (size > AVAHI_LABEL_MAX)
	size = AVAHI_LABEL_MAX;
    if ((s->avahi->serviceName = avahi_malloc(size)) == NULL) {
	__pmNoMem("__pmServerAvahiAdvertisePresence: can't allocate service name",
		  size, PM_FATAL_ERR);
    }
    snprintf(s->avahi->serviceName, size, "PCP %s on %s", s->serviceSpec, host);
    assert (avahi_is_valid_service_name(s->avahi->serviceName));

    size = sizeof("_._tcp") + strlen(s->serviceSpec); /* includes room for the nul */
    if ((s->avahi->serviceTag = avahi_malloc(size)) == NULL) {
	__pmNoMem("__pmServerAvahiAdvertisePresence: can't allocate service tag",
		  size, PM_FATAL_ERR);
    }
    sprintf(s->avahi->serviceTag, "_%s._tcp", s->serviceSpec);
    s->avahi->collisions = 0;
    
    /* Now publish the avahi service. */
    publishService(s);
}

void
__pmServerAvahiUnadvertisePresence(__pmServerPresence *s)
{
    /* Not an avahi service? */
    if (s->avahi == NULL)
	return;

    if (pmDebug & DBG_TRACE_DISCOVERY)
	__pmNotifyErr(LOG_INFO, "Removing Avahi service '%s' on port %d",
		      s->avahi->serviceName , s->port);

    /* Remove and cleanup the service. */
    removeService(s);
    cleanup(s->avahi);
    free(s->avahi);
    s->avahi = NULL;

    /* Nothing to do if the client is not running. */
    if (threadedPoll == NULL)
	return;

    /* Stop the main loop. */

    /* If no services remain, then shut down the avahi client. */
    if (nActiveServices == 0) {
	/* Clean up the avahi objects. The order of freeing these is significant. */
	avahi_threaded_poll_stop(threadedPoll);
	cleanupClient();
	avahi_threaded_poll_free(threadedPoll);
	threadedPoll = NULL;
	return;
    }

    /* Otherwise, stop the main loop while we recreate the services. */
    avahi_threaded_poll_lock(threadedPoll);
    createServices(client);
    avahi_threaded_poll_unlock(threadedPoll);
}

/* Support for clients searching for services. */
typedef struct browsingContext {
    AvahiSimplePoll	*simplePoll;
    char		***urls;
    int			numUrls;
    int			error;
} browsingContext;

/* Called whenever a service has been resolved successfully or timed out. */
static void
resolveCallback(
    AvahiServiceResolver	*r,
    AvahiIfIndex		interface,
    AvahiProtocol		protocol,
    AvahiResolverEvent		event,
    const char			*name,
    const char			*type,
    const char			*domain,
    const char			*hostName,
    const AvahiAddress		*address,
    uint16_t			port,
    AvahiStringList		*txt,
    AvahiLookupResultFlags	flags,
    void			*userdata
)
{
    char addressString[AVAHI_ADDRESS_STR_MAX];
    browsingContext *context = (browsingContext *)userdata;
    char ***urls = context->urls;
    int numUrls = context->numUrls;
    __pmServiceInfo serviceInfo;

    /* Unused arguments. */
    (void)protocol;
    (void)hostName;
    (void)txt;
    (void)flags;
    assert(r);

    switch (event) {
	case AVAHI_RESOLVER_FAILURE:
	    context->error = avahi_client_errno(avahi_service_resolver_get_client(r));
	    break;

	case AVAHI_RESOLVER_FOUND:
	    if (strcmp(type, "_" PM_SERVER_SERVICE_SPEC "._tcp") == 0) {
		serviceInfo.spec = PM_SERVER_SERVICE_SPEC;
<<<<<<< HEAD
		avahi_address_snprint(addressString, sizeof(addressString), address);
		serviceInfo.address = __pmStringToSockAddr(addressString);
		if (serviceInfo.address == NULL) {
		    context->error = ENOMEM;
		    break;
		}
		__pmSockAddrSetPort(serviceInfo.address, port);
		__pmSockAddrSetScope(serviceInfo.address, interface);
		numUrls = __pmAddDiscoveredService(&serviceInfo, numUrls, urls);
		if (numUrls >= 0)
		    context->numUrls = numUrls;
		__pmSockAddrFree(serviceInfo.address);
=======
		serviceInfo.protocol = SERVER_PROTOCOL;
>>>>>>> be5f8a85
	    }
	    else if (strcmp(type, "_" PM_SERVER_PROXY_SPEC "._tcp") == 0) {
		serviceInfo.spec = PM_SERVER_PROXY_SPEC;
		serviceInfo.protocol = PROXY_PROTOCOL;
	    }
	    else if (strcmp(type, "_" PM_SERVER_WEBD_SPEC "._tcp") == 0) {
		serviceInfo.spec = PM_SERVER_WEBD_SPEC;
		serviceInfo.protocol = PMWEBD_PROTOCOL;
	    }
	    else {
		context->error = EINVAL;
		break;
	    }

	    avahi_address_snprint(addressString, sizeof(addressString), address);
	    serviceInfo.address = __pmStringToSockAddr(addressString);
	    if (serviceInfo.address == NULL) {
		context->error = ENOMEM;
		break;
	    }
	    __pmSockAddrSetPort(serviceInfo.address, port);
	    __pmSockAddrSetScope(serviceInfo.address, interface);
	    context->numUrls = __pmAddDiscoveredService(&serviceInfo, numUrls, urls);
	    __pmSockAddrFree(serviceInfo.address);
	    break;

	default:
	    break;
    }

    avahi_service_resolver_free(r);
}

/*
 * Called whenever a new service becomes available on the LAN
 * or is removed from the LAN.
 */
static void
browseCallback(
    AvahiServiceBrowser		*b,
    AvahiIfIndex		interface,
    AvahiProtocol		protocol,
    AvahiBrowserEvent		event,
    const char			*name,
    const char			*type,
    const char			*domain,
    AvahiLookupResultFlags	flags,
    void			*userdata
)
{
    browsingContext *context = (browsingContext *)userdata;
    AvahiClient *c = avahi_service_browser_get_client(b);
    AvahiSimplePoll *simplePoll = context->simplePoll;
    assert(b);

    /* Unused argument. */
    (void)flags;
    
    switch (event) {
        case AVAHI_BROWSER_FAILURE:
	    context->error = avahi_client_errno(c);
	    avahi_simple_poll_quit(simplePoll);
	    break;

        case AVAHI_BROWSER_NEW:
	    /*
	     * We ignore the returned resolver object. In the callback
	     * function we free it. If the server is terminated before
	     * the callback function is called the server will free
	     * the resolver for us.
	     */
            if (!(avahi_service_resolver_new(c, interface, protocol,
					     name, type, domain,
					     AVAHI_PROTO_UNSPEC, (AvahiLookupFlags)0,
					     resolveCallback, context))) {
		context->error = avahi_client_errno(c);
	    }
            break;

        case AVAHI_BROWSER_REMOVE:
        case AVAHI_BROWSER_ALL_FOR_NOW:
        case AVAHI_BROWSER_CACHE_EXHAUSTED:
            break;
    }
}

/* Called whenever the client or server state changes. */
static void
browsingClientCallback(AvahiClient *c, AvahiClientState state, void *userdata)
{
    assert(c);
    if (state == AVAHI_CLIENT_FAILURE) {
	browsingContext *context = (browsingContext *)userdata;
	AvahiSimplePoll *simplePoll = context->simplePoll;
	context->error = avahi_client_errno(c);
        avahi_simple_poll_quit(simplePoll);
    }
}

static void
timeoutCallback(AvahiTimeout *e, void *userdata)
{
    browsingContext *context = (browsingContext *)userdata;
    AvahiSimplePoll *simplePoll = context->simplePoll;
    (void)e;
    avahi_simple_poll_quit(simplePoll);
}


static double
discoveryTimeout(void)
{
    static int		done_default = 0;
    static double	def_timeout = 0.5; /* 0.5 seconds */

    PM_INIT_LOCKS();
    PM_LOCK(__pmLock_libpcp);
    if (!done_default) {
	char	*timeout_str;
	char	*end_ptr;
	double	new_timeout;
	if ((timeout_str = getenv("AVAHI_DISCOVERY_TIMEOUT")) != NULL) {
	    new_timeout = strtod(timeout_str, &end_ptr);
	    if (*end_ptr != '\0' || def_timeout < 0.0) {
		__pmNotifyErr(LOG_WARNING,
			      "ignored bad AVAHI_DISCOVERY_TIMEOUT = '%s'\n",
			      timeout_str);
	    }
	    else
		def_timeout = new_timeout;
	}
	done_default = 1;
    }
    PM_UNLOCK(__pmLock_libpcp);
    return def_timeout;
}

int
__pmAvahiDiscoverServices(const char *service, const char *mechanism, int numUrls, char ***urls)
{
    AvahiClient		*client = NULL;
    AvahiServiceBrowser	*sb = NULL;
    AvahiSimplePoll	*simplePoll;
    struct timeval	tv;
    browsingContext	context;
    char		*serviceTag;
    size_t		size;
    const char          *timeoutBegin;
    char                *timeoutEnd;
    double              timeout;

    /* Allocate the main loop object. */
    if (!(simplePoll = avahi_simple_poll_new()))
	return -ENOMEM;

    context.error = 0;
    context.simplePoll = simplePoll;
    context.urls = urls;
    context.numUrls = numUrls;

    /* Allocate a new Avahi client */
    client = avahi_client_new(avahi_simple_poll_get(simplePoll),
			      (AvahiClientFlags)0,
			      browsingClientCallback, &context, &context.error);

    /* Check whether creating the client object succeeded. */
    if (! client)
	goto done;
    
    /* Create the service browser. */
    size = sizeof("_._tcp") + strlen(service); /* includes room for the nul */
    if ((serviceTag = malloc(size)) == NULL) {
	context.error = ENOMEM;
	goto done;
    }
    sprintf(serviceTag, "_%s._tcp", service);
    sb = avahi_service_browser_new(client, AVAHI_IF_UNSPEC,
				   AVAHI_PROTO_UNSPEC, serviceTag,
				   NULL, (AvahiLookupFlags)0,
				   browseCallback, & context);
    free(serviceTag);
    if (sb == NULL) {
	context.error = ENOMEM;
	goto done;
    }

    /* Extract any ,timeout=NNN parameters. */
    timeout = discoveryTimeout(); /* default */

    timeoutBegin = strstr(mechanism ? mechanism : "", ",timeout=");
    if (timeoutBegin)
        {
            timeoutBegin += strlen(",timeout="); /* skip over it */
            timeout = strtod (timeoutBegin, & timeoutEnd);
            if ((*timeoutEnd != '\0' && *timeoutEnd != ',') ||
                (timeout < 0.0)) {
		__pmNotifyErr(LOG_WARNING,
			      "ignored bad avahi timeout = '%*s'\n",
			      (int)(timeoutEnd-timeoutBegin), timeoutBegin);
                timeout = discoveryTimeout();
            }
        }

    /* Set the timeout. */
    avahi_simple_poll_get(simplePoll)->timeout_new(
        avahi_simple_poll_get(simplePoll),
	avahi_elapse_time(&tv, (unsigned)(timeout * 1000), 0),
	timeoutCallback, &context);

    /*
     * Run the main loop. The discovered services will be added to 'urls'
     * during the call back to resolveCallback
     */
    avahi_simple_poll_loop(simplePoll);
    numUrls = context.numUrls;

 done:
    /* Cleanup. */
    if (client) {
	/* Also frees the service browser. */
        avahi_client_free(client);
    }
    if (simplePoll)
        avahi_simple_poll_free(simplePoll);

    /* Check to see if there was an error. */
    if (context.error)
	return -context.error;

    return numUrls;
}<|MERGE_RESOLUTION|>--- conflicted
+++ resolved
@@ -539,22 +539,7 @@
 	case AVAHI_RESOLVER_FOUND:
 	    if (strcmp(type, "_" PM_SERVER_SERVICE_SPEC "._tcp") == 0) {
 		serviceInfo.spec = PM_SERVER_SERVICE_SPEC;
-<<<<<<< HEAD
-		avahi_address_snprint(addressString, sizeof(addressString), address);
-		serviceInfo.address = __pmStringToSockAddr(addressString);
-		if (serviceInfo.address == NULL) {
-		    context->error = ENOMEM;
-		    break;
-		}
-		__pmSockAddrSetPort(serviceInfo.address, port);
-		__pmSockAddrSetScope(serviceInfo.address, interface);
-		numUrls = __pmAddDiscoveredService(&serviceInfo, numUrls, urls);
-		if (numUrls >= 0)
-		    context->numUrls = numUrls;
-		__pmSockAddrFree(serviceInfo.address);
-=======
 		serviceInfo.protocol = SERVER_PROTOCOL;
->>>>>>> be5f8a85
 	    }
 	    else if (strcmp(type, "_" PM_SERVER_PROXY_SPEC "._tcp") == 0) {
 		serviceInfo.spec = PM_SERVER_PROXY_SPEC;

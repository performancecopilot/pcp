--- conflicted
+++ resolved
@@ -1528,29 +1528,14 @@
 int
 __pmSetProcessIdentity(const char *username)
 {
-<<<<<<< HEAD
-    gid_t gid;
-    uid_t uid;
-=======
     int sts;
     gid_t gid;
     uid_t uid;
     char buf[16*1024];
->>>>>>> 142c2859
     struct passwd *pw;
 
 #if defined(HAVE_GETPWNAM_R)	/* thread-safe variant first */
     struct passwd pwd;
-<<<<<<< HEAD
-    char buf[16*1024];
-    int sts;
-
-    sts = getpwnam_r(username, &pwd, buf, sizeof(buf), &pw);
-    if (pw == NULL) {
-	__pmNotifyErr(LOG_WARNING,
-		"cannot find the %s user to switch to\n", username);
-	return (sts == 0) ? -ESRCH : -oserror();
-=======
 
     sts = getpwnam_r(username, &pwd, buf, sizeof(buf), &pw);
     if (pw == NULL) {
@@ -1561,17 +1546,10 @@
 	__pmNotifyErr(LOG_CRIT, "getpwnam_r(%s) failed: %s\n",
 		username, strerror_r(sts, buf, sizeof(buf)));
 	exit(1);
->>>>>>> 142c2859
     }
     uid = pwd.pw_uid;
     gid = pwd.pw_gid;
 #elif defined(HAVE_GETPWNAM)
-<<<<<<< HEAD
-    if ((pw = getpwnam(username)) == 0) {
-	__pmNotifyErr(LOG_WARNING,
-		"cannot find the %s user to switch to\n", username);
-	return -oserror();
-=======
     sts = 0;
     setoserror(0);
 
@@ -1583,7 +1561,6 @@
 	__pmNotifyErr(LOG_CRIT, "getpwnam(%s) failed: %s\n",
 		username, strerror_r(sts, buf, sizeof(buf)));
 	exit(1);
->>>>>>> 142c2859
     }
     uid = pw->pw_uid;
     gid = pw->pw_gid;
@@ -1592,15 +1569,9 @@
 #endif
 
     if (setgid(gid) < 0 || setuid(uid) < 0) {
-<<<<<<< HEAD
-	__pmNotifyErr(LOG_WARNING,
-		"cannot switch to uid/gid of %s user (%d/%d)\n", username, uid, gid);
-	return -oserror();
-=======
 	__pmNotifyErr(LOG_CRIT,
 		"cannot switch to uid/gid of %s user (%d/%d)\n", username, uid, gid);
 	exit(1);
->>>>>>> 142c2859
     }
 
     return 0;

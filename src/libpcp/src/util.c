/*
 * General Utility Routines
 *
 * Copyright (c) 2012-2016 Red Hat.
 * Copyright (c) 2009 Aconex.  All Rights Reserved.
 * Copyright (c) 1995-2002,2004 Silicon Graphics, Inc.  All Rights Reserved.
 * 
 * This library is free software; you can redistribute it and/or modify it
 * under the terms of the GNU Lesser General Public License as published
 * by the Free Software Foundation; either version 2.1 of the License, or
 * (at your option) any later version.
 * 
 * This library is distributed in the hope that it will be useful, but
 * WITHOUT ANY WARRANTY; without even the implied warranty of MERCHANTABILITY
 * or FITNESS FOR A PARTICULAR PURPOSE.  See the GNU Lesser General Public
 * License for more details.
 *
 * Thread-safe notes
 *
 * pmState - no side-effects, don't bother locking
 *
 * dosyslog - no side-effects, other than non-determinism with concurrent
 *	attempts to set/clear the state in __pmSyslog() which locking will
 *	not avoid
 *
 * pmProgname - most likely set in main(), not worth protecting here
 * 	and impossible to capture all the read uses in other places
 *
 * base (in __pmProcessDataSize) - no real side-effects, don't bother
 *	locking
 *
 * pmprintf_atexit_installed is protected by the util_lock mutex.
 *
 * done_exit is protected by the util_lock mutex.
 *
 * filelog[] and nfilelog are protected by the util_lock mutex.
 *
 * fptr, msgsize, fname and ferr are all protected by the util_lock
 * mutex.
 *
 * the one-trip initialization of xconfirm is guarded by xconfirm_init
 * ... there is no locking here as the same value would result from
 * concurrent execution, and we don't want to hold util_lock when
 * calling pmGetOptionalConfig()
 *
 * the one-trip initialization of tmpdir is guarded by tmpdir_init
 * ... there is no locking here as the same value would result from
 * concurrent execution, and we don't want to hold util_lock when
 * calling pmGetOptionalConfig()
 *
 * errtype - no side-effects (same value would result from concurrent
 *	execution of the initialization block, unchanged after that),
 *	don't bother locking
 */

#include <stdarg.h>
#include <sys/stat.h> 
#include <inttypes.h>
#include <limits.h>
#include <ctype.h>

#include "pmapi.h"
#include "impl.h"
#include "pmdbg.h"
#include "internal.h"

#if defined(HAVE_SYS_TIMES_H)
#include <sys/times.h>
#endif
#if defined(HAVE_SYS_MMAN_H)
#include <sys/mman.h> 
#endif
#if defined(HAVE_IEEEFP_H)
#include <ieeefp.h>
#endif
#if defined(HAVE_MATH_H)
#include <math.h>
#endif
#if defined(IS_DARWIN)
#include <sys/sysctl.h>
#include <mach/clock.h>
#include <mach/mach.h>
#endif

static FILE	**filelog;
static int	nfilelog;
static int	dosyslog;
static int	pmState = PM_STATE_APPL;
static int	done_exit;
#ifdef HAVE_ATEXIT
static int	pmprintf_atexit_installed = 0;
#endif
static int	xconfirm_init = 0;
static char 	*xconfirm = NULL;

PCP_DATA char	*pmProgname = "pcp";		/* the real McCoy */

static int vpmprintf(const char *, va_list);

#ifdef PM_MULTI_THREAD
static pthread_mutex_t	util_lock = PTHREAD_MUTEX_INITIALIZER;
#else
void			*util_lock;
#endif

#if defined(PM_MULTI_THREAD) && defined(PM_MULTI_THREAD_DEBUG)
/*
 * return true if lock == util_lock
 */
int
__pmIsUtilLock(void *lock)
{
    return lock == (void *)&util_lock;
}
#endif

/*
 * if onoff == 1, logging is to syslog and stderr, else logging is
 * just to stderr (this is the default)
 */
void
__pmSyslog(int onoff)
{
    dosyslog = onoff;
    if (dosyslog)
	openlog("pcp", LOG_PID, LOG_DAEMON);
    else
	closelog();
}

/*
 * This is a wrapper around syslog(3) that writes similar messages to stderr,
 * but if __pmSyslog(1) is called, the messages will really go to syslog
 */
void
__pmNotifyErr(int priority, const char *message, ...)
{
    va_list		arg;
    char		*p;
    char		*level;
    struct timeval	tv;
    char		ct_buf[26];

    va_start(arg, message);

    gettimeofday(&tv, NULL);

    if (dosyslog) {
	char	syslogmsg[2048];

	vsnprintf(syslogmsg, sizeof(syslogmsg), message, arg);
	va_end(arg);
	va_start(arg, message);
	syslog(priority, "%s", syslogmsg);
    }

    /*
     * do the stderr equivalent
     */

    switch (priority) {
    	case LOG_EMERG :
	    level = "Emergency";
	    break;
    	case LOG_ALERT :
	    level = "Alert";
	    break;
    	case LOG_CRIT :
	    level = "Critical";
	    break;
    	case LOG_ERR :
	    level = "Error";
	    break;
    	case LOG_WARNING :
	    level = "Warning";
	    break;
    	case LOG_NOTICE :
	    level = "Notice";
	    break;
    	case LOG_INFO :
	    level = "Info";
	    break;
    	case LOG_DEBUG :
	    level = "Debug";
	    break;
	default:
	    level = "???";
	    break;
    }

    ctime_r(&tv.tv_sec, ct_buf);
    /* when profiling use "[%.19s.%lu]" for extra precision */
    pmprintf("[%.19s] %s(%" FMT_PID ") %s: ", ct_buf,
		/* (unsigned long)tv.tv_usec, */
		pmProgname, getpid(), level);
    vpmprintf(message, arg);
    va_end(arg);
    /* trailing \n if needed */
    for (p = (char *)message; *p; p++)
	;
    if (p == message || p[-1] != '\n')
	pmprintf("\n");
    pmflush();
}

static void
logheader(const char *progname, FILE *log, const char *act)
{
    char	host[MAXHOSTNAMELEN];
    time_t	now;
    char	ct_buf[26];

    setlinebuf(log);		/* line buffering for log files */
    gethostname(host, MAXHOSTNAMELEN);
    host[MAXHOSTNAMELEN-1] = '\0';
    time(&now);
    ctime_r(&now, ct_buf);
    fprintf(log, "Log for %s on %s %s %s\n", progname, host, act, ct_buf);
}

static void
logfooter(FILE *log, const char *act)
{
    time_t	now;
    char	ct_buf[26];

    time(&now);
    ctime_r(&now, ct_buf);
    fprintf(log, "\nLog %s %s", act, ct_buf);
}

static void
logonexit(void)
{
    int		i;

    PM_LOCK(util_lock);
    if (++done_exit != 1) {
	PM_UNLOCK(util_lock);
	return;
    }

    for (i = 0; i < nfilelog; i++)
	logfooter(filelog[i], "finished");

    PM_UNLOCK(util_lock);
}

/* common code shared by __pmRotateLog and __pmOpenLog */
static FILE *
logreopen(const char *progname, const char *logname, FILE *oldstream,
	    int *status)
{
    int		oldfd;
    int		dupoldfd;
    FILE	*dupoldstream = oldstream;
    char	errmsg[PM_MAXERRMSGLEN];

    /*
     * Do our own version of freopen() because the standard one closes the
     * original stream BEFORE trying to open the new one.  Once it's gone,
     * there's no way to get the closed stream back if the open fails.
     */

    fflush(oldstream);
    *status = 0;		/* set to one if all this works ... */
    oldfd = fileno(oldstream);
    if ((dupoldfd = dup(oldfd)) >= 0) {
	/*
	 * try to remove the file first ... don't bother if this fails,
	 * but if it succeeds, we at least get a chance to define the
	 * owner and mode, rather than inheriting this from an existing
	 * writeable file ... really only a problem when called as with
	 * uid == 0, e.g. from pmcd(1).
	 */
	unlink(logname);

	oldstream = freopen(logname, "w", oldstream);
	if (oldstream == NULL) {
	    int		save_error = oserror();	/* need for error message */

	    close(oldfd);
	    if (dup(dupoldfd) != oldfd) {
		/* fd juggling failed! */
		oldstream = NULL;
	    }
	    else {
		/* oldfd now re-instated as at entry */
		oldstream = fdopen(oldfd, "w");
	    }
	    if (oldstream == NULL) {
		/* serious trouble ... choose least obnoxious alternative */
		if (dupoldstream == stderr)
		    oldstream = fdopen(fileno(stdout), "w");
		else
		    oldstream = fdopen(fileno(stderr), "w");
	    }
	    if (oldstream != NULL) {
		/*
		 * oldstream was NULL, but recovered so now fixup
		 * input oldstream ... this is potentially dangerous,
		 * but we're relying on
		 * (a) fflush(oldstream) on entry flushes buffers
		 * (b) fdopen() leaves new oldstream initialized
		 * (c) caller knows nothing about "new" oldstream
		 *     and is never going to fclose() it, so only
		 *     fclose() will come at exit() and should be
		 *     benign (except possibly for a free() of an
		 *     already free()'d buffer)
		 */
		*dupoldstream = *oldstream;	/* struct copy */
		/* put oldstream back for return value */
		oldstream = dupoldstream;
	    }
<<<<<<< HEAD
=======
#ifdef HAVE_STRERROR_R_PTR
	    {
		char	*p;
		p = strerror_r(save_error, errmsg, sizeof(errmsg));
		if (p != errmsg)
		    strncpy(errmsg, p, sizeof(errmsg));
	    }
#else
	    /*
	     * the more normal POSIX and XSI compliant variants always
	     * fill the message buffer
	     */
	    strerror_r(save_error, errmsg, sizeof(errmsg));
#endif
>>>>>>> 6240276a
	    pmprintf("%s: cannot open log \"%s\" for writing : %s\n",
		    progname, logname, strerror_r(save_error, errmsg, sizeof(errmsg)));
	    pmflush();
	}
	else {
	    /* yippee */
	    *status = 1;
	}
	close(dupoldfd);
    }
    else {
	pmprintf("%s: cannot redirect log output to \"%s\": %s\n",
		progname, logname, osstrerror_r(errmsg, sizeof(errmsg)));
	pmflush();
    }
    return oldstream;
}

FILE *
__pmOpenLog(const char *progname, const char *logname, FILE *oldstream,
	    int *status)
{
    oldstream = logreopen(progname, logname, oldstream, status);
    logheader(progname, oldstream, "started");

    PM_LOCK(util_lock);
    nfilelog++;
    if (nfilelog == 1)
	atexit(logonexit);

    filelog = (FILE **)realloc(filelog, nfilelog * sizeof(FILE *));
    if (filelog == NULL) {
	PM_UNLOCK(util_lock);
	__pmNoMem("__pmOpenLog", nfilelog * sizeof(FILE *), PM_FATAL_ERR);
	/* NOTREACHED */
    }
    filelog[nfilelog-1] = oldstream;

    PM_UNLOCK(util_lock);
    return oldstream;
}

FILE *
__pmRotateLog(const char *progname, const char *logname, FILE *oldstream,
	    int *status)
{
    int		i;

    PM_LOCK(util_lock);
    for (i = 0; i < nfilelog; i++) {
	if (oldstream == filelog[i]) {
	    logfooter(oldstream, "rotated");	/* old */
	    oldstream = logreopen(progname, logname, oldstream, status);
	    logheader(progname, oldstream, "rotated");	/* new */
	    filelog[i] = oldstream;
	    break;
	}
    }
    PM_UNLOCK(util_lock);
    return oldstream;
}

/* pmID -> string, max length is 20 bytes */
char *
pmIDStr_r(pmID pmid, char *buf, int buflen)
{
    if (pmid == PM_ID_NULL)
	snprintf(buf, buflen, "%s", "PM_ID_NULL");
    else if (IS_DYNAMIC_ROOT(pmid))
	/*
	 * this PMID represents the base of a dynamic subtree in the PMNS
	 * ... identified by setting the domain field to the reserved
	 * value DYNAMIC_PMID and storing the real domain of the PMDA
	 * that can enumerate the subtree in the cluster field, while
	 * the item field is zero
	 */
	snprintf(buf, buflen, "%d.*.*", pmid_cluster(pmid));
    else
	snprintf(buf, buflen, "%d.%d.%d", pmid_domain(pmid), pmid_cluster(pmid), pmid_item(pmid));
    return buf;
}

const char *
pmIDStr(pmID pmid)
{
    static char	idbuf[20];
    pmIDStr_r(pmid, idbuf, sizeof(idbuf));
    return idbuf;
}

/* pmInDom -> string, max length is 20 bytes */
char *
pmInDomStr_r(pmInDom indom, char *buf, int buflen)
{
    __pmInDom_int*	p = (__pmInDom_int*)&indom;
    if (indom == PM_INDOM_NULL)
	snprintf(buf, buflen, "%s", "PM_INDOM_NULL");
    else
	snprintf(buf, buflen, "%d.%d", p->domain, p->serial);
    return buf;
}

const char *
pmInDomStr(pmInDom indom)
{
    static char	indombuf[20];
    pmInDomStr_r(indom, indombuf, sizeof(indombuf));
    return indombuf;
}

/* double -> string, max length is 8 bytes */
char *
pmNumberStr_r(double value, char *buf, int buflen)
{
    if (value >= 0.0) {
	if (value >= 999995000000000.0)
	    snprintf(buf, buflen, " inf?  ");
	else if (value >= 999995000000.0)
	    snprintf(buf, buflen, "%6.2fT", (double)((long double)value / (long double)1000000000000.0));
	else if (value >= 999995000.0)
	    snprintf(buf, buflen, "%6.2fG", (double)((long double)value / (long double)1000000000.0));
	else if (value >= 999995.0)
	    snprintf(buf, buflen, "%6.2fM", (double)((long double)value / (long double)1000000.0));
	else if (value >= 999.995)
	    snprintf(buf, buflen, "%6.2fK", value / 1000.0);
	else if (value >= 0.005)
	    snprintf(buf, buflen, "%6.2f ", value);
	else
	    snprintf(buf, buflen, "%6.2f ", 0.0);
    }
    else {
	if (value <= -99995000000000.0)
	    snprintf(buf, buflen, "-inf?  ");
	else if (value <= -99995000000.0)
	    snprintf(buf, buflen, "%6.2fT", (double)((long double)value / (long double)1000000000000.0));
	else if (value <= -99995000.0)
	    snprintf(buf, buflen, "%6.2fG", (double)((long double)value / (long double)1000000000.0));
	else if (value <= -99995.0)
	    snprintf(buf, buflen, "%6.2fM", (double)((long double)value / (long double)1000000.0));
	else if (value <= -99.995)
	    snprintf(buf, buflen, "%6.2fK", value / 1000.0);
	else if (value <= -0.005)
	    snprintf(buf, buflen, "%6.2f ", value);
	else
	    snprintf(buf, buflen, "%6.2f ", 0.0);
    }
    return buf;
}

const char *
pmNumberStr(double value)
{
    static char nbuf[8];
    pmNumberStr_r(value, nbuf, sizeof(nbuf));
    return nbuf;
}

/* flags -> string, max length is 64 bytes */
char *
pmEventFlagsStr_r(int flags, char *buf, int buflen)
{
    /*
     * buffer needs to be long enough to hold each flag name
     * (excluding missed) plus the separation commas, so
     * point,start,end,id,parent (even though it is unlikely that
     * both start and end would be set for the one event record)
     */
    int started = 0;

    if (flags & PM_EVENT_FLAG_MISSED)
	return strcpy(buf, "missed");

    buf[0] = '\0';
    if (flags & PM_EVENT_FLAG_POINT) {
	if (started++) strcat(buf, ",");
	strcat(buf, "point");
    }
    if (flags & PM_EVENT_FLAG_START) {
	if (started++) strcat(buf, ",");
	strcat(buf, "start");
    }
    if (flags & PM_EVENT_FLAG_END) {
	if (started++) strcat(buf, ",");
	strcat(buf, "end");
    }
    if (flags & PM_EVENT_FLAG_ID) {
	if (started++) strcat(buf, ",");
	strcat(buf, "id");
    }
    if (flags & PM_EVENT_FLAG_PARENT) {
	if (started++) strcat(buf, ",");
	strcat(buf, "parent");
    }
    return buf;
}

const char *
pmEventFlagsStr(int flags)
{
    static char ebuf[64];
    pmEventFlagsStr_r(flags, ebuf, sizeof(ebuf));
    return ebuf;
}

char *
pmSemStr_r(int sem, char *buf, int buflen)
{
    switch (sem) {
	case PM_SEM_COUNTER:
	    strncpy (buf, "counter", buflen);
	    break;
	case PM_SEM_INSTANT:
	    strncpy (buf, "instant", buflen);
	    break;
	case PM_SEM_DISCRETE:
	    strncpy (buf, "discrete", buflen);
	    break;
	default:
	    strncpy (buf, "???", buflen);
	    break;
    }
    buf[buflen - 1] = '\0';
    return buf;
}

const char *
pmSemStr(int sem)
{
    static char ebuf[64];
    pmSemStr_r(sem, ebuf, sizeof(ebuf));
    return ebuf;
}


/*
 * Several PMAPI interfaces allocate a list of strings into a buffer
 * pointed to by (char **) which can be safely freed simply by
 * freeing the pointer to the buffer.
 *
 * Here we provide some functions for manipulating these lists.
 */

/* Add the given item to the list, which may be empty. */
int
__pmStringListAdd(char *item, int numElements, char ***list)
{
    size_t	ptrSize;
    size_t	dataSize;
    size_t	newSize;
    char	*initialString;
    char	*finalString;
    char	**newList;
    int		i;

    /* Compute the sizes of the pointers and data for the current list. */
    if (*list != NULL) {
	ptrSize = numElements * sizeof(**list);
	initialString = **list;
	finalString = (*list)[numElements - 1];
	dataSize = (finalString + strlen(finalString) + 1) - initialString;
    }
    else {
	ptrSize = 0;
	dataSize = 0;
    }

    /*
     * Now allocate a new buffer for the expanded list. 
     * We need room for a new pointer and for the new item.
     */
    newSize = ptrSize + sizeof(**list) + dataSize + strlen(item) + 1;
    newList = realloc(*list, newSize);
    if (newList == NULL) {
	__pmNoMem("__pmStringListAdd", newSize, PM_FATAL_ERR);
    }

    /*
     * Shift the existing data to make room for the new pointer and
     * recompute each existing pointer.
     */
    finalString = (char *)(newList + numElements + 1);
    if (dataSize != 0) {
	initialString = (char *)(newList + numElements);
	memmove(finalString, initialString, dataSize);
	for (i = 0; i < numElements; ++i) {
	    newList[i] = finalString;
	    finalString += strlen(finalString) + 1;
	}
    }

    /* Now add the new item. */
    newList[numElements] = finalString;
    strcpy(finalString, item);

    *list = newList;
    return numElements + 1;
}

/* Search for the given string in the given string list. */
char *
__pmStringListFind(const char *item, int numElements, char **list)
{
    int e;

    if (list == NULL)
	return NULL; /* no list to search */

    for (e = 0; e < numElements; ++e) {
	if (strcmp(item, list[e]) == 0)
	    return list[e];
    }

    /* Not found. */
    return NULL;
}

/*
 * Save/restore global debugging flag, without locking.
 * Needed since tracing PDUs really messes __pmDump*() routines
 * up when pmNameInDom is called internally.
 */
static int
save_debug(void)
{
    int saved = pmDebug;
    pmDebug = 0;
    return saved;
}

static void
restore_debug(int saved)
{
    pmDebug = saved;
}

static void
dump_valueset(FILE *f, pmValueSet *vsp)
{
    pmDesc	desc;
    char	errmsg[PM_MAXERRMSGLEN];
    char	strbuf[20];
    char	*pmid;
    char	*p;
    char	**names;
    int		have_desc = 1;
    int		n, j;

    pmid = pmIDStr_r(vsp->pmid, strbuf, sizeof(strbuf));
    if ((n = pmNameAll(vsp->pmid, &names)) < 0)
	fprintf(f, "  %s (%s):", pmid, "<noname>");
    else {
	int	j;
	fprintf(f, "  %s (", pmid);
	for (j = 0; j < n; j++) {
	    if (j > 0)
		fprintf(f, ", ");
	    fprintf(f, "%s", names[j]);
	}
	fprintf(f, "):");
	free(names);
    }
    if (vsp->numval == 0) {
	fprintf(f, " No values returned!\n");
	return;
    }
    if (vsp->numval < 0) {
	fprintf(f, " %s\n", pmErrStr_r(vsp->numval, errmsg, sizeof(errmsg)));
	return;
    }
    if (__pmGetInternalState() == PM_STATE_PMCS ||
	pmLookupDesc(vsp->pmid, &desc) < 0) {
	/* don't know, so punt on the most common cases */
	desc.indom = PM_INDOM_NULL;
	have_desc = 0;
    }

    fprintf(f, " numval: %d", vsp->numval);
    fprintf(f, " valfmt: %d vlist[]:\n", vsp->valfmt);
    for (j = 0; j < vsp->numval; j++) {
	pmValue	*vp = &vsp->vlist[j];
	if (vsp->numval > 1 || vp->inst != PM_INDOM_NULL) {
	    fprintf(f, "    inst [%d", vp->inst);
	    if (have_desc &&
		pmNameInDom(desc.indom, vp->inst, &p) >= 0) {
		fprintf(f, " or \"%s\"]", p);
		free(p);
	    }
	    else {
		fprintf(f, " or ???]");
	    }
	    fputc(' ', f);
	}
	else
	    fprintf(f, "   ");
	fprintf(f, "value ");

	if (have_desc)
	    pmPrintValue(f, vsp->valfmt, desc.type, vp, 1);
	else {
	    if (vsp->valfmt == PM_VAL_INSITU)
		pmPrintValue(f, vsp->valfmt, PM_TYPE_UNKNOWN, vp, 1); 
	    else
		pmPrintValue(f, vsp->valfmt, (int)vp->value.pval->vtype, vp, 1); 
	}
	fputc('\n', f);
    }
}

void
__pmDumpResult(FILE *f, const pmResult *resp)
{
    int		i, saved;

    saved = save_debug();
    fprintf(f, "pmResult dump from " PRINTF_P_PFX "%p timestamp: %d.%06d ",
	resp, (int)resp->timestamp.tv_sec, (int)resp->timestamp.tv_usec);
    __pmPrintStamp(f, &resp->timestamp);
    fprintf(f, " numpmid: %d\n", resp->numpmid);
    for (i = 0; i < resp->numpmid; i++)
	dump_valueset(f, resp->vset[i]);
    restore_debug(saved);
}

void
__pmDumpHighResResult(FILE *f, const pmHighResResult *hresp)
{
    int		i, saved;

    saved = save_debug();
    fprintf(f, "pmHighResResult dump from " PRINTF_P_PFX "%p timestamp: %d.%09d ",
	hresp, (int)hresp->timestamp.tv_sec, (int)hresp->timestamp.tv_nsec);
    __pmPrintHighResStamp(f, &hresp->timestamp);
    fprintf(f, " numpmid: %d\n", hresp->numpmid);
    for (i = 0; i < hresp->numpmid; i++)
	dump_valueset(f, hresp->vset[i]);
    restore_debug(saved);
}

static void
print_event_summary(FILE *f, const pmValue *val, int highres)
{
    struct timespec	tsstamp;
    struct timeval	tvstamp;
    __pmTimespec 	*tsp;
    __pmTimeval 	*tvp;
    unsigned int	flags;
    size_t		size;
    char		*base;
    int			nparams;
    int			nrecords;
    int			nmissed = 0;
    int			r;	/* records */
    int			p;	/* parameters in a record ... */

    if (highres) {
	pmHighResEventArray *hreap = (pmHighResEventArray *)val->value.pval;
	nrecords = hreap->ea_nrecords;
	base = (char *)&hreap->ea_record[0];
	tsp = (__pmTimespec *)base;
	tsstamp.tv_sec = tsp->tv_sec;
	tsstamp.tv_nsec = tsp->tv_nsec;
    }
    else {
	pmEventArray *eap = (pmEventArray *)val->value.pval;
	nrecords = eap->ea_nrecords;
	base = (char *)&eap->ea_record[0];
	tvp = (__pmTimeval *)base;
	tvstamp.tv_sec = tvp->tv_sec;
	tvstamp.tv_usec = tvp->tv_usec;
    }

    /* walk packed event record array */
    for (r = 0; r < nrecords-1; r++) {
	if (highres) {
	    pmHighResEventRecord *hrerp = (pmHighResEventRecord *)base;
	    size = sizeof(hrerp->er_timestamp) + sizeof(hrerp->er_flags) +
		    sizeof(hrerp->er_nparams);
	    flags = hrerp->er_flags;
	    nparams = hrerp->er_nparams;
	}
	else {
	    pmEventRecord *erp = (pmEventRecord *)base;
	    size = sizeof(erp->er_timestamp) + sizeof(erp->er_flags) +
		    sizeof(erp->er_nparams);
	    flags = erp->er_flags;
	    nparams = erp->er_nparams;
	}

	if (flags & PM_EVENT_FLAG_MISSED) {
	    nmissed += nparams;
	    continue;
	}

	base += size;
	for (p = 0; p < nparams; p++) {
	    pmEventParameter *epp = (pmEventParameter *)base;
	    base += sizeof(epp->ep_pmid) + PM_PDU_SIZE_BYTES(epp->ep_len);
	}
    }
    fprintf(f, "[%d event record", nrecords);
    if (nrecords != 1)
	fputc('s', f);
    if (nmissed > 0)
	fprintf(f, " (%d missed)", nmissed);
    if (nrecords > 0) {
	fprintf(f, " timestamp");
	if (nrecords > 1)
	    fputc('s', f);
	fputc(' ', f);

	if (highres)
	    __pmPrintHighResStamp(f, &tsstamp);
	else
	    __pmPrintStamp(f, &tvstamp);

	if (nrecords > 1) {
	    fprintf(f, "...");
	    if (highres) {
		tsp = (__pmTimespec *)base;
		tsstamp.tv_sec = tsp->tv_sec;
		tsstamp.tv_nsec = tsp->tv_nsec;
		__pmPrintHighResStamp(f, &tsstamp);
	    }
	    else {
		tvp = (__pmTimeval *)base;
		tvstamp.tv_sec = tvp->tv_sec;
		tvstamp.tv_usec = tvp->tv_usec;
		__pmPrintStamp(f, &tvstamp);
	    }
	}
    }
    fputc(']', f);
}

/* Print single pmValue. */
void
pmPrintValue(FILE *f,			/* output stream */
             int valfmt,		/* from pmValueSet */
             int type,			/* from pmDesc */
             const pmValue *val,	/* value to print */
	     int minwidth)		/* output is at least this wide */
{
    pmAtomValue a;
    int         i;
    int         n;
    char        *p;
    int		sts;

    if (type != PM_TYPE_UNKNOWN &&
	type != PM_TYPE_EVENT &&
	type != PM_TYPE_HIGHRES_EVENT) {
	sts = pmExtractValue(valfmt, val, type, &a, type);
	if (sts < 0)
	    type = PM_TYPE_UNKNOWN;
    }

    switch (type) {
    case PM_TYPE_32:
        fprintf(f, "%*i", minwidth, a.l);
        break;

    case PM_TYPE_U32:
        fprintf(f, "%*u", minwidth, a.ul);
        break;

    case PM_TYPE_64:
        fprintf(f, "%*"PRIi64, minwidth, a.ll);
        break;

    case PM_TYPE_U64:
        fprintf(f, "%*"PRIu64, minwidth, a.ull);
        break;

    case PM_TYPE_FLOAT:
        fprintf(f, "%*.8g", minwidth, (double)a.f);
        break;

    case PM_TYPE_DOUBLE:
        fprintf(f, "%*.16g", minwidth, a.d);
        break;

    case PM_TYPE_STRING:
	n = (int)strlen(a.cp) + 2;
	while (n < minwidth) {
	    fputc(' ', f);
	    n++;
	}
        fprintf(f, "\"%s\"", a.cp);
	free(a.cp);
        break;

    case PM_TYPE_AGGREGATE:
    case PM_TYPE_UNKNOWN:
	if (valfmt == PM_VAL_INSITU) {
	    float	*fp = (float *)&val->value.lval;
	    __uint32_t	*ip = (__uint32_t *)&val->value.lval;
	    int		fp_bad = 0;
	    fprintf(f, "%*u", minwidth, *ip);
#ifdef HAVE_FPCLASSIFY
	    fp_bad = fpclassify(*fp) == FP_NAN;
#else
#ifdef HAVE_ISNANF
	    fp_bad = isnanf(*fp);
#endif
#endif
	    if (!fp_bad)
		fprintf(f, " %*.8g", minwidth, (double)*fp);
	    if (minwidth > 2)
		minwidth -= 2;
	    fprintf(f, " 0x%*x", minwidth, val->value.lval);
	}
	else {
	    int		string;
	    int		done = 0;
	    if (val->value.pval->vlen == PM_VAL_HDR_SIZE + sizeof(__uint64_t)) {
		__uint64_t	tmp;
		memcpy((void *)&tmp, (void *)val->value.pval->vbuf, sizeof(tmp));
		fprintf(f, "%*"PRIu64, minwidth, tmp);
		done = 1;
	    }
	    if (val->value.pval->vlen == PM_VAL_HDR_SIZE + sizeof(double)) {
		double		tmp;
		int		fp_bad = 0;
		memcpy((void *)&tmp, (void *)val->value.pval->vbuf, sizeof(tmp));
#ifdef HAVE_FPCLASSIFY
		fp_bad = fpclassify(tmp) == FP_NAN;
#else
#ifdef HAVE_ISNAN
		fp_bad = isnan(tmp);
#endif
#endif
		if (!fp_bad) {
		    if (done) fputc(' ', f);
		    fprintf(f, "%*.16g", minwidth, tmp);
		    done = 1;
		}
	    }
	    if (val->value.pval->vlen == PM_VAL_HDR_SIZE + sizeof(float)) {
		float	tmp;
		int	fp_bad = 0;
		memcpy((void *)&tmp, (void *)val->value.pval->vbuf, sizeof(tmp));
#ifdef HAVE_FPCLASSIFY
		fp_bad = fpclassify(tmp) == FP_NAN;
#else
#ifdef HAVE_ISNANF
		fp_bad = isnanf(tmp);
#endif
#endif
		if (!fp_bad) {
		    if (done) fputc(' ', f);
		    fprintf(f, "%*.8g", minwidth, (double)tmp);
		    done = 1;
		}
	    }
	    if (val->value.pval->vlen < PM_VAL_HDR_SIZE)
		fprintf(f, "pmPrintValue: negative length (%d) for aggregate value?",
		    (int)val->value.pval->vlen - PM_VAL_HDR_SIZE);
	    else {
		string = 1;
		for (n = 0; n < val->value.pval->vlen - PM_VAL_HDR_SIZE; n++) {
		    if (!isprint((int)val->value.pval->vbuf[n])) {
			string = 0;
			break;
		    }
		}
		if (string) {
		    if (done) fputc(' ', f);
		    n = (int)val->value.pval->vlen - PM_VAL_HDR_SIZE + 2;
		    while (n < minwidth) {
			fputc(' ', f);
			n++;
		    }
		    n = (int)val->value.pval->vlen - PM_VAL_HDR_SIZE;
		    fprintf(f, "\"%*.*s\"", n, n, val->value.pval->vbuf);
		    done = 1;
		}
		n = 2 * (val->value.pval->vlen - PM_VAL_HDR_SIZE) + 2;
		while (n < minwidth) {
		    fputc(' ', f);
		    n++;
		}
		if (done) fputc(' ', f);
		fputc('[', f);
		p = &val->value.pval->vbuf[0];
		for (i = 0; i < val->value.pval->vlen - PM_VAL_HDR_SIZE; i++) {
		    fprintf(f, "%02x", *p & 0xff);
		    p++;
		}
		fputc(']', f);
	    }
	}
	if (type != PM_TYPE_UNKNOWN)
	    free(a.vbp);
	break;

    case PM_TYPE_EVENT:		/* not much we can do about minwidth */
    case PM_TYPE_HIGHRES_EVENT:
	if (valfmt == PM_VAL_INSITU) {
	    /*
	     * Special case for pmlc/pmlogger where PMLC_SET_*() macros
	     * used to set control requests / state in the lval field
	     * and the pval does not really contain a valid event record
	     * Code here comes from PrintState() in actions.c from pmlc.
	     */
	    fputs("[pmlc control ", f);
	    fputs(PMLC_GET_MAND(val->value.lval) ? "mand " : "adv ", f);
	    fputs(PMLC_GET_ON(val->value.lval) ? "on " : "off ", f);
	    if (PMLC_GET_INLOG(val->value.lval))
		fputs(PMLC_GET_AVAIL(val->value.lval) ? " " : "na ", f);
	    else
		fputs("nl ", f);
	    fprintf(f, "%d]", PMLC_GET_DELTA(val->value.lval));
	}
	else
	    print_event_summary(f, val, type != PM_TYPE_EVENT);
	break;

    case PM_TYPE_NOSUPPORT:
        fprintf(f, "pmPrintValue: bogus value, metric Not Supported\n");
	break;

    default:
        fprintf(f, "pmPrintValue: unknown value type=%d\n", type);
    }
}

void
__pmNoMem(const char *where, size_t size, int fatal)
{
    char	errmsg[PM_MAXERRMSGLEN];
    __pmNotifyErr(fatal ? LOG_ERR : LOG_WARNING,
			"%s: malloc(%d) failed: %s",
			where, (int)size, osstrerror_r(errmsg, sizeof(errmsg)));
    if (fatal)
	exit(1);
}

/*
 * this one is used just below the PMAPI to convert platform errors
 * into more appropriate PMAPI error codes
 */
int
__pmMapErrno(int sts)
{
    if (sts == -EBADF || sts == -EPIPE)
	sts = PM_ERR_IPC;
#ifdef IS_MINGW
    else if (sts == -EINVAL)
	sts = PM_ERR_IPC;
#endif
    return sts;
}

int
__pmGetTimespec(struct timespec *ts)
{
#if defined(IS_DARWIN)
    clock_serv_t cclock;
    mach_timespec_t mts;

    host_get_clock_service(mach_host_self(), CALENDAR_CLOCK, &cclock);
    clock_get_time(cclock, &mts);
    mach_port_deallocate(mach_task_self(), cclock);
    ts->tv_sec = mts.tv_sec;
    ts->tv_nsec = mts.tv_nsec;
    return 0;
#elif defined(HAVE_CLOCK_GETTIME)
    return clock_gettime(CLOCK_REALTIME, ts);
#else
#warning "No high resolution timestamp support on this platform"
    struct timeval tv;
    int sts;

    if ((sts = gettimeofday(&tv, NULL)) == 0) {
	ts->tv_sec = tv.tv_sec;
	ts->tv_nsec = tv.tv_usec * 1000;
    }
    return sts;
#endif
}

/*
 * a : b for __pmTimeval ... <0 for a<b, ==0 for a==b, >0 for a>b
 */
int
__pmTimevalCmp(const __pmTimeval *a, const __pmTimeval *b)
{
    int res = (int)(a->tv_sec - b->tv_sec);

    if (res == 0)
	res = (int)(a->tv_usec - b->tv_usec);

    return res;
}

/*
 * Difference for two of the internal timestamps ...
 * Same as __pmtimevalSub() in tv.c, just with __pmTimeval args
 * rather than struct timeval args.
 */
double
__pmTimevalSub(const __pmTimeval *ap, const __pmTimeval *bp)
{
     return (double)(ap->tv_sec - bp->tv_sec + (long double)(ap->tv_usec - bp->tv_usec) / (long double)1000000);
}

/*
 * print timeval timestamp in HH:MM:SS.XXX format
 */
void
__pmPrintStamp(FILE *f, const struct timeval *tp)
{
    struct tm	tmp;
    time_t	now;

    now = (time_t)tp->tv_sec;
    pmLocaltime(&now, &tmp);
    fprintf(f, "%02d:%02d:%02d.%03d", tmp.tm_hour, tmp.tm_min, tmp.tm_sec, (int)(tp->tv_usec/1000));
}

/*
 * print high resolution timestamp in HH:MM:SS.XXXXXXXXX format
 */
void
__pmPrintHighResStamp(FILE *f, const struct timespec *tp)
{
    struct tm	tmp;
    time_t	now;

    now = (time_t)tp->tv_sec;
    pmLocaltime(&now, &tmp);
    fprintf(f, "%02d:%02d:%02d.%09d", tmp.tm_hour, tmp.tm_min, tmp.tm_sec, (int)(tp->tv_nsec));
}

/*
 * print __pmTimeval timestamp in HH:MM:SS.XXX format
 * (__pmTimeval variant used in PDUs, archives and internally)
 */
void
__pmPrintTimeval(FILE *f, const __pmTimeval *tp)
{
    struct tm	tmp;
    time_t	now;

    now = (time_t)tp->tv_sec;
    pmLocaltime(&now, &tmp);
    fprintf(f, "%02d:%02d:%02d.%03d", tmp.tm_hour, tmp.tm_min, tmp.tm_sec, tp->tv_usec/1000);
}

/*
 * print __pmTimespec timestamp in HH:MM:SS.XXXXXXXXX format
 * (__pmTimespec variant used in events, archives and internally)
 */
void
__pmPrintTimespec(FILE *f, const __pmTimespec *tp)
{
    struct tm	tmp;
    time_t	now;

    now = (time_t)tp->tv_sec;
    pmLocaltime(&now, &tmp);
    fprintf(f, "%02d:%02d:%02d.%09ld", tmp.tm_hour, tmp.tm_min, tmp.tm_sec, (long)tp->tv_nsec);
}

/*
 * descriptor
 */
void
__pmPrintDesc(FILE *f, const pmDesc *desc)
{
    const char		*type;
    const char		*sem;
    static const char	*unknownVal = "???";
    const char		*units;
    char		strbuf[60];

    if (desc->type == PM_TYPE_NOSUPPORT) {
	fprintf(f, "    Data Type: Not Supported\n");
	return;
    }

    switch (desc->type) {
	case PM_TYPE_32:
	    type = "32-bit int";
	    break;
	case PM_TYPE_U32:
	    type = "32-bit unsigned int";
	    break;
	case PM_TYPE_64:
	    type = "64-bit int";
	    break;
	case PM_TYPE_U64:
	    type = "64-bit unsigned int";
	    break;
	case PM_TYPE_FLOAT:
	    type = "float";
	    break;
	case PM_TYPE_DOUBLE:
	    type = "double";
	    break;
	case PM_TYPE_STRING:
	    type = "string";
	    break;
	case PM_TYPE_AGGREGATE:
	    type = "aggregate";
	    break;
	case PM_TYPE_AGGREGATE_STATIC:
	    type = "static aggregate";
	    break;
	case PM_TYPE_EVENT:
	    type = "event record array";
	    break;
	case PM_TYPE_HIGHRES_EVENT:
	    type = "highres event record array";
	    break;
	default:
	    type = unknownVal;
	    break;
    }
    fprintf(f, "    Data Type: %s", type);
    if (type == unknownVal)
	fprintf(f, " (%d)", desc->type);

    fprintf(f, "  InDom: %s 0x%x\n", pmInDomStr_r(desc->indom, strbuf, sizeof(strbuf)), desc->indom);

    sem = pmSemStr_r(desc->sem, strbuf, sizeof(strbuf));
    fprintf(f, "    Semantics: %s", sem);
    if (strcmp(sem, unknownVal) == 0)
	fprintf(f, " (%d)", desc->sem);

    fprintf(f, "  Units: ");
    units = pmUnitsStr_r(&desc->units, strbuf, sizeof(strbuf));
    if (*units == '\0')
	fprintf(f, "none\n");
    else
	fprintf(f, "%s\n", units);
}

/*
 * print times between events
 */
void
__pmEventTrace_r(const char *event, int *first, double *sum, double *last)
{
#ifdef PCP_DEBUG
    struct timeval tv;
    double now;

    __pmtimevalNow(&tv);
    now = __pmtimevalToReal(&tv);
    if (*first) {
	*first = 0;
	*sum = 0;
	*last = now;
    }
    *sum += now - *last;
    fprintf(stderr, "%s: +%4.2f = %4.2f -> %s\n",
			pmProgname, now-*last, *sum, event);
    *last = now;
#endif
}

void
__pmEventTrace(const char *event)
{
#ifdef PCP_DEBUG
    static double last;
    static double sum;
    static int first = 1;

    __pmEventTrace_r(event, &first, &sum, &last);
#endif
}

int
__pmParseDebug(const char *spec)
{
#ifdef PCP_DEBUG
    int		val = 0;
    int		tmp;
    const char	*p;
    char	*pend;
    int		i;

    for (p = spec; *p; ) {
	tmp = (int)strtol(p, &pend, 10);
	if (tmp == -1)
	    /* special case ... -1 really means set all the bits! */
	    tmp = INT_MAX;
	if (*pend == '\0') {
	    val |= tmp;
	    break;
	}
	else if (*pend == ',') {
	    val |= tmp;
	    p = pend + 1;
	}
	else {
	    pend = strchr(p, ',');
	    if (pend != NULL)
		*pend = '\0';

	    if (strcasecmp(p, "ALL") == 0) {
		val |= INT_MAX;
		if (pend != NULL) {
		    *pend = ',';
		    p = pend + 1;
		}
		else
		    p = "";		/* force termination of outer loop */
		break;
	    }

	    for (i = 0; i < num_debug; i++) {
		if (strcasecmp(p, debug_map[i].name) == 0) {
		    val |= debug_map[i].bit;
		    if (pend != NULL) {
			*pend = ',';
			p = pend + 1;
		    }
		    else
			p = "";		/* force termination of outer loop */
		    break;
		}
	    }

	    if (i == num_debug) {
		if (pend != NULL)
		    *pend = ',';
		return PM_ERR_CONV;
	    }
	}
    }

    return val;
#else
    return PM_ERR_NYI;
#endif
}

int
__pmGetInternalState(void)
{
    return pmState;
}

void
__pmSetInternalState(int state)
{
    pmState = state;
}


/*
 * GUI output option
 */

#define MSGBUFLEN	256
static FILE	*fptr;
static int	msgsize;
static char	*fname;		/* temporary file name for buffering errors */
static char	*ferr;		/* error output filename from PCP_STDERR */

#define PM_QUERYERR       -1
#define PM_USEDIALOG       0
#define PM_USESTDERR       1
#define PM_USEFILE         2

/*
 * called with util_lock held
 */
static int
pmfstate(int state)
{
    static int	errtype = PM_QUERYERR;
    char	errmsg[PM_MAXERRMSGLEN];

    if (state > PM_QUERYERR)
	errtype = state;

    if (errtype == PM_QUERYERR) {
	/* one-trip initialization */
	errtype = PM_USESTDERR;
	PM_LOCK(__pmLock_extcall);
	ferr = getenv("PCP_STDERR");		/* THREADSAFE */
	if (ferr != NULL)
	    ferr = strdup(ferr);
	PM_UNLOCK(__pmLock_extcall);
	if (ferr != NULL) {
	    if (strcasecmp(ferr, "DISPLAY") == 0) {
		if (!xconfirm)
		    fprintf(stderr, "%s: using stderr - no PCP_XCONFIRM_PROG\n",
			    pmProgname);
		else if (access(__pmNativePath(xconfirm), X_OK) < 0)
		    fprintf(stderr, "%s: using stderr - cannot access %s: %s\n",
			    pmProgname, xconfirm, osstrerror_r(errmsg, sizeof(errmsg)));
		else
		    errtype = PM_USEDIALOG;
	    }
	    else if (strcmp(ferr, "") != 0)
		errtype = PM_USEFILE;
	}
    }
    return errtype;
}

#ifdef HAVE_ATEXIT
static void
pmprintf_cleanup(void)
{
    if (fptr != NULL) {
	unlink(fname);
	free(fname);
	fclose(fptr);
	fptr = NULL;
    }
}
#endif

static int
vpmprintf(const char *msg, va_list arg)
{
    int		lsize = 0;
    static int	tmpdir_init = 0;
    static char	*tmpdir;

    /* see thread-safe notes above */
    if (!tmpdir_init) {
	tmpdir = pmGetOptionalConfig("PCP_TMPFILE_DIR");
	tmpdir_init = 1;
    }

    PM_LOCK(util_lock);
    if (fptr == NULL && msgsize == 0) {		/* create scratch file */
	int	fd = -1;

#ifdef HAVE_ATEXIT
	if (pmprintf_atexit_installed == 0) {
	    /* install handler for temp file cleanup */
	    atexit(pmprintf_cleanup);
	    pmprintf_atexit_installed = 1;
	}
#endif

	if (tmpdir && tmpdir[0] != '\0') {
	    mode_t cur_umask;

	    /*
	     * PCP_TMPFILE_DIR found in the configuration/environment,
	     * otherwise fall through to the stderr case
	     */

#if HAVE_MKSTEMP
	    fname = (char *)malloc(MAXPATHLEN+1);
	    if (fname == NULL) goto fail;
	    snprintf(fname, MAXPATHLEN, "%s/pcp-XXXXXX", tmpdir);
	    cur_umask = umask(S_IXUSR | S_IRWXG | S_IRWXO);
	    fd = mkstemp(fname);
	    umask(cur_umask);
#else
	    fname = tempnam(tmpdir, "pcp-");
	    if (fname == NULL) goto fail;
	    cur_umask = umask(S_IXUSR | S_IRWXG | S_IRWXO);
	    fd = open(fname, O_RDWR|O_APPEND|O_CREAT|O_EXCL, 0600);
	    umask(cur_umask);
#endif /* HAVE_MKSTEMP */

	    if (fd < 0) goto fail;
	    if ((fptr = fdopen(fd, "a")) == NULL) {
		char	errmsg[PM_MAXERRMSGLEN];
fail:
		if (fname != NULL) {
		    fprintf(stderr, "%s: vpmprintf: failed to create \"%s\": %s\n",
			pmProgname, fname, osstrerror_r(errmsg, sizeof(errmsg)));
		    unlink(fname);
		    free(fname);
		}
		else {
		    fprintf(stderr, "%s: vpmprintf: failed to create temporary file: %s\n",
			pmProgname, osstrerror_r(errmsg, sizeof(errmsg)));
		}
		fprintf(stderr, "vpmprintf msg:\n");
		if (fd >= 0)
		    close(fd);
		msgsize = -1;
		fptr = NULL;
	    }
	}
	else
	    msgsize = -1;
    }

    if (msgsize < 0) {
	vfprintf(stderr, msg, arg);
	fflush(stderr);
	lsize = 0;
    }
    else
	msgsize += (lsize = vfprintf(fptr, msg, arg));

    PM_UNLOCK(util_lock);
    return lsize;
}

int
pmprintf(const char *msg, ...)
{
    va_list	arg;
    int		lsize;

    va_start(arg, msg);
    lsize = vpmprintf(msg, arg);
    va_end(arg);
    return lsize;
}

int
pmflush(void)
{
    int		sts = 0;
    int		len;
    int		state;
    FILE	*eptr = NULL;
    char	outbuf[MSGBUFLEN];
    char	errmsg[PM_MAXERRMSGLEN];

    /* see thread-safe notes above */
    if (!xconfirm_init) {
	xconfirm = pmGetOptionalConfig("PCP_XCONFIRM_PROG");
	xconfirm_init = 1;
    }

    PM_LOCK(util_lock);
    if (fptr != NULL && msgsize > 0) {
	fflush(fptr);
	state = pmfstate(PM_QUERYERR);
	if (state == PM_USEFILE) {
	    if ((eptr = fopen(ferr, "a")) == NULL) {
		fprintf(stderr, "pmflush: cannot append to file '%s' (from "
			"$PCP_STDERR): %s\n", ferr, osstrerror_r(errmsg, sizeof(errmsg)));
		state = PM_USESTDERR;
	    }
	}
	switch (state) {
	case PM_USESTDERR:
	    rewind(fptr);
	    while ((len = (int)read(fileno(fptr), outbuf, MSGBUFLEN)) > 0) {
		sts = write(fileno(stderr), outbuf, len);
		if (sts != len) {
		    fprintf(stderr, "pmflush: write() failed: %s\n", 
			osstrerror_r(errmsg, sizeof(errmsg)));
		}
		sts = 0;
	    }
	    break;
	case PM_USEDIALOG:
	    /* If we're here, it means xconfirm has passed access test */
	    if (xconfirm == NULL) {
		fprintf(stderr, "%s: no PCP_XCONFIRM_PROG\n", pmProgname);
		sts = PM_ERR_GENERIC;
		break;
	    }
	    snprintf(outbuf, sizeof(outbuf), "%s -file %s -c -B OK -icon info"
		    " %s -header 'PCP Information' >/dev/null",
		    __pmNativePath(xconfirm), fname,
		    (msgsize > 80 ? "-useslider" : ""));
	    /* no thread-safe issue here ... we're executing xconfirm */
	    if (system(outbuf) < 0) {		/* THREADSAFE */
		fprintf(stderr, "%s: system failed: %s\n", pmProgname,
			osstrerror_r(errmsg, sizeof(errmsg)));
		sts = -oserror();
	    }
	    break;
	case PM_USEFILE:
	    rewind(fptr);
	    while ((len = (int)read(fileno(fptr), outbuf, MSGBUFLEN)) > 0) {
		sts = write(fileno(eptr), outbuf, len);
		if (sts != len) {
		    fprintf(stderr, "pmflush: write() failed: %s\n", 
			osstrerror_r(errmsg, sizeof(errmsg)));
		}
		sts = 0;
	    }
	    fclose(eptr);
	    break;
	}
	unlink(fname);
	free(fname);
	fclose(fptr);
	fptr = NULL;
	if (sts >= 0)
	    sts = msgsize;
    }

    msgsize = 0;

    PM_UNLOCK(util_lock);
    return sts;
}

/*
 * Set the pmcd client identity as exported by pmcd.client.whoami
 *
 * Identity is of the form
 *	hostname (ipaddr) <id>
 *
 * Assumes you already have a current host context.
 */
int
__pmSetClientId(const char *id)
{
    char		*name = "pmcd.client.whoami";
    pmID		pmid;
    int			sts;
    pmResult		store;
    pmValueSet		pmvs;
    pmValueBlock	*pmvb;
    char        	host[MAXHOSTNAMELEN];
    char        	*ipaddr = NULL;
    __pmHostEnt		*servInfo;
    int			vblen;

    if ((sts = pmLookupName(1, &name, &pmid)) < 0)
	return sts;

    /*
     * Try to obtain the address and the actual host name.
     * Compute the vblen as we go.
     */
    vblen = 0;
    (void)gethostname(host, MAXHOSTNAMELEN);
    if ((servInfo = __pmGetAddrInfo(host)) != NULL) {
	__pmSockAddr	*addr;
	void		*enumIx = NULL;
	char        	*servInfoName = NULL;
	for (addr = __pmHostEntGetSockAddr(servInfo, &enumIx);
	     addr != NULL;
	     addr = __pmHostEntGetSockAddr(servInfo, &enumIx)) {
	    servInfoName = __pmGetNameInfo(addr);
	    if (servInfoName != NULL)
		break;
	    __pmSockAddrFree(addr);
	}
	__pmHostEntFree(servInfo);

	/* Did we get a name? */
	if (servInfoName == NULL) {
	    char	errmsg[PM_MAXERRMSGLEN];
	    fprintf(stderr, "__pmSetClientId: __pmGetNameInfo() failed: %s\n", 
		    osstrerror_r(errmsg, sizeof(errmsg)));
	}
	else {
	    strncpy(host, servInfoName, sizeof(host));
	    host[sizeof(host) - 1] = '\0';
	    free(servInfoName);
	}
	vblen = strlen(host) + strlen(id) + 2;

	/* Did we get an address? */
	if (addr != NULL) {
	    ipaddr = __pmSockAddrToString(addr);
	    __pmSockAddrFree(addr);
	    if (ipaddr == NULL) {
		char	errmsg[PM_MAXERRMSGLEN];
		fprintf(stderr, "__pmSetClientId: __pmSockAddrToString() failed: %s\n", 
			osstrerror_r(errmsg, sizeof(errmsg)));
	    }
	    else
		vblen += strlen(ipaddr) + 3;
	}
    }
    vblen += strlen(host) + strlen(id) + 2;

    /* build pmResult for pmStore() */
    pmvb = (pmValueBlock *)calloc(1, PM_VAL_HDR_SIZE+vblen);
    if (pmvb == NULL) {
	__pmNoMem("__pmSetClientId", PM_VAL_HDR_SIZE+vblen, PM_RECOV_ERR);
	return -ENOMEM;
    }
    pmvb->vtype = PM_TYPE_STRING;
    pmvb->vlen = PM_VAL_HDR_SIZE+vblen;
    strcpy(pmvb->vbuf, host);
    strcat(pmvb->vbuf, " ");
    if (ipaddr != NULL) {
	strcat(pmvb->vbuf, "(");
	strcat(pmvb->vbuf, ipaddr);
	strcat(pmvb->vbuf, ") ");
	free(ipaddr);
    }
    strcat(pmvb->vbuf, id);

    pmvs.pmid = pmid;
    pmvs.numval = 1;
    pmvs.valfmt = PM_VAL_SPTR;
    pmvs.vlist[0].value.pval = pmvb;
    pmvs.vlist[0].inst = PM_IN_NULL;

    memset(&store, 0, sizeof(store));
    store.numpmid = 1;
    store.vset[0] = &pmvs;
    sts = pmStore(&store);
    free(pmvb);
    return sts;
}

char *
__pmGetClientId(int argc, char **argv)
{
    char	*clientID;
    int		a, need = 0;

    for (a = 0; a < argc; a++)
	need += strlen(argv[a]) + 1;
    clientID = (char *)malloc(need);
    if (clientID) {
	clientID[0] = '\0';
	for (a = 0; a < argc; a++) {
	    strcat(clientID, argv[a]);
	    if (a < argc - 1)
		strcat(clientID, " ");
	}
    }
    return clientID;
}

int
__pmSetClientIdArgv(int argc, char **argv)
{
    char	*id = __pmGetClientId(argc, argv);
    int		sts;

    if (id) {
	sts = __pmSetClientId(id);
	free(id);
	return sts;
    }
    return -ENOMEM;
}

/*
 * Support for C environments that have lame libc implementations.
 * All of these developed from first principles, so no 3rd party
 * copyright or licensing issues, else used under a licence that
 * is compatible with the PCP licence.
 */

#ifndef HAVE_BASENAME
char *
basename(char *name)
{
    char	*p = strrchr(name, '/');

    if (p == NULL)
	return(name);
    else
	return(p+1);
}
#endif /* HAVE_BASENAME */

#ifndef HAVE_DIRNAME
char *
dirname(char *name)
{
    char	*p = strrchr(name, '/');

    if (p == NULL)
	return(".");
    else {
	*p = '\0';
	return(name);
    }
}
#endif /* HAVE_DIRNAME */

/*
 * Create a directory, including all of its path components.
 */
int
__pmMakePath(const char *dir, mode_t mode)
{
    char path[MAXPATHLEN], *p;
    int sts;

    sts = access(dir, R_OK|W_OK|X_OK);
    if (sts == 0)
	return 0;
    if (sts < 0 && oserror() != ENOENT)
	return -1;

    strncpy(path, dir, sizeof(path));
    path[sizeof(path)-1] = '\0';

    for (p = path+1; *p != '\0'; p++) {
	if (*p == __pmPathSeparator()) {
	    *p = '\0';
	    mkdir2(path, mode);
	    *p = __pmPathSeparator();
	}
    }
    return mkdir2(path, mode);
}

#ifndef HAVE_STRNDUP
char *
strndup(const char *s, size_t n)
{
    char	*buf;

    if ((buf = malloc(n + 1)) != NULL) {
	strncpy(buf, s, n);
	buf[n] = '\0';
    }
    return buf;
}
#endif /* HAVE_STRNDUP */

#ifndef HAVE_STRCHRNUL
char *
strchrnul(const char *s, int c)
{
    char	*result;

    if ((result = strchr(s, c)) == NULL)
	result = strchr(s, '\0');
    return result;
}
#endif /* HAVE_STRCHRNUL */

#ifndef HAVE_SCANDIR
/*
 * Scan the directory dirname, building an array of pointers to
 * dirent entries using malloc(3).  select() and compare() are
 * used to optionally filter and sort directory entries.
 */
int
scandir(const char *dirname, struct dirent ***namelist,
        int(*select)(const_dirent *),
        int(*compare)(const_dirent **, const_dirent **))
{
    DIR			*dirp;
    int			n = 0;
    struct dirent	**names = NULL;
    struct dirent	*dp;
    struct dirent	*tp;

    if ((dirp = opendir(dirname)) == NULL)
	return -1;

    /* dirp is an on-stack variable, so readdir() is ... */
    /* THREADSAFE */
    while ((dp = readdir(dirp)) != NULL) {
	if (select && (*select)(dp) == 0)
	    continue;

	n++;
	if ((names = (struct dirent **)realloc(names, n * sizeof(dp))) == NULL) {
	    closedir(dirp);
	    return -1;
	}

	if ((names[n-1] = tp = (struct dirent *)malloc(
		sizeof(*dp)-sizeof(dp->d_name)+strlen(dp->d_name)+1)) == NULL) {
	    closedir(dirp);
	    n--;
	    while (n >= 1) {
		free(names[n-1]);
		n--;
	    }
	    free(names);
	    return -1;
	}

	tp->d_ino = dp->d_ino;
#if defined(HAVE_DIRENT_D_OFF)
	tp->d_off = dp->d_off;
#else
	tp->d_reclen = dp->d_reclen;
#endif
	memcpy(tp->d_name, dp->d_name, strlen(dp->d_name)+1);
    }
    closedir(dirp);
    *namelist = names;

    if (n && compare)
	qsort(names, n, sizeof(names[0]),
			(int(*)(const void *, const void *))compare);
    return n;
}

/* 
 * Alphabetical sort for default use
 */
int
alphasort(const_dirent **p, const_dirent **q)
{
    return strcmp((*p)->d_name, (*q)->d_name);
}
#endif /* HAVE_SCANDIR */

#ifndef HAVE_POW
/*
 * For PCP we have not found a platform yet that needs this, but just
 * in case, this implementation comes from
 * http://www.netlib.org/fdlibm/e_pow.c
 *
 * ====================================================
 * Copyright (C) 2003 by Sun Microsystems, Inc. All rights reserved.
 *
 * Permission to use, copy, modify, and distribute this
 * software is freely granted, provided that this notice 
 * is preserved.
 * ====================================================
 */

#ifdef HAVE_ENDIAN_H
#include <endian.h>
#else
#ifdef HAVE_SYS_ENDIAN_H
#include <sys/endian.h>
#else
bozo!
#endif
#endif

#if __BYTE_ORDER == __LITTLE_ENDIAN
#define __HI(x) *(1+(int*)&x)
#define __LO(x) *(int*)&x
#define __HIp(x) *(1+(int*)x)
#define __LOp(x) *(int*)x
#else
#define __HI(x) *(int*)&x
#define __LO(x) *(1+(int*)&x)
#define __HIp(x) *(int*)x
#define __LOp(x) *(1+(int*)x)
#endif

/* _pow(x,y) return x**y
 *
 *		      n
 * Method:  Let x =  2   * (1+f)
 *	1. Compute and return log2(x) in two pieces:
 *		log2(x) = w1 + w2,
 *	   where w1 has 53-24 = 29 bit trailing zeros.
 *	2. Perform y*log2(x) = n+y' by simulating muti-precision 
 *	   arithmetic, where |y'|<=0.5.
 *	3. Return x**y = 2**n*exp(y'*log2)
 *
 * Special cases:
 *	1.  (anything) ** 0  is 1
 *	2.  (anything) ** 1  is itself
 *	3.  (anything) ** NAN is NAN
 *	4.  NAN ** (anything except 0) is NAN
 *	5.  +-(|x| > 1) **  +INF is +INF
 *	6.  +-(|x| > 1) **  -INF is +0
 *	7.  +-(|x| < 1) **  +INF is +0
 *	8.  +-(|x| < 1) **  -INF is +INF
 *	9.  +-1         ** +-INF is NAN
 *	10. +0 ** (+anything except 0, NAN)               is +0
 *	11. -0 ** (+anything except 0, NAN, odd integer)  is +0
 *	12. +0 ** (-anything except 0, NAN)               is +INF
 *	13. -0 ** (-anything except 0, NAN, odd integer)  is +INF
 *	14. -0 ** (odd integer) = -( +0 ** (odd integer) )
 *	15. +INF ** (+anything except 0,NAN) is +INF
 *	16. +INF ** (-anything except 0,NAN) is +0
 *	17. -INF ** (anything)  = -0 ** (-anything)
 *	18. (-anything) ** (integer) is (-1)**(integer)*(+anything**integer)
 *	19. (-anything except 0 and inf) ** (non-integer) is NAN
 *
 * Accuracy:
 *	pow(x,y) returns x**y nearly rounded. In particular
 *			pow(integer,integer)
 *	always returns the correct integer provided it is 
 *	representable.
 *
 * Constants :
 * The hexadecimal values are the intended ones for the following 
 * constants. The decimal values may be used, provided that the 
 * compiler will convert from decimal to binary accurately enough 
 * to produce the hexadecimal values shown.
 */

static const double 
bp[] = {1.0, 1.5,},
dp_h[] = { 0.0, 5.84962487220764160156e-01,}, /* 0x3FE2B803, 0x40000000 */
dp_l[] = { 0.0, 1.35003920212974897128e-08,}, /* 0x3E4CFDEB, 0x43CFD006 */
zero    =  0.0,
one	=  1.0,
two	=  2.0,
two53	=  9007199254740992.0,	/* 0x43400000, 0x00000000 */
huge	=  1.0e300,
tiny    =  1.0e-300,
	/* poly coefs for (3/2)*(log(x)-2s-2/3*s**3 */
L1  =  5.99999999999994648725e-01, /* 0x3FE33333, 0x33333303 */
L2  =  4.28571428578550184252e-01, /* 0x3FDB6DB6, 0xDB6FABFF */
L3  =  3.33333329818377432918e-01, /* 0x3FD55555, 0x518F264D */
L4  =  2.72728123808534006489e-01, /* 0x3FD17460, 0xA91D4101 */
L5  =  2.30660745775561754067e-01, /* 0x3FCD864A, 0x93C9DB65 */
L6  =  2.06975017800338417784e-01, /* 0x3FCA7E28, 0x4A454EEF */
P1   =  1.66666666666666019037e-01, /* 0x3FC55555, 0x5555553E */
P2   = -2.77777777770155933842e-03, /* 0xBF66C16C, 0x16BEBD93 */
P3   =  6.61375632143793436117e-05, /* 0x3F11566A, 0xAF25DE2C */
P4   = -1.65339022054652515390e-06, /* 0xBEBBBD41, 0xC5D26BF1 */
P5   =  4.13813679705723846039e-08, /* 0x3E663769, 0x72BEA4D0 */
lg2  =  6.93147180559945286227e-01, /* 0x3FE62E42, 0xFEFA39EF */
lg2_h  =  6.93147182464599609375e-01, /* 0x3FE62E43, 0x00000000 */
lg2_l  = -1.90465429995776804525e-09, /* 0xBE205C61, 0x0CA86C39 */
ovt =  8.0085662595372944372e-0017, /* -(1024-log2(ovfl+.5ulp)) */
cp    =  9.61796693925975554329e-01, /* 0x3FEEC709, 0xDC3A03FD =2/(3ln2) */
cp_h  =  9.61796700954437255859e-01, /* 0x3FEEC709, 0xE0000000 =(float)cp */
cp_l  = -7.02846165095275826516e-09, /* 0xBE3E2FE0, 0x145B01F5 =tail of cp_h*/
ivln2    =  1.44269504088896338700e+00, /* 0x3FF71547, 0x652B82FE =1/ln2 */
ivln2_h  =  1.44269502162933349609e+00, /* 0x3FF71547, 0x60000000 =24b 1/ln2*/
ivln2_l  =  1.92596299112661746887e-08; /* 0x3E54AE0B, 0xF85DDF44 =1/ln2 tail*/

double
pow(double x, double y)
{
	double z,ax,z_h,z_l,p_h,p_l;
	double y1,t1,t2,r,s,t,u,v,w;
	int i,j,k,yisint,n;
	int hx,hy,ix,iy;
	unsigned lx,ly;

	hx = __HI(x); lx = __LO(x);
	hy = __HI(y); ly = __LO(y);
	ix = hx&0x7fffffff;  iy = hy&0x7fffffff;

    /* y==zero: x**0 = 1 */
	if((iy|ly)==0) return one; 	

    /* +-NaN return x+y */
	if(ix > 0x7ff00000 || ((ix==0x7ff00000)&&(lx!=0)) ||
	   iy > 0x7ff00000 || ((iy==0x7ff00000)&&(ly!=0))) 
		return x+y;	

    /* determine if y is an odd int when x < 0
     * yisint = 0	... y is not an integer
     * yisint = 1	... y is an odd int
     * yisint = 2	... y is an even int
     */
	yisint  = 0;
	if(hx<0) {	
	    if(iy>=0x43400000) yisint = 2; /* even integer y */
	    else if(iy>=0x3ff00000) {
		k = (iy>>20)-0x3ff;	   /* exponent */
		if(k>20) {
		    j = ly>>(52-k);
		    if((j<<(52-k))==ly) yisint = 2-(j&1);
		} else if(ly==0) {
		    j = iy>>(20-k);
		    if((j<<(20-k))==iy) yisint = 2-(j&1);
		}
	    }		
	} 

    /* special value of y */
	if(ly==0) { 	
	    if (iy==0x7ff00000) {	/* y is +-inf */
	        if(((ix-0x3ff00000)|lx)==0)
		    return  y - y;	/* inf**+-1 is NaN */
	        else if (ix >= 0x3ff00000)/* (|x|>1)**+-inf = inf,0 */
		    return (hy>=0)? y: zero;
	        else			/* (|x|<1)**-,+inf = inf,0 */
		    return (hy<0)?-y: zero;
	    } 
	    if(iy==0x3ff00000) {	/* y is  +-1 */
		if(hy<0) return one/x; else return x;
	    }
	    if(hy==0x40000000) return x*x; /* y is  2 */
	    if(hy==0x3fe00000) {	/* y is  0.5 */
		if(hx>=0)	/* x >= +0 */
		return sqrt(x);	
	    }
	}

	ax   = fabs(x);
    /* special value of x */
	if(lx==0) {
	    if(ix==0x7ff00000||ix==0||ix==0x3ff00000){
		z = ax;			/*x is +-0,+-inf,+-1*/
		if(hy<0) z = one/z;	/* z = (1/|x|) */
		if(hx<0) {
		    if(((ix-0x3ff00000)|yisint)==0) {
			z = (z-z)/(z-z); /* (-1)**non-int is NaN */
		    } else if(yisint==1) 
			z = -z;		/* (x<0)**odd = -(|x|**odd) */
		}
		return z;
	    }
	}
    
	n = (hx>>31)+1;

    /* (x<0)**(non-int) is NaN */
	if((n|yisint)==0) return (x-x)/(x-x);

	s = one; /* s (sign of result -ve**odd) = -1 else = 1 */
	if((n|(yisint-1))==0) s = -one;/* (-ve)**(odd int) */

    /* |y| is huge */
	if(iy>0x41e00000) { /* if |y| > 2**31 */
	    if(iy>0x43f00000){	/* if |y| > 2**64, must o/uflow */
		if(ix<=0x3fefffff) return (hy<0)? huge*huge:tiny*tiny;
		if(ix>=0x3ff00000) return (hy>0)? huge*huge:tiny*tiny;
	    }
	/* over/underflow if x is not close to one */
	    if(ix<0x3fefffff) return (hy<0)? s*huge*huge:s*tiny*tiny;
	    if(ix>0x3ff00000) return (hy>0)? s*huge*huge:s*tiny*tiny;
	/* now |1-x| is tiny <= 2**-20, suffice to compute 
 	   log(x) by x-x^2/2+x^3/3-x^4/4 */
	    t = ax-one;		/* t has 20 trailing zeros */
	    w = (t*t)*(0.5-t*(0.3333333333333333333333-t*0.25));
	    u = ivln2_h*t;	/* ivln2_h has 21 sig. bits */
	    v = t*ivln2_l-w*ivln2;
	    t1 = u+v;
	    __LO(t1) = 0;
	    t2 = v-(t1-u);
	} else {
	    double ss,s2,s_h,s_l,t_h,t_l;
	    n = 0;
	/* take care subnormal number */
	    if(ix<0x00100000)
		{ax *= two53; n -= 53; ix = __HI(ax); }
	    n  += ((ix)>>20)-0x3ff;
	    j  = ix&0x000fffff;
	/* determine interval */
	    ix = j|0x3ff00000;		/* normalize ix */
	    if(j<=0x3988E) k=0;		/* |x|<sqrt(3/2) */
	    else if(j<0xBB67A) k=1;	/* |x|<sqrt(3)   */
	    else {k=0;n+=1;ix -= 0x00100000;}
	    __HI(ax) = ix;

	/* compute ss = s_h+s_l = (x-1)/(x+1) or (x-1.5)/(x+1.5) */
	    u = ax-bp[k];		/* bp[0]=1.0, bp[1]=1.5 */
	    v = one/(ax+bp[k]);
	    ss = u*v;
	    s_h = ss;
	    __LO(s_h) = 0;
	/* t_h=ax+bp[k] High */
	    t_h = zero;
	    __HI(t_h)=((ix>>1)|0x20000000)+0x00080000+(k<<18); 
	    t_l = ax - (t_h-bp[k]);
	    s_l = v*((u-s_h*t_h)-s_h*t_l);
	/* compute log(ax) */
	    s2 = ss*ss;
	    r = s2*s2*(L1+s2*(L2+s2*(L3+s2*(L4+s2*(L5+s2*L6)))));
	    r += s_l*(s_h+ss);
	    s2  = s_h*s_h;
	    t_h = 3.0+s2+r;
	    __LO(t_h) = 0;
	    t_l = r-((t_h-3.0)-s2);
	/* u+v = ss*(1+...) */
	    u = s_h*t_h;
	    v = s_l*t_h+t_l*ss;
	/* 2/(3log2)*(ss+...) */
	    p_h = u+v;
	    __LO(p_h) = 0;
	    p_l = v-(p_h-u);
	    z_h = cp_h*p_h;		/* cp_h+cp_l = 2/(3*log2) */
	    z_l = cp_l*p_h+p_l*cp+dp_l[k];
	/* log2(ax) = (ss+..)*2/(3*log2) = n + dp_h + z_h + z_l */
	    t = (double)n;
	    t1 = (((z_h+z_l)+dp_h[k])+t);
	    __LO(t1) = 0;
	    t2 = z_l-(((t1-t)-dp_h[k])-z_h);
	}

    /* split up y into y1+y2 and compute (y1+y2)*(t1+t2) */
	y1  = y;
	__LO(y1) = 0;
	p_l = (y-y1)*t1+y*t2;
	p_h = y1*t1;
	z = p_l+p_h;
	j = __HI(z);
	i = __LO(z);
	if (j>=0x40900000) {				/* z >= 1024 */
	    if(((j-0x40900000)|i)!=0)			/* if z > 1024 */
		return s*huge*huge;			/* overflow */
	    else {
		if(p_l+ovt>z-p_h) return s*huge*huge;	/* overflow */
	    }
	} else if((j&0x7fffffff)>=0x4090cc00 ) {	/* z <= -1075 */
	    if(((j-0xc090cc00)|i)!=0) 		/* z < -1075 */
		return s*tiny*tiny;		/* underflow */
	    else {
		if(p_l<=z-p_h) return s*tiny*tiny;	/* underflow */
	    }
	}
    /*
     * compute 2**(p_h+p_l)
     */
	i = j&0x7fffffff;
	k = (i>>20)-0x3ff;
	n = 0;
	if(i>0x3fe00000) {		/* if |z| > 0.5, set n = [z+0.5] */
	    n = j+(0x00100000>>(k+1));
	    k = ((n&0x7fffffff)>>20)-0x3ff;	/* new k for n */
	    t = zero;
	    __HI(t) = (n&~(0x000fffff>>k));
	    n = ((n&0x000fffff)|0x00100000)>>(20-k);
	    if(j<0) n = -n;
	    p_h -= t;
	} 
	t = p_l+p_h;
	__LO(t) = 0;
	u = t*lg2_h;
	v = (p_l-(t-p_h))*lg2+t*lg2_l;
	z = u+v;
	w = v-(z-u);
	t  = z*z;
	t1  = z - t*(P1+t*(P2+t*(P3+t*(P4+t*P5))));
	r  = (z*t1)/(t1-two)-(w+z*w);
	z  = one-(r-z);
	j  = __HI(z);
	j += (n<<20);
	if((j>>20)<=0) z = scalbn(z,n);	/* subnormal output */
	else __HI(z) += (n<<20);
	return s*z;
}
#endif /* HAVE_POW */

#define PROCFS_ENTRY_SIZE 40	/* encompass any size of entry for pid */

#if defined(IS_DARWIN) /* No procfs on Mac OS X */
int
__pmProcessExists(pid_t pid)
{
    struct kinfo_proc kp;
    size_t len = sizeof(kp);
    int mib[4];

    mib[0] = CTL_KERN;
    mib[1] = KERN_PROC;
    mib[2] = KERN_PROC_PID;
    mib[3] = pid;
    if (sysctl(mib, 4, &kp, &len, NULL, 0) == -1)
       return 0;
    return (len > 0);
}
#elif defined(IS_FREEBSD) || defined(IS_OPENBSD)
int 
__pmProcessExists(pid_t pid)
{
    /*
     * kill(.., 0) returns -1 if the process exists.
     */
    if (kill(pid, 0) == -1)
	return 1;
    else
	return 0;
}
#elif defined(HAVE_PROCFS)
#define PROCFS			"/proc"
#define PROCFS_PATH_SIZE	(sizeof(PROCFS)+PROCFS_ENTRY_SIZE)
int 
__pmProcessExists(pid_t pid)
{
    char proc_buf[PROCFS_PATH_SIZE];
    snprintf(proc_buf, sizeof(proc_buf), "%s/%" FMT_PID, PROCFS, pid);
    return (access(proc_buf, F_OK) == 0);
}
#elif !defined(IS_MINGW)
!bozo!
#endif

#if defined(HAVE_KILL)
int
__pmProcessTerminate(pid_t pid, int force)
{
    return kill(pid, force ? SIGKILL : SIGTERM);
}
#elif !defined(IS_MINGW)
!bozo!
#endif

#if defined(HAVE_SBRK)
int
__pmProcessDataSize(unsigned long *size)
{
    static char *base;

    if (size && base)
	*size = ((char *)sbrk(0) - base) / 1024;
    else {
	base = (char *)sbrk(0);
	if (size)
	    *size = 0;
    }
    return 0;
}
#elif !defined(IS_MINGW)
#warning "Platform does not define a process datasize interface?"
int __pmProcessDataSize(unsigned long *) { return -1; }
#endif

#if !defined(IS_MINGW)
int
__pmProcessRunTimes(double *usr, double *sys)
{
    struct tms tms;
    double ticks = (double)sysconf(_SC_CLK_TCK);

    if (times(&tms) == (clock_t)-1) {
	*usr = *sys = 0.0;
	return -1;
    }
    *usr = (double)tms.tms_utime / ticks;
    *sys = (double)tms.tms_stime / ticks;
    return 0;
}
#endif

#if !defined(IS_MINGW)
pid_t
__pmProcessCreate(char **argv, int *infd, int *outfd)
{
    int		in[2];
    int		out[2];
    pid_t	pid;

    if (pipe1(in) < 0)
	return -oserror();
    if (pipe1(out) < 0)
	return -oserror();

    pid = fork();
    if (pid < 0) {
	return -1;
    }
    else if (pid) {
	/* parent */
	close(in[0]);
	close(out[1]);
	*infd = out[0];
	*outfd = in[1];
    }
    else {
	/* child */
	char	errmsg[PM_MAXERRMSGLEN];
	close(in[1]);
	close(out[0]);
	if (in[0] != 0) {
	    close(0);
	    dup2(in[0], 0);
	    close(in[0]);
	}
	if (out[1] != 1) {
	    close(1);
	    dup2(out[1], 1);
	    close(out[1]);
	}
	execvp(argv[0], argv);
	fprintf(stderr, "execvp: %s\n", osstrerror_r(errmsg, sizeof(errmsg)));
	exit(1);
    }
    return pid;
}

int
__pmSetSignalHandler(int sig, __pmSignalHandler func)
{
    signal(sig, func);
    return 0;
}

int
__pmSetProgname(const char *program)
{
    char *p;

    /* Trim command name of leading directory components */
    if (program)
	pmProgname = (char *)program;
    for (p = pmProgname; pmProgname && *p; p++) {
	if (*p == '/')
	    pmProgname = p+1;
    }
    return 0;
}

int
__pmShutdown(void)
{
    int code = 0, sts;

    if ((sts = __pmShutdownLocal()) < 0 && !code)
	code = sts;
    if ((sts = __pmShutdownCertificates()) < 0 && !code)
	code = sts;
    if ((sts = __pmShutdownSecureSockets()) < 0 && !code)
	code = sts;
    return code;
}

void *
__pmMemoryMap(int fd, size_t sz, int writable)
{
    int mflags = writable ? (PROT_READ | PROT_WRITE) : PROT_READ;
    void *addr = mmap(NULL, sz, mflags, MAP_SHARED, fd, 0);
    if (addr == MAP_FAILED)
	return NULL;
    return addr;
}

void
__pmMemoryUnmap(void *addr, size_t sz)
{
    munmap(addr, sz);
}

#if HAVE_TRACE_BACK_STACK
#include <libexc.h>
#define MAX_DEPTH 30	/* max callback procedure depth */
#define MAX_SIZE 48	/* max function name length */

void
__pmDumpStack(FILE *f)
{
    __uint64_t	call_addr[MAX_DEPTH];
    char	*call_fn[MAX_DEPTH];
    char	names[MAX_DEPTH][MAX_SIZE];
    int		res;
    int		i;

    for (i = 0; i < MAX_DEPTH; i++)
	call_fn[i] = names[i];
    res = trace_back_stack(MAX_DEPTH, call_addr, call_fn, MAX_DEPTH, MAX_SIZE);
    for (i = 1; i < res; i++) {
	if (sizeof(void *) == sizeof(long long))
	    fprintf(f, "  0x%016llx [%s]\n", call_addr[i], call_fn[i]);
	else
	    fprintf(f, "  0x%08lx [%s]\n", (__uint32_t)call_addr[i], call_fn[i]);
    }
}

#elif HAVE_BACKTRACE
#include <execinfo.h>
#define MAX_DEPTH 30	/* max callback procedure depth */

void
__pmDumpStack(FILE *f)
{
    int		nframe;
    void	*buf[MAX_DEPTH];
    char	**symbols;
    int		i;

    nframe = backtrace(buf, MAX_DEPTH);
    if (nframe < 1) {
	fprintf(f, "backtrace -> %d frames?\n", nframe);
	return;
    }
    symbols = backtrace_symbols(buf, nframe);
    if (symbols == NULL) {
	fprintf(f, "backtrace_symbols failed!\n");
	return;
    }
    for (i = 1; i < nframe; i++)
	fprintf(f, "  " PRINTF_P_PFX "%p [%s]\n", buf[i], symbols[i]);
}
#else	/* no known mechanism, provide a stub (called unconditionally) */
void
__pmDumpStack(FILE *f)
{
    fprintf(f, "[No backtrace support available]\n");
}
#endif /* HAVE_BACKTRACE */

#endif /* !IS_MINGW */<|MERGE_RESOLUTION|>--- conflicted
+++ resolved
@@ -312,8 +312,6 @@
 		/* put oldstream back for return value */
 		oldstream = dupoldstream;
 	    }
-<<<<<<< HEAD
-=======
 #ifdef HAVE_STRERROR_R_PTR
 	    {
 		char	*p;
@@ -328,9 +326,8 @@
 	     */
 	    strerror_r(save_error, errmsg, sizeof(errmsg));
 #endif
->>>>>>> 6240276a
 	    pmprintf("%s: cannot open log \"%s\" for writing : %s\n",
-		    progname, logname, strerror_r(save_error, errmsg, sizeof(errmsg)));
+		    progname, logname, errmsg);
 	    pmflush();
 	}
 	else {

--- conflicted
+++ resolved
@@ -133,13 +133,9 @@
 	    break;
     }
 
-<<<<<<< HEAD
     PM_LOCK(__pmLock_libpcp);
-    pmprintf("[%.19s] %s(%d) %s: ", ctime(&now), pmProgname, getpid(), level);
+    pmprintf("[%.19s] %s(%" FMT_PID ") %s: ", ctime(&now), pmProgname, getpid(), level);
     PM_UNLOCK(__pmLock_libpcp);
-=======
-    pmprintf("[%.19s] %s(%" FMT_PID ") %s: ", ctime(&now), pmProgname, getpid(), level);
->>>>>>> 7e8d58bd
     vpmprintf(message, arg);
     va_end(arg);
     /* trailing \n if needed */

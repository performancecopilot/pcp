--- conflicted
+++ resolved
@@ -134,29 +134,6 @@
     return __pmLogLabelVersion(&lcp->l_label);
 }
 
-<<<<<<< HEAD
-static size_t
-__pmLogLabelSize(__pmLogCtl *lcp)
-{
-//#ifdef __PCP_EXPERIMENTAL_ARCHIVE_VERSION3
-//    if (__pmLogLabelVersion(&lcp->l_label) >= PM_LOG_VERS03)
-//	return lcp->l_label.v3.ill_align_len;
-//    return sizeof(__pmLogLabel2);
-//#else
-    (void)lcp;
-    return sizeof(__pmLogLabel);
-//#endif
-}
-
-size_t
-__pmLogLabelTotalSize(__pmLogCtl *lcp)
-{
-    /* include the preamble and trailing lengths */
-    return __pmLogLabelSize(lcp) + 2 * sizeof(int);
-}
-
-=======
->>>>>>> 9be72481
 static int
 checkLabelConsistency(__pmContext *ctxp, const __pmLogLabel *lp)
 {
@@ -533,113 +510,6 @@
     return sts;
 }
 
-<<<<<<< HEAD
-=======
-static int
-__pmLogLoadIndex(__pmLogCtl *lcp)
-{
-    int		sts = 0;
-    int		version = __pmLogVersion(lcp);
-    __pmFILE	*f = lcp->l_tifp;
-    size_t	record_size;
-    size_t	bytes;
-    void	*buffer;
-    __pmLogTI	*tip;
-
-    lcp->l_numti = 0;
-    lcp->l_ti = NULL;
-
-    if (version >= PM_LOG_VERS03)
-	record_size = sizeof(__pmExtTI_v3);
-    else
-	record_size = sizeof(__pmExtTI_v2);
-
-    if ((buffer = (void *)malloc(record_size)) == NULL) {
-	pmNoMem("__pmLogLoadIndex: buffer", record_size, PM_RECOV_ERR);
-	return -oserror();
-    }
-
-    if (lcp->l_tifp != NULL) {
-	__pmFseek(f, (long)lcp->l_label.total_len + 2 * sizeof(int), SEEK_SET);
-	for ( ; ; ) {
-	    __pmLogTI	*tmp;
-	    bytes = (1 + lcp->l_numti) * sizeof(__pmLogTI);
-	    tmp = (__pmLogTI *)realloc(lcp->l_ti, bytes);
-	    if (tmp == NULL) {
-		pmNoMem("__pmLogLoadIndex: realloc TI", bytes, PM_FATAL_ERR);
-		sts = -oserror();
-		goto bad;
-	    }
-	    lcp->l_ti = tmp;
-	    bytes = __pmFread(buffer, 1, record_size, f);
-	    if (bytes != record_size) {
-		if (__pmFeof(f)) {
-		    __pmClearerr(f);
-		    sts = 0; 
-		    break;
-		}
-	  	if (pmDebugOptions.log)
-	    	    fprintf(stderr, "%s: bad TI entry len=%zu: expected %zu\n",
-			    "__pmLogLoadIndex", bytes, record_size);
-		if (__pmFerror(f)) {
-		    __pmClearerr(f);
-		    sts = -oserror();
-		    goto bad;
-		}
-		else {
-		    sts = PM_ERR_LOGREC;
-		    goto bad;
-		}
-	    }
-	    tip = &lcp->l_ti[lcp->l_numti];
-	    /*
-	     * swab and copy fields
-	     */
-	    if (version >= PM_LOG_VERS03) {
-		__pmExtTI_v3	*tip_v3 = (__pmExtTI_v3 *)buffer;
-		__htonll((char *)&tip_v3->sec);
-		tip_v3->nsec = ntohl(tip_v3->nsec);
-		tip_v3->vol = ntohl(tip_v3->vol);
-		__htonll((char *)&tip_v3->off_meta);
-		__htonll((char *)&tip_v3->off_data);
-		/* sizes are not the same, so copy field-by-field */
-		tip->stamp.sec = tip_v3->sec;
-		tip->stamp.nsec = tip_v3->nsec;
-		tip->vol = tip_v3->vol;
-		tip->off_meta = tip_v3->off_meta;
-		tip->off_data = tip_v3->off_data;
-	    }
-	    else {
-		__pmExtTI_v2	*tip_v2 = (__pmExtTI_v2 *)buffer;
-		tip_v2->sec = ntohl(tip_v2->sec);
-		tip_v2->usec = ntohl(tip_v2->usec);
-		tip_v2->vol = ntohl(tip_v2->vol);
-		tip_v2->off_meta = ntohl(tip_v2->off_meta);
-		tip_v2->off_data = ntohl(tip_v2->off_data);
-		tip->stamp.sec = tip_v2->sec;
-		tip->stamp.nsec = tip_v2->usec * 1000;
-		tip->vol = tip_v2->vol;
-		tip->off_meta = tip_v2->off_meta;
-		tip->off_data = tip_v2->off_data;
-	    }
-
-	    lcp->l_numti++;
-	}
-    }
-    free(buffer);
-    return sts;
-
-bad:
-    if (lcp->l_ti != NULL) {
-	free(lcp->l_ti);
-	lcp->l_ti = NULL;
-    }
-    lcp->l_numti = 0;
-    free(buffer);
-    return sts;
-}
-
->>>>>>> 9be72481
 const char *
 __pmLogName_r(const char *base, int vol, char *buf, int buflen)
 {

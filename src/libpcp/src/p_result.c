--- conflicted
+++ resolved
@@ -183,9 +183,6 @@
     char	*newbuf;
     int		valfmt;
     int		numval;
-#ifdef DESPERATE
-    pmID	pmid;
-#endif
 /*
  * Note: all sizes are in units of bytes ... beware that pp->data is in
  *	 units of __pmPDU
@@ -223,17 +220,12 @@
 	numval = ntohl(vlp->numval);
 	valfmt = ntohl(vlp->valfmt);
 #ifdef DESPERATE
-<<<<<<< HEAD
 	{
+	    pmID	pmid = __ntohpmID(vlp->pmid);
 	    char	strbuf[20];
 	    fprintf(stderr, "vlist[%d] pmid: %s numval: %d",
 			i, pmIDStr_r(pmid, strbuf, sizeof(strbuf)), numval);
 	}
-=======
-	pmid = __ntohpmID(vlp->pmid);
-	fprintf(stderr, "vlist[%d] pmid: %s numval: %d",
-			i, pmIDStr(pmid), numval);
->>>>>>> 7e8d58bd
 #endif
 	nvsize += sizeof(pmValueSet);
 	if (numval > 0) {

--- conflicted
+++ resolved
@@ -753,11 +753,7 @@
     }
 
     /* Now allocate a socket address and copy the data. */
-<<<<<<< HEAD
     addr = __pmSockAddrAlloc();
-=======
-    __pmSockAddr* addr = __pmSockAddrAlloc();
->>>>>>> 1a772e5f
     if (addr == NULL) {
         __pmNotifyErr(LOG_ERR, "__pmHostEntGetSockAddr: out of memory\n");
         *ix = 0;

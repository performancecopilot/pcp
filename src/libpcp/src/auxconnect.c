/*
 * Copyright (c) 2012-2013 Red Hat.
 * Copyright (c) 2000,2004,2005 Silicon Graphics, Inc.  All Rights Reserved.
 * 
 * This library is free software; you can redistribute it and/or modify it
 * under the terms of the GNU Lesser General Public License as published
 * by the Free Software Foundation; either version 2.1 of the License, or
 * (at your option) any later version.
 * 
 * This library is distributed in the hope that it will be useful, but
 * WITHOUT ANY WARRANTY; without even the implied warranty of MERCHANTABILITY
 * or FITNESS FOR A PARTICULAR PURPOSE.  See the GNU Lesser General Public
 * License for more details.
 */

#include "pmapi.h"
#include "impl.h"
#define SOCKET_INTERNAL
#include "internal.h"

/* default connect timeout is 5 seconds */
static struct timeval	canwait = { 5, 000000 };

__pmHostEnt *
__pmHostEntAlloc(void)
{
    return calloc(1, sizeof(__pmHostEnt));
}

__pmSockAddr *
__pmSockAddrAlloc(void)
{
    return calloc(1, sizeof(__pmSockAddr));
}

__pmSockAddr *
__pmSockAddrDup(const __pmSockAddr *sockaddr)
{
    __pmSockAddr *new = malloc(sizeof(__pmSockAddr));
    if (new)
	*new = *sockaddr;
    return new;
}

size_t
__pmSockAddrSize(void)
{
    return sizeof(__pmSockAddr);
}

int
__pmSockAddrIsLoopBack(const __pmSockAddr *addr)
{
    int rc;
    int family;
    __pmSockAddr *loopBackAddr;

    family = __pmSockAddrGetFamily(addr);
    loopBackAddr = __pmLoopBackAddress(family);
    if (loopBackAddr == NULL)
        return 0;
    rc = __pmSockAddrCompare(addr, loopBackAddr);
    __pmSockAddrFree(loopBackAddr);
    return rc == 0;
}

void
__pmSockAddrFree(__pmSockAddr *sockaddr)
{
    free(sockaddr);
}

__pmSockAddr *
__pmLoopBackAddress(int family)
{
    __pmSockAddr* addr;

#if defined(HAVE_STRUCT_SOCKADDR_UN)
    /* There is no loopback address for a unix domain socket. */
    if (family == AF_UNIX)
	return NULL;
#endif

    addr = __pmSockAddrAlloc();
    if (addr != NULL)
        __pmSockAddrInit(addr, family, INADDR_LOOPBACK, 0);
    return addr;
}

int
__pmInitSocket(int fd, int family)
{
    int sts;
    int	nodelay = 1;
    struct linger nolinger = {1, 0};
    char errmsg[PM_MAXERRMSGLEN];

    if ((sts = __pmSetSocketIPC(fd)) < 0) {
	__pmCloseSocket(fd);
	return sts;
    }

    /* Don't linger on close */
    if (__pmSetSockOpt(fd, SOL_SOCKET, SO_LINGER, (char *)&nolinger,
		   (__pmSockLen)sizeof(nolinger)) < 0) {
	__pmNotifyErr(LOG_WARNING,
		      "__pmCreateSocket(%d): __pmSetSockOpt SO_LINGER: %s\n",
		      fd, netstrerror_r(errmsg, sizeof(errmsg)));
    }

#if defined(HAVE_STRUCT_SOCKADDR_UN)
    if (family == AF_UNIX)
	return fd;
#endif

    /* Avoid 200 ms delay. This option is not supported for unix domain sockets. */
    if (__pmSetSockOpt(fd, IPPROTO_TCP, TCP_NODELAY, (char *)&nodelay,
		       (__pmSockLen)sizeof(nodelay)) < 0) {
	__pmNotifyErr(LOG_WARNING,
		      "__pmCreateSocket(%d): __pmSetSockOpt TCP_NODELAY: %s\n",
		      fd, netstrerror_r(errmsg, sizeof(errmsg)));
    }

    return fd;
}

int
__pmConnectTo(int fd, const __pmSockAddr *addr, int port)
{
    int sts, fdFlags = __pmGetFileStatusFlags(fd);
    __pmSockAddr myAddr;

    myAddr = *addr;
    if (port >= 0)
	__pmSockAddrSetPort(&myAddr, port);

    if (__pmSetFileStatusFlags(fd, fdFlags | FNDELAY) < 0) {
	char	errmsg[PM_MAXERRMSGLEN];

        __pmNotifyErr(LOG_ERR, "__pmConnectTo: cannot set FNDELAY - "
		      "fcntl(%d,F_SETFL,0x%x) failed: %s\n",
		      fd, fdFlags|FNDELAY , osstrerror_r(errmsg, sizeof(errmsg)));
    }
    
    if (__pmConnect(fd, &myAddr, sizeof(myAddr)) < 0) {
	sts = neterror();
	if (sts != EINPROGRESS) {
	    __pmCloseSocket(fd);
	    return -sts;
	}
    }

    return fdFlags;
}

int
__pmConnectCheckError(int fd)
{
    int	so_err = 0;
    __pmSockLen	olen = sizeof(int);
    char errmsg[PM_MAXERRMSGLEN];

    if (__pmGetSockOpt(fd, SOL_SOCKET, SO_ERROR, (void *)&so_err, &olen) < 0) {
	so_err = neterror();
	__pmNotifyErr(LOG_ERR, 
		"__pmConnectCheckError: __pmGetSockOpt(SO_ERROR) failed: %s\n",
		netstrerror_r(errmsg, sizeof(errmsg)));
    }
    return so_err;
}

static int
__pmConnectRestoreFlags(int fd, int fdFlags)
{
    int sts;
    char errmsg[PM_MAXERRMSGLEN];

    if (__pmSetFileStatusFlags(fd, fdFlags) < 0) {
	__pmNotifyErr(LOG_WARNING,"__pmConnectRestoreFlags: cannot restore "
		      "flags fcntl(%d,F_SETFL,0x%x) failed: %s\n",
		      fd, fdFlags, osstrerror_r(errmsg, sizeof(errmsg)));
    }

    if ((fdFlags = __pmGetFileDescriptorFlags(fd)) >= 0)
	sts = __pmSetFileDescriptorFlags(fd, fdFlags | FD_CLOEXEC);
    else
        sts = fdFlags;

    if (sts == -1) {
        __pmNotifyErr(LOG_WARNING, "__pmConnectRestoreFlags: "
		      "fcntl(%d) get/set flags failed: %s\n",
		      fd, osstrerror_r(errmsg, sizeof(errmsg)));
	__pmCloseSocket(fd);
	return sts;
    }

    return fd;
}

const struct timeval *
__pmConnectTimeout(void)
{
    static int		first_time = 1;

    /*
     * get optional stuff from environment ...
     * 	PMCD_CONNECT_TIMEOUT
     *	PMCD_PORT
     */
    PM_INIT_LOCKS();
    PM_LOCK(__pmLock_libpcp);
    if (first_time) {
	char	*env_str;
	first_time = 0;

	if ((env_str = getenv("PMCD_CONNECT_TIMEOUT")) != NULL) {
	    char	*end_ptr;
	    double	timeout = strtod(env_str, &end_ptr);
	    if (*end_ptr != '\0' || timeout < 0.0)
		__pmNotifyErr(LOG_WARNING, "__pmAuxConnectPMCDPort: "
			      "ignored bad PMCD_CONNECT_TIMEOUT = '%s'\n",
			      env_str);
	    else {
		canwait.tv_sec = (time_t)timeout;
		canwait.tv_usec = (int)((timeout - 
					 (double)canwait.tv_sec) * 1000000);
	    }
	}
    }
    PM_UNLOCK(__pmLock_libpcp);
    return (&canwait);
}
 
/*
 * This interface is private to libpcp (although exposed in impl.h) and
 * deprecated (replaced by __pmAuxConnectPMCDPort()).
 * The implementation here is retained for IRIX and any 3rd party apps
 * that might have called this interface directly ... the implementation
 * is correct when $PMCD_PORT is unset, or set to a single numeric
 * port number, i.e. the old semantics
 */
int
__pmAuxConnectPMCD(const char *hostname)
{
    static int		pmcd_port;
    static int		first_time = 1;

    PM_INIT_LOCKS();
    PM_LOCK(__pmLock_libpcp);
    if (first_time) {
	char	*env_str;
	char	*end_ptr;

	first_time = 0;

	if ((env_str = getenv("PMCD_PORT")) != NULL) {
	    pmcd_port = (int)strtol(env_str, &end_ptr, 0);
	    if (*end_ptr != '\0' || pmcd_port < 0) {
		__pmNotifyErr(LOG_WARNING,
			      "__pmAuxConnectPMCD: ignored bad PMCD_PORT = '%s'\n",
			      env_str);
		pmcd_port = SERVER_PORT;
	    }
	}
	else
	    pmcd_port = SERVER_PORT;
    }
    PM_UNLOCK(__pmLock_libpcp);

    return __pmAuxConnectPMCDPort(hostname, pmcd_port);
}

int
__pmAuxConnectPMCDPort(const char *hostname, int pmcd_port)
{
    __pmSockAddr	*myAddr;
    __pmHostEnt		*servInfo;
    int			fd = -1;	/* Fd for socket connection to pmcd */
    int			sts;
    int			fdFlags = 0;
    void		*enumIx;

    if ((servInfo = __pmGetAddrInfo(hostname)) == NULL) {
#ifdef PCP_DEBUG
	if (pmDebug & DBG_TRACE_CONTEXT) {
	    fprintf(stderr, "__pmAuxConnectPMCDPort(%s, %d) : hosterror=%d, ``%s''\n",
		    hostname, pmcd_port, hosterror(), hoststrerror());
	}
#endif
	return -EHOSTUNREACH;
    }

    __pmConnectTimeout();

    enumIx = NULL;
    for (myAddr = __pmHostEntGetSockAddr(servInfo, &enumIx);
	 myAddr != NULL;
	 myAddr = __pmHostEntGetSockAddr(servInfo, &enumIx)) {
	/* Create a socket */
	if (__pmSockAddrIsInet(myAddr))
	    fd = __pmCreateSocket();
	else if (__pmSockAddrIsIPv6(myAddr))
	    fd = __pmCreateIPv6Socket();
	else {
	    __pmNotifyErr(LOG_ERR, 
			  "__pmAuxConnectPMCDPort(%s, %d) : invalid address family %d\n",
			  hostname, pmcd_port, __pmSockAddrGetFamily(myAddr));
	    fd = -EINVAL;
	}
	if (fd < 0) {
	    __pmSockAddrFree(myAddr);
	    continue; /* Try the next address */
	}

	/* Attempt to connect */
	fdFlags = __pmConnectTo(fd, myAddr, pmcd_port);
	__pmSockAddrFree(myAddr);
	if (fdFlags < 0) {
	    /*
	     * Mark failure in case we fall out the end of the loop
	     * and try next address
	     */
	    fd = -ECONNREFUSED;
	    continue;
	}

	/* FNDELAY and we're in progress - wait on select */
	struct timeval stv = canwait;
	struct timeval *pstv = (stv.tv_sec || stv.tv_usec) ? &stv : NULL;
	__pmFdSet wfds;
	int rc;

	__pmFD_ZERO(&wfds);
	__pmFD_SET(fd, &wfds);
	sts = 0;
	if ((rc = __pmSelectWrite(fd+1, &wfds, pstv)) == 1) {
	    sts = __pmConnectCheckError(fd);
	}
	else if (rc == 0) {
	    sts = ETIMEDOUT;
	}
	else {
	    sts = (rc < 0) ? neterror() : EINVAL;
	}
 
	/* Successful connection? */
	if (sts == 0)
	    break;

	/* Unsuccessful connection. */
	__pmCloseSocket(fd);
	fd = -sts;
    }

    __pmHostEntFree(servInfo);
    if (fd < 0)
        return fd;

    /*
     * If we're here, it means we have a valid connection; restore the
     * flags and make sure this file descriptor is closed if exec() is
     * called
     */
    return __pmConnectRestoreFlags(fd, fdFlags);
}

/*
 * Return the path to the default PMCD local unix domain socket.
 * Returns a pointer to a static buffer which can be used directly.
 * Return the path regardless of whether unix domain sockets are
 * supported by our build. Other functions can then print reasonable
 * messages if an attempt is made to use one.
 */
const char *
__pmPMCDLocalSocketDefault(void)
{
    static char pmcd_socket[MAXPATHLEN];

    PM_INIT_LOCKS();
    PM_LOCK(__pmLock_libpcp);
    if (pmcd_socket[0] == '\0') {
	char *envstr;
	if ((envstr = getenv("PMCD_SOCKET")) != NULL)
	    snprintf(pmcd_socket, sizeof(pmcd_socket), "%s", envstr);
	else
	    snprintf(pmcd_socket, sizeof(pmcd_socket), "%s%c" "pmcd.socket",
		     pmGetConfig("PCP_RUN_DIR"), __pmPathSeparator());
    }
    PM_UNLOCK(__pmLock_libpcp);

    return pmcd_socket;
}

int
__pmAuxConnectPMCDUnixSocket(const char *sock_path)
{
#if defined(HAVE_STRUCT_SOCKADDR_UN)
    __pmSockAddr	*myAddr;
    int			fd = -1;	/* Fd for socket connection to pmcd */
    int			sts;
    int			fdFlags = 0;
    struct timeval	stv;
    struct timeval	*pstv;
    __pmFdSet		wfds;
    int			rc;

    __pmConnectTimeout();

    /* Initialize the socket address. */
    myAddr = __pmSockAddrAlloc();
    if (myAddr == NULL) {
        __pmNotifyErr(LOG_ERR, "__pmAuxConnectPMCDUnixSocket(%s): out of memory\n", sock_path);
	return -1;
    }
    __pmSockAddrSetFamily(myAddr, AF_UNIX);
    __pmSockAddrSetPath(myAddr, sock_path);

    /* Create a socket */
    fd = __pmCreateUnixSocket();
    if (fd < 0) {
	char	errmsg[PM_MAXERRMSGLEN];

	__pmNotifyErr(LOG_ERR, 
		      "__pmAuxConnectPMCDUnixSocket(%s): unable to create socket: %s\n",
		      sock_path, osstrerror_r(errmsg, sizeof(errmsg)));
	__pmSockAddrFree(myAddr);
	return fd;
    }

    /* Attempt to connect */
    fdFlags = __pmConnectTo(fd, myAddr, -1);
    __pmSockAddrFree(myAddr);
    if (fdFlags < 0)
	return -ECONNREFUSED;

    /* FNDELAY and we're in progress - wait on select */
    stv = canwait;
    pstv = (stv.tv_sec || stv.tv_usec) ? &stv : NULL;
    __pmFD_ZERO(&wfds);
    __pmFD_SET(fd, &wfds);
    sts = 0;
    if ((rc = __pmSelectWrite(fd+1, &wfds, pstv)) == 1) {
	sts = __pmConnectCheckError(fd);
    }
    else if (rc == 0) {
	sts = ETIMEDOUT;
    }
    else {
	sts = (rc < 0) ? neterror() : EINVAL;
    }
 
    if (sts != 0) {
	/* Unsuccessful connection. */
	__pmCloseSocket(fd);
	fd = -sts;
    }

    if (fd < 0)
        return fd;

    /*
     * If we're here, it means we have a valid connection; restore the
     * flags and make sure this file descriptor is closed if exec() is
     * called
     */
    return __pmConnectRestoreFlags(fd, fdFlags);
#else
    __pmNotifyErr(LOG_ERR, 
		  "__pmAuxConnectPMCDUnixSocket(%s) is not supported\n", sock_path);
    return -1;
#endif
}

char *
__pmHostEntGetName(__pmHostEnt *he)
{
    __pmSockAddr	*addr;
    void		*enumIx;

    if (he->name == NULL) {
	/* Try to reverse lookup the host name. Check each address until the reverse lookup
	   succeeds. */
	enumIx = NULL;
	for (addr = __pmHostEntGetSockAddr(he, &enumIx);
	     addr != NULL;
	     addr = __pmHostEntGetSockAddr(he, &enumIx)) {
	    he->name = __pmGetNameInfo(addr);
	    __pmSockAddrFree(addr);
	    if (he->name != NULL)
		break;
	}
	if (he->name == NULL)
	    he->name = "Unknown Host";
    }
    return strdup(he->name);
}

#if !defined(HAVE_SECURE_SOCKETS)

void
__pmHostEntFree(__pmHostEnt *hostent)
{
    if (hostent->name != NULL)
        free(hostent->name);
    if (hostent->addresses != NULL)
        freeaddrinfo(hostent->addresses);
    free(hostent);
}

int
__pmCreateSocket(void)
{
    int sts, fd;

    if ((fd = socket(AF_INET, SOCK_STREAM, 0)) < 0)
	return -neterror();
    if ((sts = __pmInitSocket(fd, AF_INET)) < 0)
        return sts;
    return fd;
}

int
__pmCreateIPv6Socket(void)
{
    int sts, fd, on;
    __pmSockLen onlen = sizeof(on);

    if ((fd = socket(AF_INET6, SOCK_STREAM, 0)) < 0)
	return -neterror();

    /*
     * Disable IPv4-mapped connections
     * Must explicitly check whether that worked, for ipv6.enabled=false
     * kernels.  Setting then testing is the most reliable way we've found.
     */
    on = 1;
    __pmSetSockOpt(fd, IPPROTO_IPV6, IPV6_V6ONLY, &on, sizeof(on));
    on = 0;
    sts = __pmGetSockOpt(fd, IPPROTO_IPV6, IPV6_V6ONLY, (void *)&on, &onlen);
    if (sts < 0 || on != 1) {
	__pmNotifyErr(LOG_ERR, "__pmCreateIPv6Socket: IPV6 is not supported\n");
	close(fd);
	return -EOPNOTSUPP;
    }

    if ((sts = __pmInitSocket(fd, AF_INET6)) < 0)
        return sts;
    return fd;
}

int
__pmCreateUnixSocket(void)
{
#if defined(HAVE_STRUCT_SOCKADDR_UN)
    int sts, fd;

    if ((fd = socket(AF_UNIX, SOCK_STREAM, 0)) < 0)
	return -neterror();

    if ((sts = __pmInitSocket(fd, AF_UNIX)) < 0)
        return sts;

    return fd;
#else
    __pmNotifyErr(LOG_ERR, "__pmCreateUnixSocket: AF_UNIX is not supported\n");
    return -EOPNOTSUPP;
#endif
}

void
__pmCloseSocket(int fd)
{
    __pmResetIPC(fd);
#if defined(IS_MINGW)
    closesocket(fd);
#else
    close(fd);
#endif
}

int
__pmSetSockOpt(int socket, int level, int option_name, const void *option_value,
	       __pmSockLen option_len)
{
    return setsockopt(socket, level, option_name, option_value, option_len);
}

int
__pmGetSockOpt(int socket, int level, int option_name, void *option_value,
	       __pmSockLen *option_len)
{
    return getsockopt(socket, level, option_name, option_value, option_len);
}

/* Initialize a socket address. The integral address must be INADDR_ANY or
   INADDR_LOOPBACK in host byte order. */
void
__pmSockAddrInit(__pmSockAddr *addr, int family, int address, int port)
{
    memset(addr, 0, sizeof(*addr));
    if (family == AF_INET) {
	addr->sockaddr.inet.sin_family = family;
	addr->sockaddr.inet.sin_addr.s_addr = htonl(address);
	addr->sockaddr.inet.sin_port = htons(port);
    }
    else if (family == AF_INET6) {
	addr->sockaddr.ipv6.sin6_family = family;
	addr->sockaddr.ipv6.sin6_port = htons(port);
	if (address == INADDR_LOOPBACK)
	    addr->sockaddr.ipv6.sin6_addr.s6_addr[15] = 1;
    }
    else
	__pmNotifyErr(LOG_ERR,
		"__pmSockAddrInit: Invalid address family: %d\n", addr->sockaddr.raw.sa_family);
}

void
__pmSockAddrSetFamily(__pmSockAddr *addr, int family)
{
    addr->sockaddr.raw.sa_family = family;
}

int
__pmSockAddrGetFamily(const __pmSockAddr *addr)
{
    return addr->sockaddr.raw.sa_family;
}

void
__pmSockAddrSetPort(__pmSockAddr *addr, int port)
{
    if (addr->sockaddr.raw.sa_family == AF_INET)
        addr->sockaddr.inet.sin_port = htons(port);
    else if (addr->sockaddr.raw.sa_family == AF_INET6)
        addr->sockaddr.ipv6.sin6_port = htons(port);
    else
	__pmNotifyErr(LOG_ERR,
		"__pmSockAddrSetPort: Invalid address family: %d\n", addr->sockaddr.raw.sa_family);
}

void
__pmSockAddrSetPath(__pmSockAddr *addr, const char *path)
{
#if defined(HAVE_STRUCT_SOCKADDR_UN)
    if (addr->sockaddr.raw.sa_family == AF_UNIX)
	strncpy(addr->sockaddr.local.sun_path, path, sizeof(addr->sockaddr.local.sun_path));
    else
	__pmNotifyErr(LOG_ERR,
		"__pmSockAddrSetPath: Invalid address family: %d\n", addr->sockaddr.raw.sa_family);
#else
    __pmNotifyErr(LOG_ERR, "__pmSockAddrSetPath: AF_UNIX is not supported\n");
#endif
}

int
__pmInitCertificates(void)
{
    return 0;
}

int
__pmShutdownCertificates(void)
{
    return 0;
}

int
__pmInitSecureSockets(void)
{
    return 0;
}

int
__pmShutdownSecureSockets(void)
{
    return 0;
}

int
__pmInitAuthClients(void)
{
    return 0;
}

int
__pmDataIPCSize(void)
{
    return 0;
}

int
__pmSecureClientHandshake(int fd, int flags, const char *hostname, __pmHashCtl *attrs)
{
    (void)fd;
    (void)hostname;

    /*
     * We cannot handle many flags here (no support), in particular:
     * PDU_FLAG_SECURE (NSS)
     * PDU_FLAG_COMPRESS (NSS)
     * PDU_FLAG_AUTH (SASL2)
     *
     * But we can still talk to a pmcd that requires credentials, provided
     * we are using unix domain sockets (the kernel provides the auth info
     * to pmcd in this case, with no other special sauce required).
     */
    if (flags == PDU_FLAG_CREDS_REQD)
	if (__pmHashSearch(PCP_ATTR_UNIXSOCK, attrs) != NULL)
	    return 0;
    return -EOPNOTSUPP;
}

int
__pmSocketClosed(void)
{
    switch (oserror()) {
	/*
	 * Treat this like end of file on input.
	 *
	 * failed as a result of pmcd exiting and the connection
	 * being reset, or as a result of the kernel ripping
	 * down the connection (most likely because the host at
	 * the other end just took a dive)
	 *
	 * from IRIX BDS kernel sources, seems like all of the
	 * following are peers here:
	 *  ECONNRESET (pmcd terminated?)
	 *  ETIMEDOUT ENETDOWN ENETUNREACH EHOSTDOWN EHOSTUNREACH
	 *  ECONNREFUSED
	 * peers for BDS but not here:
	 *  ENETRESET ENONET ESHUTDOWN (cache_fs only?)
	 *  ECONNABORTED (accept, user req only?)
	 *  ENOTCONN (udp?)
	 *  EPIPE EAGAIN (nfs, bds & ..., but not ip or tcp?)
	 */
	case ECONNRESET:
	case EPIPE:
	case ETIMEDOUT:
	case ENETDOWN:
	case ENETUNREACH:
	case EHOSTDOWN:
	case EHOSTUNREACH:
	case ECONNREFUSED:
	    return 1;
    }
    return 0;
}

int
__pmListen(int fd, int backlog)
{
    return listen(fd, backlog);
}

int
__pmAccept(int fd, void *addr, __pmSockLen *addrlen)
{
    __pmSockAddr *sockAddr = (__pmSockAddr *)addr;
    fd = accept(fd, &sockAddr->sockaddr.raw, addrlen);
    __pmCheckAcceptedAddress(sockAddr);
    return fd;
}

int
__pmBind(int fd, void *addr, __pmSockLen addrlen)
{
    __pmSockAddr *sock = (__pmSockAddr *)addr;
    if (sock->sockaddr.raw.sa_family == AF_INET)
        return bind(fd, &sock->sockaddr.raw, sizeof(sock->sockaddr.inet));
    if (sock->sockaddr.raw.sa_family == AF_INET6)
        return bind(fd, &sock->sockaddr.raw, sizeof(sock->sockaddr.ipv6));
#if defined(HAVE_STRUCT_SOCKADDR_UN)
    if (sock->sockaddr.raw.sa_family == AF_UNIX)
        return bind(fd, &sock->sockaddr.raw, sizeof(sock->sockaddr.local));
#endif
    __pmNotifyErr(LOG_ERR,
		"__pmBind: Invalid address family: %d\n", sock->sockaddr.raw.sa_family);
    errno = EAFNOSUPPORT;
    return -1; /* failure */
}

int
__pmConnect(int fd, void *addr, __pmSockLen addrlen)
{
    __pmSockAddr *sock = (__pmSockAddr *)addr;
    if (sock->sockaddr.raw.sa_family == AF_INET)
        return connect(fd, &sock->sockaddr.raw, sizeof(sock->sockaddr.inet));
    if (sock->sockaddr.raw.sa_family == AF_INET6)
        return connect(fd, &sock->sockaddr.raw, sizeof(sock->sockaddr.ipv6));
#if defined(HAVE_STRUCT_SOCKADDR_UN)
    if (sock->sockaddr.raw.sa_family == AF_UNIX)
        return connect(fd, &sock->sockaddr.raw, sizeof(sock->sockaddr.local));
#endif
    __pmNotifyErr(LOG_ERR,
		"__pmConnect: Invalid address family: %d\n", sock->sockaddr.raw.sa_family);
    errno = EAFNOSUPPORT;
    return -1; /* failure */
}

int
__pmGetFileStatusFlags(int fd)
{
    return fcntl(fd, F_GETFL);
}

int
__pmSetFileStatusFlags(int fd, int flags)
{
    return fcntl(fd, F_SETFL, flags);
}

int
__pmGetFileDescriptorFlags(int fd)
{
    return fcntl(fd, F_GETFD);
}

int
__pmSetFileDescriptorFlags(int fd, int flags)
{
    return fcntl(fd, F_SETFD, flags);
}

ssize_t
__pmWrite(int socket, const void *buffer, size_t length)
{
    return write(socket, buffer, length);
}

ssize_t
__pmRead(int socket, void *buffer, size_t length)
{
    return read(socket, buffer, length);
}

ssize_t
__pmSend(int socket, const void *buffer, size_t length, int flags)
{
    return send(socket, buffer, length, flags);
}

ssize_t
__pmRecv(int socket, void *buffer, size_t length, int flags)
{
    ssize_t	size;
    size = recv(socket, buffer, length, flags);
#ifdef PCP_DEBUG
    if ((pmDebug & DBG_TRACE_PDU) && (pmDebug & DBG_TRACE_DESPERATE)) {
	    fprintf(stderr, "%s:__pmRecv(%d, ..., %d, " PRINTF_P_PFX "%x) -> %d\n",
		__FILE__, socket, (int)length, flags, (int)size);
    }
#endif
    return size;
}

int
__pmFD(int fd)
{
    return fd;
}

void
__pmFD_CLR(int fd, __pmFdSet *set)
{
    FD_CLR(fd, set);
}

int
__pmFD_ISSET(int fd, __pmFdSet *set)
{
    return FD_ISSET(fd, set);
}

void
__pmFD_SET(int fd, __pmFdSet *set)
{
    FD_SET(fd, set);
}

void
__pmFD_ZERO(__pmFdSet *set)
{
    FD_ZERO(set);
}

void
__pmFD_COPY(__pmFdSet *s1, const __pmFdSet *s2)
{
    memcpy(s1, s2, sizeof(*s1));
}

int
__pmSelectRead(int nfds, __pmFdSet *readfds, struct timeval *timeout)
{
    return select(nfds, readfds, NULL, NULL, timeout);
}

int
__pmSelectWrite(int nfds, __pmFdSet *writefds, struct timeval *timeout)
{
    return select(nfds, NULL, writefds, NULL, timeout);
}

int
__pmSocketReady(int fd, struct timeval *timeout)
{
    __pmFdSet	onefd;

    FD_ZERO(&onefd);
    FD_SET(fd, &onefd);
    return select(fd+1, &onefd, NULL, NULL, timeout);
}

char *
__pmGetNameInfo(__pmSockAddr *address)
{
    int sts;
    char buf[NI_MAXHOST];

    if (address->sockaddr.raw.sa_family == AF_INET) {
        sts = getnameinfo(&address->sockaddr.raw, sizeof(address->sockaddr.inet),
			  buf, sizeof(buf), NULL, 0, 0);
    }
    else if (address->sockaddr.raw.sa_family == AF_INET6) {
        sts = getnameinfo(&address->sockaddr.raw, sizeof(address->sockaddr.ipv6),
			  buf, sizeof(buf), NULL, 0, 0);
    }
#if defined(HAVE_STRUCT_SOCKADDR_UN)
    else if (address->sockaddr.raw.sa_family == AF_UNIX) {
	/* The name info is the socket path. */
	return strdup(address->sockaddr.local.sun_path);
    }
#endif
    else {
	__pmNotifyErr(LOG_ERR,
		"__pmGetNameInfo: Invalid address family: %d\n", address->sockaddr.raw.sa_family);
        sts = EAI_FAMILY;
    }

    return sts == 0 ? strdup(buf) : NULL;
}

__pmHostEnt *
__pmGetAddrInfo(const char *hostName)
{
    __pmHostEnt *hostEntry;
    struct addrinfo hints;
    int sts;

    hostEntry = __pmHostEntAlloc();
    if (hostEntry != NULL) {
        memset(&hints, 0, sizeof(hints));
	hints.ai_family = AF_UNSPEC;    /* Allow IPv4 or IPv6 */
#ifdef HAVE_AI_ADDRCONFIG
	hints.ai_flags = AI_ADDRCONFIG; /* Only return configured address types */
#endif

	sts = getaddrinfo(hostName, NULL, &hints, &hostEntry->addresses);
	if (sts != 0) {
	    __pmHostEntFree(hostEntry);
	    return NULL;
	}
	/* Leave the host name NULL. It will be looked up on demand in __pmHostEntGetName(). */
    }
    return hostEntry;
}

__pmSockAddr *
__pmHostEntGetSockAddr(const __pmHostEnt *he, void **ei)
{
    __pmAddrInfo *ai;
    __pmSockAddr *addr;

    /* The enumerator index (*ei) is actually a pointer to the current address info. */
    if (*ei == NULL)
        *ei = ai = he->addresses;
    else {
        ai = *ei;
        *ei = ai = ai->ai_next;
    }
    if (*ei == NULL)
        return NULL; /* no (more) addresses in the chain. */

    /* Now allocate a socket address and copy the data. */
     addr = __pmSockAddrAlloc();
    if (addr == NULL) {
        __pmNotifyErr(LOG_ERR, "__pmHostEntGetSockAddr: out of memory\n");
        *ei = NULL;
	return NULL;
    }
    memcpy(&addr->sockaddr.raw, ai->ai_addr, ai->ai_addrlen);

    return addr;
}

__pmSockAddr *
__pmSockAddrMask(__pmSockAddr *addr, const __pmSockAddr *mask)
{
    int i;
    if (addr->sockaddr.raw.sa_family != mask->sockaddr.raw.sa_family) {
	__pmNotifyErr(LOG_ERR,
		"__pmSockAddrMask: Address family of the address (%d) must match that of the mask (%d)\n",
		addr->sockaddr.raw.sa_family, mask->sockaddr.raw.sa_family);
    }
    else if (addr->sockaddr.raw.sa_family == AF_INET)
        addr->sockaddr.inet.sin_addr.s_addr &= mask->sockaddr.inet.sin_addr.s_addr;
    else if (addr->sockaddr.raw.sa_family == AF_INET6) {
        /* IPv6: Mask it byte by byte */
        unsigned char *addrBytes = addr->sockaddr.ipv6.sin6_addr.s6_addr;
	const unsigned char *maskBytes = mask->sockaddr.ipv6.sin6_addr.s6_addr;
	for (i = 0; i < sizeof(addr->sockaddr.ipv6.sin6_addr.s6_addr); ++i)
            addrBytes[i] &= maskBytes[i];
    }
#if defined(HAVE_STRUCT_SOCKADDR_UN)
    else if (addr->sockaddr.raw.sa_family == AF_UNIX) {
	/* Simply truncate the path in the address to the length of the mask. */
	i = strlen(mask->sockaddr.local.sun_path);
	addr->sockaddr.local.sun_path[i] = '\0';
    }
#endif
    else /* not applicable to other address families. */
	__pmNotifyErr(LOG_ERR,
		"__pmSockAddrMask: Invalid address family: %d\n", addr->sockaddr.raw.sa_family);

    return addr;
}

int
__pmSockAddrCompare(const __pmSockAddr *addr1, const __pmSockAddr *addr2)
{
    if (addr1->sockaddr.raw.sa_family != addr2->sockaddr.raw.sa_family)
        return addr1->sockaddr.raw.sa_family - addr2->sockaddr.raw.sa_family;

    if (addr1->sockaddr.raw.sa_family == AF_INET)
        return addr1->sockaddr.inet.sin_addr.s_addr - addr2->sockaddr.inet.sin_addr.s_addr;

    if (addr1->sockaddr.raw.sa_family == AF_INET6) {
        /* IPv6: Compare it byte by byte */
      return memcmp(&addr1->sockaddr.ipv6.sin6_addr.s6_addr, &addr2->sockaddr.ipv6.sin6_addr.s6_addr,
		    sizeof(addr1->sockaddr.ipv6.sin6_addr.s6_addr));
    }

#if defined(HAVE_STRUCT_SOCKADDR_UN)
    if (addr1->sockaddr.raw.sa_family == AF_UNIX) {
        /* Unix Domain: Compare the paths */
	return strncmp(addr1->sockaddr.local.sun_path, addr2->sockaddr.local.sun_path,
		       sizeof(addr1->sockaddr.local.sun_path));
    }
#endif

    /* Unknown address family. */
    __pmNotifyErr(LOG_ERR,
		  "__pmSockAddrCompare: Invalid address family: %d\n", addr1->sockaddr.raw.sa_family);
    return 1; /* not equal */
}

int
__pmSockAddrIsInet(const __pmSockAddr *addr)
{
    return addr->sockaddr.raw.sa_family == AF_INET;
}

int
__pmSockAddrIsIPv6(const __pmSockAddr *addr)
{
    return addr->sockaddr.raw.sa_family == AF_INET6;
}

int
__pmSockAddrIsUnix(const __pmSockAddr *addr)
{
#if defined(HAVE_STRUCT_SOCKADDR_UN)
    return addr->sockaddr.raw.sa_family == AF_UNIX;
#else
    return 0;
#endif
}

__pmSockAddr *
__pmStringToSockAddr(const char *cp)
{
    __pmSockAddr *addr = __pmSockAddrAlloc();
    if (addr) {
        if (cp == NULL || strcmp(cp, "INADDR_ANY") == 0) {
	    addr->sockaddr.inet.sin_addr.s_addr = INADDR_ANY;
	    /* Set the address family to 0, meaning "not set". */
	    addr->sockaddr.raw.sa_family = 0;
	}
	else {
	    int sts;
	    /* Determine the address family. */
#if defined(HAVE_STRUCT_SOCKADDR_UN)
	    if (*cp == __pmPathSeparator()) {
		if (strlen(cp) >= sizeof(addr->sockaddr.local.sun_path))
		    sts = -1; /* too long */
		else {
		    addr->sockaddr.raw.sa_family = AF_UNIX;
		    strcpy(addr->sockaddr.local.sun_path, cp);
<<<<<<< HEAD
		    sts = 0;
=======
		    sts = 1;
>>>>>>> 7d6f96ee
		}
	    }
	    else
#endif
	    if (strchr(cp, ':') != NULL) {
		addr->sockaddr.raw.sa_family = AF_INET6;
	        sts = inet_pton(AF_INET6, cp, &addr->sockaddr.ipv6.sin6_addr);
	    }
	    else {
		addr->sockaddr.raw.sa_family = AF_INET;
	        sts = inet_pton(AF_INET, cp, &addr->sockaddr.inet.sin_addr);
	    }
	    if (sts <= 0) {
	        __pmSockAddrFree(addr);
		addr = NULL;
	    }
	}
    }
    return addr;
}

/*
 * Convert an address to a string.
 * The caller must free the buffer.
 */
char *
__pmSockAddrToString(__pmSockAddr *addr)
{
    char str[INET6_ADDRSTRLEN];
    int family;
    const char *sts;

    sts = NULL;
    family = addr->sockaddr.raw.sa_family;
    if (family == AF_INET)
	sts = inet_ntop(family, &addr->sockaddr.inet.sin_addr, str, sizeof(str));
    else if (family == AF_INET6)
	sts = inet_ntop(family, &addr->sockaddr.ipv6.sin6_addr, str, sizeof(str));
#if defined(HAVE_STRUCT_SOCKADDR_UN)
    else if (family == AF_UNIX)
	return strdup(addr->sockaddr.local.sun_path);
#endif
    if (sts == NULL)
	return NULL;
    return strdup(str);
}

#endif /* !HAVE_SECURE_SOCKETS */<|MERGE_RESOLUTION|>--- conflicted
+++ resolved
@@ -1096,11 +1096,7 @@
 		else {
 		    addr->sockaddr.raw.sa_family = AF_UNIX;
 		    strcpy(addr->sockaddr.local.sun_path, cp);
-<<<<<<< HEAD
-		    sts = 0;
-=======
 		    sts = 1;
->>>>>>> 7d6f96ee
 		}
 	    }
 	    else

/*
 * Copyright (c) 2012-2013 Red Hat.
 * Copyright (c) 2000,2004,2005 Silicon Graphics, Inc.  All Rights Reserved.
 * 
 * This library is free software; you can redistribute it and/or modify it
 * under the terms of the GNU Lesser General Public License as published
 * by the Free Software Foundation; either version 2.1 of the License, or
 * (at your option) any later version.
 * 
 * This library is distributed in the hope that it will be useful, but
 * WITHOUT ANY WARRANTY; without even the implied warranty of MERCHANTABILITY
 * or FITNESS FOR A PARTICULAR PURPOSE.  See the GNU Lesser General Public
 * License for more details.
 */

#include "pmapi.h"
#include "impl.h"
#define SOCKET_INTERNAL
#include "internal.h"

/* default connect timeout is 5 seconds */
static struct timeval	canwait = { 5, 000000 };

__pmHostEnt *
__pmHostEntAlloc(void)
{
    return calloc(1, sizeof(__pmHostEnt));
}

__pmSockAddr *
__pmSockAddrAlloc(void)
{
    return calloc(1, sizeof(__pmSockAddr));
}

__pmSockAddr *
__pmSockAddrDup(const __pmSockAddr *sockaddr)
{
    __pmSockAddr *new = malloc(sizeof(__pmSockAddr));
    if (new)
	*new = *sockaddr;
    return new;
}

size_t
__pmSockAddrSize(void)
{
    return sizeof(__pmSockAddr);
}

int
__pmSockAddrIsLoopBack(const __pmSockAddr *addr)
{
    int rc;
    int family;
    __pmSockAddr *loopBackAddr;

    family = __pmSockAddrGetFamily(addr);
    loopBackAddr = __pmLoopBackAddress(family);
    if (loopBackAddr == NULL)
        return 0;
    rc = __pmSockAddrCompare(addr, loopBackAddr);
    __pmSockAddrFree(loopBackAddr);
    return rc == 0;
}

void
__pmSockAddrFree(__pmSockAddr *sockaddr)
{
    free(sockaddr);
}

__pmSockAddr *
__pmLoopBackAddress(int family)
{
    __pmSockAddr* addr;

#if defined(HAVE_STRUCT_SOCKADDR_UN)
    /* There is no loopback address for a unix domain socket. */
    if (family == AF_UNIX)
	return NULL;
#endif

    addr = __pmSockAddrAlloc();
    if (addr != NULL)
        __pmSockAddrInit(addr, family, INADDR_LOOPBACK, 0);
    return addr;
}

int
__pmInitSocket(int fd, int family)
{
    int sts;
    int	nodelay = 1;
    struct linger nolinger = {1, 0};
    char errmsg[PM_MAXERRMSGLEN];

    if ((sts = __pmSetSocketIPC(fd)) < 0) {
	__pmCloseSocket(fd);
	return sts;
    }

    /* Don't linger on close */
    if (__pmSetSockOpt(fd, SOL_SOCKET, SO_LINGER, (char *)&nolinger,
		   (__pmSockLen)sizeof(nolinger)) < 0) {
	__pmNotifyErr(LOG_WARNING,
		      "__pmCreateSocket(%d): __pmSetSockOpt SO_LINGER: %s\n",
		      fd, netstrerror_r(errmsg, sizeof(errmsg)));
    }

#if defined(HAVE_STRUCT_SOCKADDR_UN)
    if (family == AF_UNIX)
	return fd;
#endif

    /* Avoid 200 ms delay. This option is not supported for unix domain sockets. */
    if (__pmSetSockOpt(fd, IPPROTO_TCP, TCP_NODELAY, (char *)&nodelay,
		       (__pmSockLen)sizeof(nodelay)) < 0) {
	__pmNotifyErr(LOG_WARNING,
		      "__pmCreateSocket(%d): __pmSetSockOpt TCP_NODELAY: %s\n",
		      fd, netstrerror_r(errmsg, sizeof(errmsg)));
    }

    return fd;
}

int
__pmConnectTo(int fd, const __pmSockAddr *addr, int port)
{
    int sts, fdFlags = __pmGetFileStatusFlags(fd);
    __pmSockAddr myAddr;

    myAddr = *addr;
    if (port >= 0)
	__pmSockAddrSetPort(&myAddr, port);

    if (__pmSetFileStatusFlags(fd, fdFlags | FNDELAY) < 0) {
	char	errmsg[PM_MAXERRMSGLEN];

        __pmNotifyErr(LOG_ERR, "__pmConnectTo: cannot set FNDELAY - "
		      "fcntl(%d,F_SETFL,0x%x) failed: %s\n",
		      fd, fdFlags|FNDELAY , osstrerror_r(errmsg, sizeof(errmsg)));
    }
    
    if (__pmConnect(fd, &myAddr, sizeof(myAddr)) < 0) {
	sts = neterror();
	if (sts != EINPROGRESS) {
	    __pmCloseSocket(fd);
	    return -sts;
	}
    }

    return fdFlags;
}

int
__pmConnectCheckError(int fd)
{
    int	so_err = 0;
    __pmSockLen	olen = sizeof(int);
    char errmsg[PM_MAXERRMSGLEN];

    if (__pmGetSockOpt(fd, SOL_SOCKET, SO_ERROR, (void *)&so_err, &olen) < 0) {
	so_err = neterror();
	__pmNotifyErr(LOG_ERR, 
		"__pmConnectCheckError: __pmGetSockOpt(SO_ERROR) failed: %s\n",
		netstrerror_r(errmsg, sizeof(errmsg)));
    }
    return so_err;
}

static int
__pmConnectRestoreFlags(int fd, int fdFlags)
{
    int sts;
    char errmsg[PM_MAXERRMSGLEN];

    if (__pmSetFileStatusFlags(fd, fdFlags) < 0) {
	__pmNotifyErr(LOG_WARNING,"__pmConnectRestoreFlags: cannot restore "
		      "flags fcntl(%d,F_SETFL,0x%x) failed: %s\n",
		      fd, fdFlags, osstrerror_r(errmsg, sizeof(errmsg)));
    }

    if ((fdFlags = __pmGetFileDescriptorFlags(fd)) >= 0)
	sts = __pmSetFileDescriptorFlags(fd, fdFlags | FD_CLOEXEC);
    else
        sts = fdFlags;

    if (sts == -1) {
        __pmNotifyErr(LOG_WARNING, "__pmConnectRestoreFlags: "
		      "fcntl(%d) get/set flags failed: %s\n",
		      fd, osstrerror_r(errmsg, sizeof(errmsg)));
	__pmCloseSocket(fd);
	return sts;
    }

    return fd;
}

const struct timeval *
__pmConnectTimeout(void)
{
    static int		first_time = 1;

    /*
     * get optional stuff from environment ...
     * 	PMCD_CONNECT_TIMEOUT
     *	PMCD_PORT
     */
    PM_INIT_LOCKS();
    PM_LOCK(__pmLock_libpcp);
    if (first_time) {
	char	*env_str;
	first_time = 0;

	if ((env_str = getenv("PMCD_CONNECT_TIMEOUT")) != NULL) {
	    char	*end_ptr;
	    double	timeout = strtod(env_str, &end_ptr);
	    if (*end_ptr != '\0' || timeout < 0.0)
		__pmNotifyErr(LOG_WARNING, "__pmAuxConnectPMCDPort: "
			      "ignored bad PMCD_CONNECT_TIMEOUT = '%s'\n",
			      env_str);
	    else {
		canwait.tv_sec = (time_t)timeout;
		canwait.tv_usec = (int)((timeout - 
					 (double)canwait.tv_sec) * 1000000);
	    }
	}
    }
    PM_UNLOCK(__pmLock_libpcp);
    return (&canwait);
}
 
/*
 * This interface is private to libpcp (although exposed in impl.h) and
 * deprecated (replaced by __pmAuxConnectPMCDPort()).
 * The implementation here is retained for IRIX and any 3rd party apps
 * that might have called this interface directly ... the implementation
 * is correct when $PMCD_PORT is unset, or set to a single numeric
 * port number, i.e. the old semantics
 */
int
__pmAuxConnectPMCD(const char *hostname)
{
    static int		pmcd_port;
    static int		first_time = 1;

    PM_INIT_LOCKS();
    PM_LOCK(__pmLock_libpcp);
    if (first_time) {
	char	*env_str;
	char	*end_ptr;

	first_time = 0;

	if ((env_str = getenv("PMCD_PORT")) != NULL) {
	    pmcd_port = (int)strtol(env_str, &end_ptr, 0);
	    if (*end_ptr != '\0' || pmcd_port < 0) {
		__pmNotifyErr(LOG_WARNING,
			      "__pmAuxConnectPMCD: ignored bad PMCD_PORT = '%s'\n",
			      env_str);
		pmcd_port = SERVER_PORT;
	    }
	}
	else
	    pmcd_port = SERVER_PORT;
    }
    PM_UNLOCK(__pmLock_libpcp);

    return __pmAuxConnectPMCDPort(hostname, pmcd_port);
}

int
__pmAuxConnectPMCDPort(const char *hostname, int pmcd_port)
{
    __pmSockAddr	*myAddr;
    __pmHostEnt		*servInfo;
    int			fd = -1;	/* Fd for socket connection to pmcd */
    int			sts;
    int			fdFlags = 0;
    void		*enumIx;

    if ((servInfo = __pmGetAddrInfo(hostname)) == NULL) {
#ifdef PCP_DEBUG
	if (pmDebug & DBG_TRACE_CONTEXT) {
	    fprintf(stderr, "__pmAuxConnectPMCDPort(%s, %d) : hosterror=%d, ``%s''\n",
		    hostname, pmcd_port, hosterror(), hoststrerror());
	}
#endif
	return -EHOSTUNREACH;
    }

    __pmConnectTimeout();

    enumIx = NULL;
    for (myAddr = __pmHostEntGetSockAddr(servInfo, &enumIx);
	 myAddr != NULL;
	 myAddr = __pmHostEntGetSockAddr(servInfo, &enumIx)) {
	/* Create a socket */
	if (__pmSockAddrIsInet(myAddr))
	    fd = __pmCreateSocket();
	else if (__pmSockAddrIsIPv6(myAddr))
	    fd = __pmCreateIPv6Socket();
	else {
	    __pmNotifyErr(LOG_ERR, 
			  "__pmAuxConnectPMCDPort(%s, %d) : invalid address family %d\n",
			  hostname, pmcd_port, __pmSockAddrGetFamily(myAddr));
	    fd = -EINVAL;
	}
	if (fd < 0) {
	    __pmSockAddrFree(myAddr);
	    continue; /* Try the next address */
	}

	/* Attempt to connect */
	fdFlags = __pmConnectTo(fd, myAddr, pmcd_port);
	__pmSockAddrFree(myAddr);
	if (fdFlags < 0) {
	    /*
	     * Mark failure in case we fall out the end of the loop
	     * and try next address
	     */
	    fd = -ECONNREFUSED;
	    continue;
	}

	/* FNDELAY and we're in progress - wait on select */
	struct timeval stv = canwait;
	struct timeval *pstv = (stv.tv_sec || stv.tv_usec) ? &stv : NULL;
	__pmFdSet wfds;
	int rc;

	__pmFD_ZERO(&wfds);
	__pmFD_SET(fd, &wfds);
	sts = 0;
	if ((rc = __pmSelectWrite(fd+1, &wfds, pstv)) == 1) {
	    sts = __pmConnectCheckError(fd);
	}
	else if (rc == 0) {
	    sts = ETIMEDOUT;
	}
	else {
	    sts = (rc < 0) ? neterror() : EINVAL;
	}
 
	/* Successful connection? */
	if (sts == 0)
	    break;

	/* Unsuccessful connection. */
	__pmCloseSocket(fd);
	fd = -sts;
    }

    __pmHostEntFree(servInfo);
    if (fd < 0)
        return fd;

    /*
     * If we're here, it means we have a valid connection; restore the
     * flags and make sure this file descriptor is closed if exec() is
     * called
     */
    return __pmConnectRestoreFlags(fd, fdFlags);
}

/*
 * Return the path to the default PMCD local unix domain socket.
 * Returns a pointer to a static buffer which can be used directly.
 * Return the path regardless of whether unix domain sockets are
 * supported by our build. Other functions can then print reasonable
 * messages if an attempt is made to use one.
 */
const char *
__pmPMCDLocalSocketDefault(void)
{
    static char pmcd_socket[MAXPATHLEN];

    PM_INIT_LOCKS();
    PM_LOCK(__pmLock_libpcp);
    if (pmcd_socket[0] == '\0') {
	char *envstr;
	if ((envstr = getenv("PMCD_SOCKET")) != NULL)
	    snprintf(pmcd_socket, sizeof(pmcd_socket), "%s", envstr);
	else
	    snprintf(pmcd_socket, sizeof(pmcd_socket), "%s%c" "pmcd.socket",
		     pmGetConfig("PCP_RUN_DIR"), __pmPathSeparator());
    }
    PM_UNLOCK(__pmLock_libpcp);

    return pmcd_socket;
}

int
__pmAuxConnectPMCDUnixSocket(const char *sock_path)
{
#if defined(HAVE_STRUCT_SOCKADDR_UN)
    __pmSockAddr	*myAddr;
    int			fd = -1;	/* Fd for socket connection to pmcd */
    int			sts;
    int			fdFlags = 0;
    struct timeval	stv;
    struct timeval	*pstv;
    __pmFdSet		wfds;
    int			rc;

    __pmConnectTimeout();

    /* Initialize the socket address. */
    myAddr = __pmSockAddrAlloc();
    if (myAddr == NULL) {
        __pmNotifyErr(LOG_ERR, "__pmAuxConnectPMCDUnixSocket(%s): out of memory\n", sock_path);
	return -1;
    }
    __pmSockAddrSetFamily(myAddr, AF_UNIX);
    __pmSockAddrSetPath(myAddr, sock_path);

    /* Create a socket */
    fd = __pmCreateUnixSocket();
    if (fd < 0) {
	char	errmsg[PM_MAXERRMSGLEN];

	__pmNotifyErr(LOG_ERR, 
		      "__pmAuxConnectPMCDUnixSocket(%s): unable to create socket: %s\n",
		      sock_path, osstrerror_r(errmsg, sizeof(errmsg)));
	__pmSockAddrFree(myAddr);
	return fd;
    }

    /* Attempt to connect */
    fdFlags = __pmConnectTo(fd, myAddr, -1);
    __pmSockAddrFree(myAddr);
    if (fdFlags < 0)
	return -ECONNREFUSED;

    /* FNDELAY and we're in progress - wait on select */
    stv = canwait;
    pstv = (stv.tv_sec || stv.tv_usec) ? &stv : NULL;
    __pmFD_ZERO(&wfds);
    __pmFD_SET(fd, &wfds);
    sts = 0;
    if ((rc = __pmSelectWrite(fd+1, &wfds, pstv)) == 1) {
	sts = __pmConnectCheckError(fd);
    }
    else if (rc == 0) {
	sts = ETIMEDOUT;
    }
    else {
	sts = (rc < 0) ? neterror() : EINVAL;
    }
 
    if (sts != 0) {
	/* Unsuccessful connection. */
	__pmCloseSocket(fd);
	fd = -sts;
    }

    if (fd < 0)
        return fd;

    /*
     * If we're here, it means we have a valid connection; restore the
     * flags and make sure this file descriptor is closed if exec() is
     * called
     */
    return __pmConnectRestoreFlags(fd, fdFlags);
#else
    __pmNotifyErr(LOG_ERR, 
		  "__pmAuxConnectPMCDUnixSocket(%s) is not supported\n", sock_path);
    return -1;
#endif
}

char *
__pmHostEntGetName(__pmHostEnt *he)
{
    __pmSockAddr	*addr;
    void		*enumIx;

    if (he->name == NULL) {
	/* Try to reverse lookup the host name.
	 * Check each address until the reverse lookup succeeds.
	 */
	enumIx = NULL;
	for (addr = __pmHostEntGetSockAddr(he, &enumIx);
	     addr != NULL;
	     addr = __pmHostEntGetSockAddr(he, &enumIx)) {
	    he->name = __pmGetNameInfo(addr);
#ifdef PCP_DEBUG
	    if (pmDebug & DBG_TRACE_DESPERATE)
		fprintf(stderr, "__pmHostEntGetName: __pmGetNameInfo(%s) returns %s\n", __pmSockAddrToString(addr), he->name);
#endif
	    __pmSockAddrFree(addr);
	    if (he->name != NULL)
		break;
	}
<<<<<<< HEAD
	if (he->name == NULL) {
	    /* need strdup() or __pmHostEntFree() causes SEGV when trying
	     * to free(he->name)
	     * remove embedded space to prevent death by awk in pmlogger_check
             */
	    he->name = strdup("UnknownHost");
	}
=======
	if (he->name == NULL)
	    return NULL;
>>>>>>> 6f2777e0
    }
#ifdef PCP_DEBUG
    if (pmDebug & DBG_TRACE_DESPERATE)
        fprintf(stderr, "__pmHostEntGetName -> %s\n", he->name);
#endif

    return strdup(he->name);
}

#if !defined(HAVE_SECURE_SOCKETS)

void
__pmHostEntFree(__pmHostEnt *hostent)
{
#ifdef PCP_DEBUG
    if (pmDebug & DBG_TRACE_DESPERATE)
        fprintf(stderr, "auxconnect.c:__pmHostEntFree(hostent=%p) name=%p (%s) addresses=%p\n", hostent, hostent->name, hostent->name, hostent-> addresses);
#endif
    if (hostent->name != NULL)
        free(hostent->name);
    if (hostent->addresses != NULL)
        freeaddrinfo(hostent->addresses);
    free(hostent);
}

int
__pmCreateSocket(void)
{
    int sts, fd;

    if ((fd = socket(AF_INET, SOCK_STREAM, 0)) < 0)
	return -neterror();
    if ((sts = __pmInitSocket(fd, AF_INET)) < 0)
        return sts;
    return fd;
}

int
__pmCreateIPv6Socket(void)
{
    int sts, fd, on;
    __pmSockLen onlen = sizeof(on);

    if ((fd = socket(AF_INET6, SOCK_STREAM, 0)) < 0)
	return -neterror();

    /*
     * Disable IPv4-mapped connections
     * Must explicitly check whether that worked, for ipv6.enabled=false
     * kernels.  Setting then testing is the most reliable way we've found.
     */
    on = 1;
    __pmSetSockOpt(fd, IPPROTO_IPV6, IPV6_V6ONLY, &on, sizeof(on));
    on = 0;
    sts = __pmGetSockOpt(fd, IPPROTO_IPV6, IPV6_V6ONLY, (void *)&on, &onlen);
    if (sts < 0 || on != 1) {
	__pmNotifyErr(LOG_ERR, "__pmCreateIPv6Socket: IPV6 is not supported\n");
	close(fd);
	return -EOPNOTSUPP;
    }

    if ((sts = __pmInitSocket(fd, AF_INET6)) < 0)
        return sts;
    return fd;
}

int
__pmCreateUnixSocket(void)
{
#if defined(HAVE_STRUCT_SOCKADDR_UN)
    int sts, fd;

    if ((fd = socket(AF_UNIX, SOCK_STREAM, 0)) < 0)
	return -neterror();

    if ((sts = __pmInitSocket(fd, AF_UNIX)) < 0)
        return sts;

    return fd;
#else
    __pmNotifyErr(LOG_ERR, "__pmCreateUnixSocket: AF_UNIX is not supported\n");
    return -EOPNOTSUPP;
#endif
}

void
__pmCloseSocket(int fd)
{
    __pmResetIPC(fd);
#if defined(IS_MINGW)
    closesocket(fd);
#else
    close(fd);
#endif
}

int
__pmSetSockOpt(int socket, int level, int option_name, const void *option_value,
	       __pmSockLen option_len)
{
    return setsockopt(socket, level, option_name, option_value, option_len);
}

int
__pmGetSockOpt(int socket, int level, int option_name, void *option_value,
	       __pmSockLen *option_len)
{
    return getsockopt(socket, level, option_name, option_value, option_len);
}

/* Initialize a socket address. The integral address must be INADDR_ANY or
   INADDR_LOOPBACK in host byte order. */
void
__pmSockAddrInit(__pmSockAddr *addr, int family, int address, int port)
{
    memset(addr, 0, sizeof(*addr));
    if (family == AF_INET) {
	addr->sockaddr.inet.sin_family = family;
	addr->sockaddr.inet.sin_addr.s_addr = htonl(address);
	addr->sockaddr.inet.sin_port = htons(port);
    }
    else if (family == AF_INET6) {
	addr->sockaddr.ipv6.sin6_family = family;
	addr->sockaddr.ipv6.sin6_port = htons(port);
	if (address == INADDR_LOOPBACK)
	    addr->sockaddr.ipv6.sin6_addr.s6_addr[15] = 1;
    }
    else
	__pmNotifyErr(LOG_ERR,
		"__pmSockAddrInit: Invalid address family: %d\n", addr->sockaddr.raw.sa_family);
}

void
__pmSockAddrSetFamily(__pmSockAddr *addr, int family)
{
    addr->sockaddr.raw.sa_family = family;
}

int
__pmSockAddrGetFamily(const __pmSockAddr *addr)
{
    return addr->sockaddr.raw.sa_family;
}

void
__pmSockAddrSetPort(__pmSockAddr *addr, int port)
{
    if (addr->sockaddr.raw.sa_family == AF_INET)
        addr->sockaddr.inet.sin_port = htons(port);
    else if (addr->sockaddr.raw.sa_family == AF_INET6)
        addr->sockaddr.ipv6.sin6_port = htons(port);
    else
	__pmNotifyErr(LOG_ERR,
		"__pmSockAddrSetPort: Invalid address family: %d\n", addr->sockaddr.raw.sa_family);
}

void
__pmSockAddrSetPath(__pmSockAddr *addr, const char *path)
{
#if defined(HAVE_STRUCT_SOCKADDR_UN)
    if (addr->sockaddr.raw.sa_family == AF_UNIX)
	strncpy(addr->sockaddr.local.sun_path, path, sizeof(addr->sockaddr.local.sun_path));
    else
	__pmNotifyErr(LOG_ERR,
		"__pmSockAddrSetPath: Invalid address family: %d\n", addr->sockaddr.raw.sa_family);
#else
    __pmNotifyErr(LOG_ERR, "__pmSockAddrSetPath: AF_UNIX is not supported\n");
#endif
}

int
__pmInitCertificates(void)
{
    return 0;
}

int
__pmShutdownCertificates(void)
{
    return 0;
}

int
__pmInitSecureSockets(void)
{
    return 0;
}

int
__pmShutdownSecureSockets(void)
{
    return 0;
}

int
__pmInitAuthClients(void)
{
    return 0;
}

int
__pmDataIPCSize(void)
{
    return 0;
}

int
__pmSecureClientHandshake(int fd, int flags, const char *hostname, __pmHashCtl *attrs)
{
    (void)fd;
    (void)hostname;

    /*
     * We cannot handle many flags here (no support), in particular:
     * PDU_FLAG_SECURE (NSS)
     * PDU_FLAG_COMPRESS (NSS)
     * PDU_FLAG_AUTH (SASL2)
     *
     * But we can still talk to a pmcd that requires credentials, provided
     * we are using unix domain sockets (the kernel provides the auth info
     * to pmcd in this case, with no other special sauce required).
     */
    if (flags == PDU_FLAG_CREDS_REQD)
	if (__pmHashSearch(PCP_ATTR_UNIXSOCK, attrs) != NULL)
	    return 0;
    return -EOPNOTSUPP;
}

int
__pmSocketClosed(void)
{
    switch (oserror()) {
	/*
	 * Treat this like end of file on input.
	 *
	 * failed as a result of pmcd exiting and the connection
	 * being reset, or as a result of the kernel ripping
	 * down the connection (most likely because the host at
	 * the other end just took a dive)
	 *
	 * from IRIX BDS kernel sources, seems like all of the
	 * following are peers here:
	 *  ECONNRESET (pmcd terminated?)
	 *  ETIMEDOUT ENETDOWN ENETUNREACH EHOSTDOWN EHOSTUNREACH
	 *  ECONNREFUSED
	 * peers for BDS but not here:
	 *  ENETRESET ENONET ESHUTDOWN (cache_fs only?)
	 *  ECONNABORTED (accept, user req only?)
	 *  ENOTCONN (udp?)
	 *  EPIPE EAGAIN (nfs, bds & ..., but not ip or tcp?)
	 */
	case ECONNRESET:
	case EPIPE:
	case ETIMEDOUT:
	case ENETDOWN:
	case ENETUNREACH:
	case EHOSTDOWN:
	case EHOSTUNREACH:
	case ECONNREFUSED:
	    return 1;
    }
    return 0;
}

int
__pmListen(int fd, int backlog)
{
    return listen(fd, backlog);
}

int
__pmAccept(int fd, void *addr, __pmSockLen *addrlen)
{
    __pmSockAddr *sockAddr = (__pmSockAddr *)addr;
    fd = accept(fd, &sockAddr->sockaddr.raw, addrlen);
    __pmCheckAcceptedAddress(sockAddr);
    return fd;
}

int
__pmBind(int fd, void *addr, __pmSockLen addrlen)
{
    __pmSockAddr *sock = (__pmSockAddr *)addr;
    if (sock->sockaddr.raw.sa_family == AF_INET)
        return bind(fd, &sock->sockaddr.raw, sizeof(sock->sockaddr.inet));
    if (sock->sockaddr.raw.sa_family == AF_INET6)
        return bind(fd, &sock->sockaddr.raw, sizeof(sock->sockaddr.ipv6));
#if defined(HAVE_STRUCT_SOCKADDR_UN)
    if (sock->sockaddr.raw.sa_family == AF_UNIX)
        return bind(fd, &sock->sockaddr.raw, sizeof(sock->sockaddr.local));
#endif
    __pmNotifyErr(LOG_ERR,
		"__pmBind: Invalid address family: %d\n", sock->sockaddr.raw.sa_family);
    errno = EAFNOSUPPORT;
    return -1; /* failure */
}

int
__pmConnect(int fd, void *addr, __pmSockLen addrlen)
{
    __pmSockAddr *sock = (__pmSockAddr *)addr;
    if (sock->sockaddr.raw.sa_family == AF_INET)
        return connect(fd, &sock->sockaddr.raw, sizeof(sock->sockaddr.inet));
    if (sock->sockaddr.raw.sa_family == AF_INET6)
        return connect(fd, &sock->sockaddr.raw, sizeof(sock->sockaddr.ipv6));
#if defined(HAVE_STRUCT_SOCKADDR_UN)
    if (sock->sockaddr.raw.sa_family == AF_UNIX)
        return connect(fd, &sock->sockaddr.raw, sizeof(sock->sockaddr.local));
#endif
    __pmNotifyErr(LOG_ERR,
		"__pmConnect: Invalid address family: %d\n", sock->sockaddr.raw.sa_family);
    errno = EAFNOSUPPORT;
    return -1; /* failure */
}

int
__pmGetFileStatusFlags(int fd)
{
    return fcntl(fd, F_GETFL);
}

int
__pmSetFileStatusFlags(int fd, int flags)
{
    return fcntl(fd, F_SETFL, flags);
}

int
__pmGetFileDescriptorFlags(int fd)
{
    return fcntl(fd, F_GETFD);
}

int
__pmSetFileDescriptorFlags(int fd, int flags)
{
    return fcntl(fd, F_SETFD, flags);
}

ssize_t
__pmWrite(int socket, const void *buffer, size_t length)
{
    return write(socket, buffer, length);
}

ssize_t
__pmRead(int socket, void *buffer, size_t length)
{
    return read(socket, buffer, length);
}

ssize_t
__pmSend(int socket, const void *buffer, size_t length, int flags)
{
    return send(socket, buffer, length, flags);
}

ssize_t
__pmRecv(int socket, void *buffer, size_t length, int flags)
{
    ssize_t	size;
    size = recv(socket, buffer, length, flags);
#ifdef PCP_DEBUG
    if ((pmDebug & DBG_TRACE_PDU) && (pmDebug & DBG_TRACE_DESPERATE)) {
	    fprintf(stderr, "%s:__pmRecv(%d, ..., %d, " PRINTF_P_PFX "%x) -> %d\n",
		__FILE__, socket, (int)length, flags, (int)size);
    }
#endif
    return size;
}

int
__pmFD(int fd)
{
    return fd;
}

void
__pmFD_CLR(int fd, __pmFdSet *set)
{
    FD_CLR(fd, set);
}

int
__pmFD_ISSET(int fd, __pmFdSet *set)
{
    return FD_ISSET(fd, set);
}

void
__pmFD_SET(int fd, __pmFdSet *set)
{
    FD_SET(fd, set);
}

void
__pmFD_ZERO(__pmFdSet *set)
{
    FD_ZERO(set);
}

void
__pmFD_COPY(__pmFdSet *s1, const __pmFdSet *s2)
{
    memcpy(s1, s2, sizeof(*s1));
}

int
__pmSelectRead(int nfds, __pmFdSet *readfds, struct timeval *timeout)
{
    return select(nfds, readfds, NULL, NULL, timeout);
}

int
__pmSelectWrite(int nfds, __pmFdSet *writefds, struct timeval *timeout)
{
    return select(nfds, NULL, writefds, NULL, timeout);
}

int
__pmSocketReady(int fd, struct timeval *timeout)
{
    __pmFdSet	onefd;

    FD_ZERO(&onefd);
    FD_SET(fd, &onefd);
    return select(fd+1, &onefd, NULL, NULL, timeout);
}

char *
__pmGetNameInfo(__pmSockAddr *address)
{
    int sts;
    char buf[NI_MAXHOST];

    if (address->sockaddr.raw.sa_family == AF_INET) {
        sts = getnameinfo(&address->sockaddr.raw, sizeof(address->sockaddr.inet),
			  buf, sizeof(buf), NULL, 0, 0);
    }
    else if (address->sockaddr.raw.sa_family == AF_INET6) {
        sts = getnameinfo(&address->sockaddr.raw, sizeof(address->sockaddr.ipv6),
			  buf, sizeof(buf), NULL, 0, 0);
    }
#if defined(HAVE_STRUCT_SOCKADDR_UN)
    else if (address->sockaddr.raw.sa_family == AF_UNIX) {
	/* The name info is the socket path. */
	return strdup(address->sockaddr.local.sun_path);
    }
#endif
    else {
	__pmNotifyErr(LOG_ERR,
		"__pmGetNameInfo: Invalid address family: %d\n", address->sockaddr.raw.sa_family);
        sts = EAI_FAMILY;
    } 

#ifdef PCP_DEBUG
    if (pmDebug & DBG_TRACE_DESPERATE) {
        if (sts != 0) {
            fprintf(stderr, "auxconnect.c:__pmGetNameInfo: family=%d getnameinfo()-> %d %s\n", address->sockaddr.raw.sa_family, sts, gai_strerror(sts));
        }
    }
#endif


    return sts == 0 ? strdup(buf) : NULL;
}

__pmHostEnt *
__pmGetAddrInfo(const char *hostName)
{
    __pmHostEnt *hostEntry;
    struct addrinfo hints;
    int sts;

    hostEntry = __pmHostEntAlloc();
    if (hostEntry != NULL) {
        memset(&hints, 0, sizeof(hints));
	hints.ai_family = AF_UNSPEC;    /* Allow IPv4 or IPv6 */
#ifdef HAVE_AI_ADDRCONFIG
	hints.ai_flags = AI_ADDRCONFIG; /* Only return configured address types */
#endif

	sts = getaddrinfo(hostName, NULL, &hints, &hostEntry->addresses);
	if (sts != 0) {
	    __pmHostEntFree(hostEntry);
	    hostEntry = NULL;
	}
	/* Leave the host name NULL. It will be looked up on demand in __pmHostEntGetName(). */
    }
#ifdef PCP_DEBUG
    if (pmDebug & DBG_TRACE_DESPERATE) {
	if (hostEntry == NULL)
	    fprintf(stderr, "__pmGetAddrInfo(%s) -> NULL\n", hostName);
	else
	    fprintf(stderr, "__pmGetAddrInfo(%s) -> %s\n", hostName, hostEntry->name);
    }
#endif
    return hostEntry;
}

__pmSockAddr *
__pmHostEntGetSockAddr(const __pmHostEnt *he, void **ei)
{
    __pmAddrInfo *ai;
    __pmSockAddr *addr;

    /* The enumerator index (*ei) is actually a pointer to the current address info. */
    if (*ei == NULL)
        *ei = ai = he->addresses;
    else {
        ai = *ei;
        *ei = ai = ai->ai_next;
    }
    if (*ei == NULL)
        return NULL; /* no (more) addresses in the chain. */

    /* Now allocate a socket address and copy the data. */
     addr = __pmSockAddrAlloc();
    if (addr == NULL) {
        __pmNotifyErr(LOG_ERR, "__pmHostEntGetSockAddr: out of memory\n");
        *ei = NULL;
	return NULL;
    }
    memcpy(&addr->sockaddr.raw, ai->ai_addr, ai->ai_addrlen);

    return addr;
}

__pmSockAddr *
__pmSockAddrMask(__pmSockAddr *addr, const __pmSockAddr *mask)
{
    int i;
    if (addr->sockaddr.raw.sa_family != mask->sockaddr.raw.sa_family) {
	__pmNotifyErr(LOG_ERR,
		"__pmSockAddrMask: Address family of the address (%d) must match that of the mask (%d)\n",
		addr->sockaddr.raw.sa_family, mask->sockaddr.raw.sa_family);
    }
    else if (addr->sockaddr.raw.sa_family == AF_INET)
        addr->sockaddr.inet.sin_addr.s_addr &= mask->sockaddr.inet.sin_addr.s_addr;
    else if (addr->sockaddr.raw.sa_family == AF_INET6) {
        /* IPv6: Mask it byte by byte */
        unsigned char *addrBytes = addr->sockaddr.ipv6.sin6_addr.s6_addr;
	const unsigned char *maskBytes = mask->sockaddr.ipv6.sin6_addr.s6_addr;
	for (i = 0; i < sizeof(addr->sockaddr.ipv6.sin6_addr.s6_addr); ++i)
            addrBytes[i] &= maskBytes[i];
    }
#if defined(HAVE_STRUCT_SOCKADDR_UN)
    else if (addr->sockaddr.raw.sa_family == AF_UNIX) {
	/* Simply truncate the path in the address to the length of the mask. */
	i = strlen(mask->sockaddr.local.sun_path);
	addr->sockaddr.local.sun_path[i] = '\0';
    }
#endif
    else /* not applicable to other address families. */
	__pmNotifyErr(LOG_ERR,
		"__pmSockAddrMask: Invalid address family: %d\n", addr->sockaddr.raw.sa_family);

    return addr;
}

int
__pmSockAddrCompare(const __pmSockAddr *addr1, const __pmSockAddr *addr2)
{
    if (addr1->sockaddr.raw.sa_family != addr2->sockaddr.raw.sa_family)
        return addr1->sockaddr.raw.sa_family - addr2->sockaddr.raw.sa_family;

    if (addr1->sockaddr.raw.sa_family == AF_INET)
        return addr1->sockaddr.inet.sin_addr.s_addr - addr2->sockaddr.inet.sin_addr.s_addr;

    if (addr1->sockaddr.raw.sa_family == AF_INET6) {
        /* IPv6: Compare it byte by byte */
      return memcmp(&addr1->sockaddr.ipv6.sin6_addr.s6_addr, &addr2->sockaddr.ipv6.sin6_addr.s6_addr,
		    sizeof(addr1->sockaddr.ipv6.sin6_addr.s6_addr));
    }

#if defined(HAVE_STRUCT_SOCKADDR_UN)
    if (addr1->sockaddr.raw.sa_family == AF_UNIX) {
        /* Unix Domain: Compare the paths */
	return strncmp(addr1->sockaddr.local.sun_path, addr2->sockaddr.local.sun_path,
		       sizeof(addr1->sockaddr.local.sun_path));
    }
#endif

    /* Unknown address family. */
    __pmNotifyErr(LOG_ERR,
		  "__pmSockAddrCompare: Invalid address family: %d\n", addr1->sockaddr.raw.sa_family);
    return 1; /* not equal */
}

int
__pmSockAddrIsInet(const __pmSockAddr *addr)
{
    return addr->sockaddr.raw.sa_family == AF_INET;
}

int
__pmSockAddrIsIPv6(const __pmSockAddr *addr)
{
    return addr->sockaddr.raw.sa_family == AF_INET6;
}

int
__pmSockAddrIsUnix(const __pmSockAddr *addr)
{
#if defined(HAVE_STRUCT_SOCKADDR_UN)
    return addr->sockaddr.raw.sa_family == AF_UNIX;
#else
    return 0;
#endif
}

__pmSockAddr *
__pmStringToSockAddr(const char *cp)
{
    __pmSockAddr *addr = __pmSockAddrAlloc();
    if (addr) {
        if (cp == NULL || strcmp(cp, "INADDR_ANY") == 0) {
	    addr->sockaddr.inet.sin_addr.s_addr = INADDR_ANY;
	    /* Set the address family to 0, meaning "not set". */
	    addr->sockaddr.raw.sa_family = 0;
	}
	else {
	    int sts;
	    /* Determine the address family. */
#if defined(HAVE_STRUCT_SOCKADDR_UN)
	    if (*cp == __pmPathSeparator()) {
		if (strlen(cp) >= sizeof(addr->sockaddr.local.sun_path))
		    sts = -1; /* too long */
		else {
		    addr->sockaddr.raw.sa_family = AF_UNIX;
		    strcpy(addr->sockaddr.local.sun_path, cp);
		    sts = 1;
		}
	    }
	    else
#endif
	    if (strchr(cp, ':') != NULL) {
		addr->sockaddr.raw.sa_family = AF_INET6;
	        sts = inet_pton(AF_INET6, cp, &addr->sockaddr.ipv6.sin6_addr);
	    }
	    else {
		addr->sockaddr.raw.sa_family = AF_INET;
	        sts = inet_pton(AF_INET, cp, &addr->sockaddr.inet.sin_addr);
	    }
	    if (sts <= 0) {
	        __pmSockAddrFree(addr);
		addr = NULL;
	    }
	}
    }
    return addr;
}

/*
 * Convert an address to a string.
 * The caller must free the buffer.
 */
char *
__pmSockAddrToString(__pmSockAddr *addr)
{
    char str[INET6_ADDRSTRLEN];
    int family;
    const char *sts;

    sts = NULL;
    family = addr->sockaddr.raw.sa_family;
    if (family == AF_INET)
	sts = inet_ntop(family, &addr->sockaddr.inet.sin_addr, str, sizeof(str));
    else if (family == AF_INET6)
	sts = inet_ntop(family, &addr->sockaddr.ipv6.sin6_addr, str, sizeof(str));
#if defined(HAVE_STRUCT_SOCKADDR_UN)
    else if (family == AF_UNIX)
	return strdup(addr->sockaddr.local.sun_path);
#endif
    if (sts == NULL)
	return NULL;
    return strdup(str);
}

#endif /* !HAVE_SECURE_SOCKETS */<|MERGE_RESOLUTION|>--- conflicted
+++ resolved
@@ -494,18 +494,8 @@
 	    if (he->name != NULL)
 		break;
 	}
-<<<<<<< HEAD
-	if (he->name == NULL) {
-	    /* need strdup() or __pmHostEntFree() causes SEGV when trying
-	     * to free(he->name)
-	     * remove embedded space to prevent death by awk in pmlogger_check
-             */
-	    he->name = strdup("UnknownHost");
-	}
-=======
 	if (he->name == NULL)
 	    return NULL;
->>>>>>> 6f2777e0
     }
 #ifdef PCP_DEBUG
     if (pmDebug & DBG_TRACE_DESPERATE)

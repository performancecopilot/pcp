/*
 * Copyright (c) 2012-2014 Red Hat.
 * Copyright (c) 2000,2004,2005 Silicon Graphics, Inc.  All Rights Reserved.
 * 
 * This library is free software; you can redistribute it and/or modify it
 * under the terms of the GNU Lesser General Public License as published
 * by the Free Software Foundation; either version 2.1 of the License, or
 * (at your option) any later version.
 * 
 * This library is distributed in the hope that it will be useful, but
 * WITHOUT ANY WARRANTY; without even the implied warranty of MERCHANTABILITY
 * or FITNESS FOR A PARTICULAR PURPOSE.  See the GNU Lesser General Public
 * License for more details.
 */

#include "pmapi.h"
#include "impl.h"
#define SOCKET_INTERNAL
#include "internal.h"

/* default connect timeout is 5 seconds */
static struct timeval	canwait = { 5, 000000 };

__pmHostEnt *
__pmHostEntAlloc(void)
{
    return calloc(1, sizeof(__pmHostEnt));
}

__pmSockAddr *
__pmSockAddrAlloc(void)
{
    return calloc(1, sizeof(__pmSockAddr));
}

__pmSockAddr *
__pmSockAddrDup(const __pmSockAddr *sockaddr)
{
    __pmSockAddr *new = malloc(sizeof(__pmSockAddr));
    if (new)
	*new = *sockaddr;
    return new;
}

size_t
__pmSockAddrSize(void)
{
    return sizeof(__pmSockAddr);
}

int
__pmSockAddrIsLoopBack(const __pmSockAddr *addr)
{
    int rc;
    int family;
    __pmSockAddr *loopBackAddr;

    family = __pmSockAddrGetFamily(addr);
    loopBackAddr = __pmLoopBackAddress(family);
    if (loopBackAddr == NULL)
        return 0;
    rc = __pmSockAddrCompare(addr, loopBackAddr);
    __pmSockAddrFree(loopBackAddr);
    return rc == 0;
}

void
__pmSockAddrFree(__pmSockAddr *sockaddr)
{
    free(sockaddr);
}

__pmSockAddr *
__pmLoopBackAddress(int family)
{
    __pmSockAddr* addr;

#if defined(HAVE_STRUCT_SOCKADDR_UN)
    /* There is no loopback address for a unix domain socket. */
    if (family == AF_UNIX)
	return NULL;
#endif

    addr = __pmSockAddrAlloc();
    if (addr != NULL)
        __pmSockAddrInit(addr, family, INADDR_LOOPBACK, 0);
    return addr;
}

int
__pmInitSocket(int fd, int family)
{
    int sts;
    int	nodelay = 1;
    struct linger nolinger = {1, 0};
    char errmsg[PM_MAXERRMSGLEN];

    if ((sts = __pmSetSocketIPC(fd)) < 0) {
	__pmCloseSocket(fd);
	return sts;
    }

    /* Don't linger on close */
    if (__pmSetSockOpt(fd, SOL_SOCKET, SO_LINGER, (char *)&nolinger,
		   (__pmSockLen)sizeof(nolinger)) < 0) {
	__pmNotifyErr(LOG_WARNING,
		      "%s:__pmCreateSocket(%d): __pmSetSockOpt SO_LINGER: %s\n",
		      __FILE__, fd, netstrerror_r(errmsg, sizeof(errmsg)));
    }

#if defined(HAVE_STRUCT_SOCKADDR_UN)
    if (family == AF_UNIX)
	return fd;
#endif

    /* Avoid 200 ms delay. This option is not supported for unix domain sockets. */
    if (__pmSetSockOpt(fd, IPPROTO_TCP, TCP_NODELAY, (char *)&nodelay,
		       (__pmSockLen)sizeof(nodelay)) < 0) {
	__pmNotifyErr(LOG_WARNING,
		      "%s:__pmCreateSocket(%d): __pmSetSockOpt TCP_NODELAY: %s\n",
		      __FILE__, fd, netstrerror_r(errmsg, sizeof(errmsg)));
    }

    return fd;
}

int
__pmConnectTo(int fd, const __pmSockAddr *addr, int port)
{
    int sts, fdFlags = __pmGetFileStatusFlags(fd);
    __pmSockAddr myAddr;

    myAddr = *addr;
    if (port >= 0)
	__pmSockAddrSetPort(&myAddr, port);

    if (__pmSetFileStatusFlags(fd, fdFlags | FNDELAY) < 0) {
	char	errmsg[PM_MAXERRMSGLEN];

        __pmNotifyErr(LOG_ERR, "%s:__pmConnectTo: cannot set FNDELAY - "
		      "fcntl(%d,F_SETFL,0x%x) failed: %s\n",
		      __FILE__, fd, fdFlags|FNDELAY , osstrerror_r(errmsg, sizeof(errmsg)));
    }
    
    if (__pmConnect(fd, &myAddr, sizeof(myAddr)) < 0) {
	sts = neterror();
	if (sts != EINPROGRESS) {
	    __pmCloseSocket(fd);
	    return -sts;
	}
    }

    return fdFlags;
}

int
__pmConnectCheckError(int fd)
{
    int	so_err = 0;
    __pmSockLen	olen = sizeof(int);
    char errmsg[PM_MAXERRMSGLEN];

    if (__pmGetSockOpt(fd, SOL_SOCKET, SO_ERROR, (void *)&so_err, &olen) < 0) {
	so_err = neterror();
	__pmNotifyErr(LOG_ERR, 
		"%s:__pmConnectCheckError: __pmGetSockOpt(SO_ERROR) failed: %s\n",
		__FILE__, netstrerror_r(errmsg, sizeof(errmsg)));
    }
    return so_err;
}

static int
__pmConnectRestoreFlags(int fd, int fdFlags)
{
    int sts;
    char errmsg[PM_MAXERRMSGLEN];

    if (__pmSetFileStatusFlags(fd, fdFlags) < 0) {
	__pmNotifyErr(LOG_WARNING, "%s:__pmConnectRestoreFlags: cannot restore "
		      "flags fcntl(%d,F_SETFL,0x%x) failed: %s\n",
		      __FILE__, fd, fdFlags, osstrerror_r(errmsg, sizeof(errmsg)));
    }

    if ((fdFlags = __pmGetFileDescriptorFlags(fd)) >= 0)
	sts = __pmSetFileDescriptorFlags(fd, fdFlags | FD_CLOEXEC);
    else
        sts = fdFlags;

    if (sts == -1) {
        __pmNotifyErr(LOG_WARNING, "%s:__pmConnectRestoreFlags: "
		      "fcntl(%d) get/set flags failed: %s\n",
		      __FILE__, fd, osstrerror_r(errmsg, sizeof(errmsg)));
	__pmCloseSocket(fd);
	return sts;
    }

    return fd;
}

const struct timeval *
__pmConnectTimeout(void)
{
    static int		first_time = 1;

    /*
     * get optional stuff from environment ...
     * 	PMCD_CONNECT_TIMEOUT
     *	PMCD_PORT
     */
    PM_INIT_LOCKS();
    PM_LOCK(__pmLock_libpcp);
    if (first_time) {
	char	*env_str;
	first_time = 0;

	if ((env_str = getenv("PMCD_CONNECT_TIMEOUT")) != NULL) {
	    char	*end_ptr;
	    double	timeout = strtod(env_str, &end_ptr);
	    if (*end_ptr != '\0' || timeout < 0.0)
		__pmNotifyErr(LOG_WARNING, "%s:__pmAuxConnectPMCDPort: "
			      "ignored bad PMCD_CONNECT_TIMEOUT = '%s'\n",
			      __FILE__, env_str);
	    else {
		canwait.tv_sec = (time_t)timeout;
		canwait.tv_usec = (int)((timeout - 
					 (double)canwait.tv_sec) * 1000000);
	    }
	}
    }
    PM_UNLOCK(__pmLock_libpcp);
    return (&canwait);
}
 
/*
 * This interface is private to libpcp (although exposed in impl.h) and
 * deprecated (replaced by __pmAuxConnectPMCDPort()).
 * The implementation here is retained for IRIX and any 3rd party apps
 * that might have called this interface directly ... the implementation
 * is correct when $PMCD_PORT is unset, or set to a single numeric
 * port number, i.e. the old semantics
 */
int
__pmAuxConnectPMCD(const char *hostname)
{
    static int		pmcd_port;
    static int		first_time = 1;

    PM_INIT_LOCKS();
    PM_LOCK(__pmLock_libpcp);
    if (first_time) {
	char	*env_str;
	char	*end_ptr;

	first_time = 0;

	if ((env_str = getenv("PMCD_PORT")) != NULL) {
	    pmcd_port = (int)strtol(env_str, &end_ptr, 0);
	    if (*end_ptr != '\0' || pmcd_port < 0) {
		__pmNotifyErr(LOG_WARNING,
			      "%s:__pmAuxConnectPMCD: ignored bad PMCD_PORT = '%s'\n",
			      __FILE__, env_str);
		pmcd_port = SERVER_PORT;
	    }
	}
	else
	    pmcd_port = SERVER_PORT;
    }
    PM_UNLOCK(__pmLock_libpcp);

    return __pmAuxConnectPMCDPort(hostname, pmcd_port);
}

int
__pmAuxConnectPMCDPort(const char *hostname, int pmcd_port)
{
    __pmSockAddr	*myAddr;
    __pmHostEnt		*servInfo;
    int			fd = -1;	/* Fd for socket connection to pmcd */
    int			sts;
    int			fdFlags = 0;
    void		*enumIx;

    if ((servInfo = __pmGetAddrInfo(hostname)) == NULL) {
#ifdef PCP_DEBUG
	if (pmDebug & DBG_TRACE_CONTEXT) {
	    fprintf(stderr, "%s:__pmAuxConnectPMCDPort(%s, %d) : hosterror=%d, ``%s''\n",
		    __FILE__, hostname, pmcd_port, hosterror(), hoststrerror());
	}
#endif
	return -EHOSTUNREACH;
    }

    __pmConnectTimeout();

    enumIx = NULL;
    for (myAddr = __pmHostEntGetSockAddr(servInfo, &enumIx);
	 myAddr != NULL;
	 myAddr = __pmHostEntGetSockAddr(servInfo, &enumIx)) {
	/* Create a socket */
	if (__pmSockAddrIsInet(myAddr))
	    fd = __pmCreateSocket();
	else if (__pmSockAddrIsIPv6(myAddr))
	    fd = __pmCreateIPv6Socket();
	else {
	    __pmNotifyErr(LOG_ERR, 
			  "%s:__pmAuxConnectPMCDPort(%s, %d) : invalid address family %d\n",
			  __FILE__, hostname, pmcd_port, __pmSockAddrGetFamily(myAddr));
	    fd = -EINVAL;
	}
	if (fd < 0) {
	    __pmSockAddrFree(myAddr);
	    continue; /* Try the next address */
	}

	/* Attempt to connect */
	fdFlags = __pmConnectTo(fd, myAddr, pmcd_port);
	__pmSockAddrFree(myAddr);
	if (fdFlags < 0) {
	    /*
	     * Mark failure in case we fall out the end of the loop
	     * and try next address
	     */
	    fd = -ECONNREFUSED;
	    continue;
	}

	/* FNDELAY and we're in progress - wait on select */
	struct timeval stv = canwait;
	struct timeval *pstv = (stv.tv_sec || stv.tv_usec) ? &stv : NULL;
	__pmFdSet wfds;
	int rc;

	__pmFD_ZERO(&wfds);
	__pmFD_SET(fd, &wfds);
	sts = 0;
	if ((rc = __pmSelectWrite(fd+1, &wfds, pstv)) == 1) {
	    sts = __pmConnectCheckError(fd);
	}
	else if (rc == 0) {
	    sts = ETIMEDOUT;
	}
	else {
	    sts = (rc < 0) ? neterror() : EINVAL;
	}
 
	/* Successful connection? */
	if (sts == 0)
	    break;

	/* Unsuccessful connection. */
	__pmCloseSocket(fd);
	fd = -sts;
    }

    __pmHostEntFree(servInfo);
    if (fd < 0)
        return fd;

    /*
     * If we're here, it means we have a valid connection; restore the
     * flags and make sure this file descriptor is closed if exec() is
     * called
     */
    return __pmConnectRestoreFlags(fd, fdFlags);
}

/*
 * Return the path to the default PMCD local unix domain socket.
 * Returns a pointer to a static buffer which can be used directly.
 * Return the path regardless of whether unix domain sockets are
 * supported by our build. Other functions can then print reasonable
 * messages if an attempt is made to use one.
 */
const char *
__pmPMCDLocalSocketDefault(void)
{
    static char pmcd_socket[MAXPATHLEN];

    PM_INIT_LOCKS();
    PM_LOCK(__pmLock_libpcp);
    if (pmcd_socket[0] == '\0') {
	char *envstr;
	if ((envstr = getenv("PMCD_SOCKET")) != NULL)
	    snprintf(pmcd_socket, sizeof(pmcd_socket), "%s", envstr);
	else
	    snprintf(pmcd_socket, sizeof(pmcd_socket), "%s%c" "pmcd.socket",
		     pmGetConfig("PCP_RUN_DIR"), __pmPathSeparator());
    }
    PM_UNLOCK(__pmLock_libpcp);

    return pmcd_socket;
}

int
__pmAuxConnectPMCDUnixSocket(const char *sock_path)
{
#if defined(HAVE_STRUCT_SOCKADDR_UN)
    __pmSockAddr	*myAddr;
    int			fd = -1;	/* Fd for socket connection to pmcd */
    int			sts;
    int			fdFlags = 0;
    struct timeval	stv;
    struct timeval	*pstv;
    __pmFdSet		wfds;
    int			rc;

    __pmConnectTimeout();

    /* Initialize the socket address. */
    myAddr = __pmSockAddrAlloc();
    if (myAddr == NULL) {
        __pmNotifyErr(LOG_ERR, "%s:__pmAuxConnectPMCDUnixSocket(%s): out of memory\n", __FILE__, sock_path);
	return -1;
    }
    __pmSockAddrSetFamily(myAddr, AF_UNIX);
    __pmSockAddrSetPath(myAddr, sock_path);

    /* Create a socket */
    fd = __pmCreateUnixSocket();
    if (fd < 0) {
	char	errmsg[PM_MAXERRMSGLEN];

	__pmNotifyErr(LOG_ERR, 
		      "%s:__pmAuxConnectPMCDUnixSocket(%s): unable to create socket: %s\n",
		      __FILE__, sock_path, osstrerror_r(errmsg, sizeof(errmsg)));
	__pmSockAddrFree(myAddr);
	return fd;
    }

    /* Attempt to connect */
    fdFlags = __pmConnectTo(fd, myAddr, -1);
    __pmSockAddrFree(myAddr);
    if (fdFlags < 0)
	return -ECONNREFUSED;

    /* FNDELAY and we're in progress - wait on select */
    stv = canwait;
    pstv = (stv.tv_sec || stv.tv_usec) ? &stv : NULL;
    __pmFD_ZERO(&wfds);
    __pmFD_SET(fd, &wfds);
    sts = 0;
    if ((rc = __pmSelectWrite(fd+1, &wfds, pstv)) == 1) {
	sts = __pmConnectCheckError(fd);
    }
    else if (rc == 0) {
	sts = ETIMEDOUT;
    }
    else {
	sts = (rc < 0) ? neterror() : EINVAL;
    }
 
    if (sts != 0) {
	/* Unsuccessful connection. */
	if (sts == ENOENT)
	    sts = ECONNREFUSED;
	__pmCloseSocket(fd);
	fd = -sts;
    }

    if (fd < 0)
        return fd;

    /*
     * If we're here, it means we have a valid connection; restore the
     * flags and make sure this file descriptor is closed if exec() is
     * called
     */
    return __pmConnectRestoreFlags(fd, fdFlags);
#else
    __pmNotifyErr(LOG_ERR, 
		  "%s:__pmAuxConnectPMCDUnixSocket(%s) is not supported\n", __FILE__, sock_path);
    return -1;
#endif
}

char *
__pmHostEntGetName(__pmHostEnt *he)
{
    __pmSockAddr	*addr;
    void		*enumIx;

    if (he->name == NULL) {
	/* Try to reverse lookup the host name.
	 * Check each address until the reverse lookup succeeds.
	 */
	enumIx = NULL;
	for (addr = __pmHostEntGetSockAddr(he, &enumIx);
	     addr != NULL;
	     addr = __pmHostEntGetSockAddr(he, &enumIx)) {
	    he->name = __pmGetNameInfo(addr);
#ifdef PCP_DEBUG
	    if (pmDebug & DBG_TRACE_DESPERATE)
		fprintf(stderr, "%s:__pmHostEntGetName: __pmGetNameInfo(%s) returns %s\n", __FILE__, __pmSockAddrToString(addr), he->name);
#endif
	    __pmSockAddrFree(addr);
	    if (he->name != NULL)
		break;
	}
	if (he->name == NULL)
	    return NULL;
    }
#ifdef PCP_DEBUG
    if (pmDebug & DBG_TRACE_DESPERATE)
        fprintf(stderr, "%s:__pmHostEntGetName -> %s\n", __FILE__, he->name);
#endif

    return strdup(he->name);
}

#if !defined(HAVE_SECURE_SOCKETS)

void
__pmHostEntFree(__pmHostEnt *hostent)
{
#ifdef PCP_DEBUG
    if (pmDebug & DBG_TRACE_DESPERATE)
        fprintf(stderr, "%s:__pmHostEntFree(hostent=%p) name=%p (%s) addresses=%p\n", __FILE__, hostent, hostent->name, hostent->name, hostent-> addresses);
#endif
    if (hostent->name != NULL)
        free(hostent->name);
    if (hostent->addresses != NULL)
        freeaddrinfo(hostent->addresses);
    free(hostent);
}

int
__pmCreateSocket(void)
{
    int sts, fd;

    if ((fd = socket(AF_INET, SOCK_STREAM, 0)) < 0)
	return -neterror();
    if ((sts = __pmInitSocket(fd, AF_INET)) < 0)
        return sts;
    return fd;
}

int
__pmCreateIPv6Socket(void)
{
    int sts, fd, on;
    __pmSockLen onlen = sizeof(on);

    if ((fd = socket(AF_INET6, SOCK_STREAM, 0)) < 0)
	return -neterror();

    /*
     * Disable IPv4-mapped connections
     * Must explicitly check whether that worked, for ipv6.enabled=false
     * kernels.  Setting then testing is the most reliable way we've found.
     */
    on = 1;
    __pmSetSockOpt(fd, IPPROTO_IPV6, IPV6_V6ONLY, &on, sizeof(on));
    on = 0;
    sts = __pmGetSockOpt(fd, IPPROTO_IPV6, IPV6_V6ONLY, (void *)&on, &onlen);
    if (sts < 0 || on != 1) {
	__pmNotifyErr(LOG_ERR, "%s:__pmCreateIPv6Socket: IPV6 is not supported\n", __FILE__);
	close(fd);
	return -EOPNOTSUPP;
    }

    if ((sts = __pmInitSocket(fd, AF_INET6)) < 0)
        return sts;
    return fd;
}

int
__pmCreateUnixSocket(void)
{
#if defined(HAVE_STRUCT_SOCKADDR_UN)
    int sts, fd;

    if ((fd = socket(AF_UNIX, SOCK_STREAM, 0)) < 0)
	return -neterror();

    if ((sts = __pmInitSocket(fd, AF_UNIX)) < 0)
        return sts;

    return fd;
#else
    __pmNotifyErr(LOG_ERR, "%s:__pmCreateUnixSocket: AF_UNIX is not supported\n", __FILE__);
    return -EOPNOTSUPP;
#endif
}

void
__pmCloseSocket(int fd)
{
    __pmResetIPC(fd);
#if defined(IS_MINGW)
    closesocket(fd);
#else
    close(fd);
#endif
}

int
__pmSetSockOpt(int socket, int level, int option_name, const void *option_value,
	       __pmSockLen option_len)
{
    return setsockopt(socket, level, option_name, option_value, option_len);
}

int
__pmGetSockOpt(int socket, int level, int option_name, void *option_value,
	       __pmSockLen *option_len)
{
    return getsockopt(socket, level, option_name, option_value, option_len);
}

/* Initialize a socket address. The integral address must be INADDR_ANY or
   INADDR_LOOPBACK in host byte order. */
void
__pmSockAddrInit(__pmSockAddr *addr, int family, int address, int port)
{
    memset(addr, 0, sizeof(*addr));
    if (family == AF_INET) {
	addr->sockaddr.inet.sin_family = family;
	addr->sockaddr.inet.sin_addr.s_addr = htonl(address);
	addr->sockaddr.inet.sin_port = htons(port);
    }
    else if (family == AF_INET6) {
	addr->sockaddr.ipv6.sin6_family = family;
	addr->sockaddr.ipv6.sin6_port = htons(port);
	if (address == INADDR_LOOPBACK)
	    addr->sockaddr.ipv6.sin6_addr.s6_addr[15] = 1;
    }
    else
	__pmNotifyErr(LOG_ERR,
		"%s:__pmSockAddrInit: Invalid address family: %d\n", __FILE__, addr->sockaddr.raw.sa_family);
}

void
__pmSockAddrSetFamily(__pmSockAddr *addr, int family)
{
    addr->sockaddr.raw.sa_family = family;
}

int
__pmSockAddrGetFamily(const __pmSockAddr *addr)
{
    return addr->sockaddr.raw.sa_family;
}

void
__pmSockAddrSetPort(__pmSockAddr *addr, int port)
{
    if (addr->sockaddr.raw.sa_family == AF_INET)
        addr->sockaddr.inet.sin_port = htons(port);
    else if (addr->sockaddr.raw.sa_family == AF_INET6)
        addr->sockaddr.ipv6.sin6_port = htons(port);
    else
	__pmNotifyErr(LOG_ERR,
		"%s:__pmSockAddrSetPort: Invalid address family: %d\n",
		__FILE__, addr->sockaddr.raw.sa_family);
}

int
__pmSockAddrGetPort(const __pmSockAddr *addr)
{
    if (addr->sockaddr.raw.sa_family == AF_INET)
        return ntohs(addr->sockaddr.inet.sin_port);
    if (addr->sockaddr.raw.sa_family == AF_INET6)
        return ntohs(addr->sockaddr.ipv6.sin6_port);
    __pmNotifyErr(LOG_ERR,
		  "__pmSockAddrGetPort: Invalid address family: %d\n",
		  addr->sockaddr.raw.sa_family);
    return 0; /* not set */
}

void
__pmSockAddrSetScope(__pmSockAddr *addr, int scope)
{
    if (addr->sockaddr.raw.sa_family == AF_INET6)
        addr->sockaddr.ipv6.sin6_scope_id = scope;
}

void
__pmSockAddrSetPath(__pmSockAddr *addr, const char *path)
{
#if defined(HAVE_STRUCT_SOCKADDR_UN)
    if (addr->sockaddr.raw.sa_family == AF_UNIX)
	strncpy(addr->sockaddr.local.sun_path, path, sizeof(addr->sockaddr.local.sun_path));
    else
	__pmNotifyErr(LOG_ERR,
		"%s:__pmSockAddrSetPath: Invalid address family: %d\n",
		__FILE__, addr->sockaddr.raw.sa_family);
#else
    __pmNotifyErr(LOG_ERR, "%s:__pmSockAddrSetPath: AF_UNIX is not supported\n", __FILE__);
#endif
}

int
__pmInitCertificates(void)
{
    return 0;
}

int
__pmShutdownCertificates(void)
{
    return 0;
}

int
__pmInitSecureSockets(void)
{
    return 0;
}

int
__pmShutdownSecureSockets(void)
{
    return 0;
}

int
__pmInitAuthClients(void)
{
    return 0;
}

int
__pmDataIPCSize(void)
{
    return 0;
}

int
__pmSecureClientHandshake(int fd, int flags, const char *hostname, __pmHashCtl *attrs)
{
    (void)fd;
    (void)hostname;

    /*
     * We cannot handle many flags here (no support), in particular:
     * PDU_FLAG_SECURE (NSS)
     * PDU_FLAG_COMPRESS (NSS)
     * PDU_FLAG_AUTH (SASL2)
     *
     * But we can still talk to a pmcd that requires credentials, provided
     * we are using unix domain sockets (the kernel provides the auth info
     * to pmcd in this case, with no other special sauce required).
     */
    if (flags == PDU_FLAG_CREDS_REQD)
	if (__pmHashSearch(PCP_ATTR_UNIXSOCK, attrs) != NULL)
	    return 0;
    return -EOPNOTSUPP;
}

int
__pmSocketClosed(void)
{
    switch (oserror()) {
	/*
	 * Treat this like end of file on input.
	 *
	 * failed as a result of pmcd exiting and the connection
	 * being reset, or as a result of the kernel ripping
	 * down the connection (most likely because the host at
	 * the other end just took a dive)
	 *
	 * from IRIX BDS kernel sources, seems like all of the
	 * following are peers here:
	 *  ECONNRESET (pmcd terminated?)
	 *  ETIMEDOUT ENETDOWN ENETUNREACH EHOSTDOWN EHOSTUNREACH
	 *  ECONNREFUSED
	 * peers for BDS but not here:
	 *  ENETRESET ENONET ESHUTDOWN (cache_fs only?)
	 *  ECONNABORTED (accept, user req only?)
	 *  ENOTCONN (udp?)
	 *  EPIPE EAGAIN (nfs, bds & ..., but not ip or tcp?)
	 */
	case ECONNRESET:
	case EPIPE:
	case ETIMEDOUT:
	case ENETDOWN:
	case ENETUNREACH:
	case EHOSTDOWN:
	case EHOSTUNREACH:
	case ECONNREFUSED:
	    return 1;
    }
    return 0;
}

int
__pmListen(int fd, int backlog)
{
    return listen(fd, backlog);
}

int
__pmAccept(int fd, void *addr, __pmSockLen *addrlen)
{
    __pmSockAddr *sockAddr = (__pmSockAddr *)addr;
    fd = accept(fd, &sockAddr->sockaddr.raw, addrlen);
    __pmCheckAcceptedAddress(sockAddr);
    return fd;
}

int
__pmBind(int fd, void *addr, __pmSockLen addrlen)
{
    __pmSockAddr *sock = (__pmSockAddr *)addr;

#ifdef PCP_DEBUG
    if ((pmDebug & DBG_TRACE_CONTEXT) && (pmDebug & DBG_TRACE_DESPERATE)) {
<<<<<<< HEAD
	fprintf(stderr, "%s:__pmBind(fd=%d, family=%d, port=%d, addr=%s)\n",
	    __FILE__, fd, __pmSockAddrGetFamily(sock), __pmSockAddrGetPort(sock),
=======
	fprintf(stderr, "__pmBind(fd=%d, family=%d, port=%d, addr=%s)\n",
	    fd, __pmSockAddrGetFamily(sock), __pmSockAddrGetPort(sock),
>>>>>>> 04eb96dc
	    __pmSockAddrToString(sock));
    }
#endif
    if (sock->sockaddr.raw.sa_family == AF_INET)
        return bind(fd, &sock->sockaddr.raw, sizeof(sock->sockaddr.inet));
    if (sock->sockaddr.raw.sa_family == AF_INET6)
        return bind(fd, &sock->sockaddr.raw, sizeof(sock->sockaddr.ipv6));
#if defined(HAVE_STRUCT_SOCKADDR_UN)
    if (sock->sockaddr.raw.sa_family == AF_UNIX)
        return bind(fd, &sock->sockaddr.raw, sizeof(sock->sockaddr.local));
#endif
    __pmNotifyErr(LOG_ERR,
		"%s:__pmBind: Invalid address family: %d\n", __FILE__, sock->sockaddr.raw.sa_family);
    errno = EAFNOSUPPORT;
    return -1; /* failure */
}

int
__pmConnect(int fd, void *addr, __pmSockLen addrlen)
{
    __pmSockAddr *sock = (__pmSockAddr *)addr;
    if (sock->sockaddr.raw.sa_family == AF_INET)
        return connect(fd, &sock->sockaddr.raw, sizeof(sock->sockaddr.inet));
    if (sock->sockaddr.raw.sa_family == AF_INET6)
        return connect(fd, &sock->sockaddr.raw, sizeof(sock->sockaddr.ipv6));
#if defined(HAVE_STRUCT_SOCKADDR_UN)
    if (sock->sockaddr.raw.sa_family == AF_UNIX)
        return connect(fd, &sock->sockaddr.raw, sizeof(sock->sockaddr.local));
#endif
    __pmNotifyErr(LOG_ERR,
		"%s:__pmConnect: Invalid address family: %d\n", __FILE__, sock->sockaddr.raw.sa_family);
    errno = EAFNOSUPPORT;
    return -1; /* failure */
}

int
__pmGetFileStatusFlags(int fd)
{
    return fcntl(fd, F_GETFL);
}

int
__pmSetFileStatusFlags(int fd, int flags)
{
    return fcntl(fd, F_SETFL, flags);
}

int
__pmGetFileDescriptorFlags(int fd)
{
    return fcntl(fd, F_GETFD);
}

int
__pmSetFileDescriptorFlags(int fd, int flags)
{
    return fcntl(fd, F_SETFD, flags);
}

ssize_t
__pmWrite(int socket, const void *buffer, size_t length)
{
    return write(socket, buffer, length);
}

ssize_t
__pmRead(int socket, void *buffer, size_t length)
{
    return read(socket, buffer, length);
}

ssize_t
__pmSend(int socket, const void *buffer, size_t length, int flags)
{
    return send(socket, buffer, length, flags);
}

ssize_t
__pmRecv(int socket, void *buffer, size_t length, int flags)
{
    ssize_t	size;
    size = recv(socket, buffer, length, flags);
#ifdef PCP_DEBUG
    if ((pmDebug & DBG_TRACE_PDU) && (pmDebug & DBG_TRACE_DESPERATE)) {
	    fprintf(stderr, "%s:__pmRecv(%d, ..., %d, " PRINTF_P_PFX "%x) -> %d\n",
		__FILE__, socket, (int)length, flags, (int)size);
    }
#endif
    return size;
}

int
__pmFD(int fd)
{
    return fd;
}

void
__pmFD_CLR(int fd, __pmFdSet *set)
{
    FD_CLR(fd, set);
}

int
__pmFD_ISSET(int fd, __pmFdSet *set)
{
    return FD_ISSET(fd, set);
}

void
__pmFD_SET(int fd, __pmFdSet *set)
{
    FD_SET(fd, set);
}

void
__pmFD_ZERO(__pmFdSet *set)
{
    FD_ZERO(set);
}

void
__pmFD_COPY(__pmFdSet *s1, const __pmFdSet *s2)
{
    memcpy(s1, s2, sizeof(*s1));
}

int
__pmSelectRead(int nfds, __pmFdSet *readfds, struct timeval *timeout)
{
    return select(nfds, readfds, NULL, NULL, timeout);
}

int
__pmSelectWrite(int nfds, __pmFdSet *writefds, struct timeval *timeout)
{
    return select(nfds, NULL, writefds, NULL, timeout);
}

int
__pmSocketReady(int fd, struct timeval *timeout)
{
    __pmFdSet	onefd;

    FD_ZERO(&onefd);
    FD_SET(fd, &onefd);
    return select(fd+1, &onefd, NULL, NULL, timeout);
}

char *
__pmGetNameInfo(__pmSockAddr *address)
{
    int sts;
    char buf[NI_MAXHOST];

    if (address->sockaddr.raw.sa_family == AF_INET) {
        sts = getnameinfo(&address->sockaddr.raw, sizeof(address->sockaddr.inet),
			  buf, sizeof(buf), NULL, 0, 0);
    }
    else if (address->sockaddr.raw.sa_family == AF_INET6) {
        sts = getnameinfo(&address->sockaddr.raw, sizeof(address->sockaddr.ipv6),
			  buf, sizeof(buf), NULL, 0, 0);
    }
#if defined(HAVE_STRUCT_SOCKADDR_UN)
    else if (address->sockaddr.raw.sa_family == AF_UNIX) {
	/* The name info is the socket path. */
	return strdup(address->sockaddr.local.sun_path);
    }
#endif
    else {
	__pmNotifyErr(LOG_ERR,
		"%s:__pmGetNameInfo: Invalid address family: %d\n", __FILE__, address->sockaddr.raw.sa_family);
        sts = EAI_FAMILY;
    } 

#ifdef PCP_DEBUG
    if (pmDebug & DBG_TRACE_DESPERATE) {
        if (sts != 0) {
            fprintf(stderr, "%s:__pmGetNameInfo: family=%d getnameinfo()-> %d %s\n", __FILE__, address->sockaddr.raw.sa_family, sts, gai_strerror(sts));
        }
    }
#endif


    return sts == 0 ? strdup(buf) : NULL;
}

__pmHostEnt *
__pmGetAddrInfo(const char *hostName)
{
    __pmHostEnt *hostEntry;
    struct addrinfo hints;
    int sts;

    hostEntry = __pmHostEntAlloc();
    if (hostEntry != NULL) {
        memset(&hints, 0, sizeof(hints));
	hints.ai_family = AF_UNSPEC;    /* Allow IPv4 or IPv6 */
#ifdef HAVE_AI_ADDRCONFIG
	hints.ai_flags = AI_ADDRCONFIG; /* Only return configured address types */
#endif

	sts = getaddrinfo(hostName, NULL, &hints, &hostEntry->addresses);
	if (sts != 0) {
	    __pmHostEntFree(hostEntry);
	    hostEntry = NULL;
	}
	/* Leave the host name NULL. It will be looked up on demand in __pmHostEntGetName(). */
    }
#ifdef PCP_DEBUG
    if (pmDebug & DBG_TRACE_DESPERATE) {
	if (hostEntry == NULL)
	    fprintf(stderr, "%s:__pmGetAddrInfo(%s) -> NULL\n", __FILE__, hostName);
	else
	    fprintf(stderr, "%s:__pmGetAddrInfo(%s) -> %s\n", __FILE__, hostName, hostEntry->name);
    }
#endif
    return hostEntry;
}

__pmSockAddr *
__pmHostEntGetSockAddr(const __pmHostEnt *he, void **ei)
{
    __pmAddrInfo *ai;
    __pmSockAddr *addr;

    /* The enumerator index (*ei) is actually a pointer to the current address info. */
    if (*ei == NULL)
        *ei = ai = he->addresses;
    else {
        ai = *ei;
        *ei = ai = ai->ai_next;
    }
    if (*ei == NULL)
        return NULL; /* no (more) addresses in the chain. */

    /* Now allocate a socket address and copy the data. */
    addr = __pmSockAddrAlloc();
    if (addr == NULL) {
        __pmNotifyErr(LOG_ERR, "%s:__pmHostEntGetSockAddr: out of memory\n", __FILE__);
        *ei = NULL;
	return NULL;
    }
    memcpy(&addr->sockaddr.raw, ai->ai_addr, ai->ai_addrlen);

    return addr;
}

__pmSockAddr *
__pmSockAddrMask(__pmSockAddr *addr, const __pmSockAddr *mask)
{
    int i;
    if (addr->sockaddr.raw.sa_family != mask->sockaddr.raw.sa_family) {
	__pmNotifyErr(LOG_ERR,
		"%s:__pmSockAddrMask: Address family of the address (%d) must match that of the mask (%d)\n",
		__FILE__, addr->sockaddr.raw.sa_family, mask->sockaddr.raw.sa_family);
    }
    else if (addr->sockaddr.raw.sa_family == AF_INET)
        addr->sockaddr.inet.sin_addr.s_addr &= mask->sockaddr.inet.sin_addr.s_addr;
    else if (addr->sockaddr.raw.sa_family == AF_INET6) {
        /* IPv6: Mask it byte by byte */
        unsigned char *addrBytes = addr->sockaddr.ipv6.sin6_addr.s6_addr;
	const unsigned char *maskBytes = mask->sockaddr.ipv6.sin6_addr.s6_addr;
	for (i = 0; i < sizeof(addr->sockaddr.ipv6.sin6_addr.s6_addr); ++i)
            addrBytes[i] &= maskBytes[i];
    }
#if defined(HAVE_STRUCT_SOCKADDR_UN)
    else if (addr->sockaddr.raw.sa_family == AF_UNIX) {
	/* Simply truncate the path in the address to the length of the mask. */
	i = strlen(mask->sockaddr.local.sun_path);
	addr->sockaddr.local.sun_path[i] = '\0';
    }
#endif
    else /* not applicable to other address families. */
	__pmNotifyErr(LOG_ERR,
		"%s:__pmSockAddrMask: Invalid address family: %d\n", __FILE__, addr->sockaddr.raw.sa_family);

    return addr;
}

int
__pmSockAddrCompare(const __pmSockAddr *addr1, const __pmSockAddr *addr2)
{
    if (addr1->sockaddr.raw.sa_family != addr2->sockaddr.raw.sa_family)
        return addr1->sockaddr.raw.sa_family - addr2->sockaddr.raw.sa_family;

    if (addr1->sockaddr.raw.sa_family == AF_INET)
        return addr1->sockaddr.inet.sin_addr.s_addr - addr2->sockaddr.inet.sin_addr.s_addr;

    if (addr1->sockaddr.raw.sa_family == AF_INET6) {
        /* IPv6: Compare it byte by byte */
      return memcmp(&addr1->sockaddr.ipv6.sin6_addr.s6_addr, &addr2->sockaddr.ipv6.sin6_addr.s6_addr,
		    sizeof(addr1->sockaddr.ipv6.sin6_addr.s6_addr));
    }

#if defined(HAVE_STRUCT_SOCKADDR_UN)
    if (addr1->sockaddr.raw.sa_family == AF_UNIX) {
        /* Unix Domain: Compare the paths */
	return strncmp(addr1->sockaddr.local.sun_path, addr2->sockaddr.local.sun_path,
		       sizeof(addr1->sockaddr.local.sun_path));
    }
#endif

    /* Unknown address family. */
    __pmNotifyErr(LOG_ERR,
		  "%s:__pmSockAddrCompare: Invalid address family: %d\n", __FILE__, addr1->sockaddr.raw.sa_family);
    return 1; /* not equal */
}

int
__pmSockAddrIsInet(const __pmSockAddr *addr)
{
    return addr->sockaddr.raw.sa_family == AF_INET;
}

int
__pmSockAddrIsIPv6(const __pmSockAddr *addr)
{
    return addr->sockaddr.raw.sa_family == AF_INET6;
}

int
__pmSockAddrIsUnix(const __pmSockAddr *addr)
{
#if defined(HAVE_STRUCT_SOCKADDR_UN)
    return addr->sockaddr.raw.sa_family == AF_UNIX;
#else
    return 0;
#endif
}

__pmSockAddr *
__pmStringToSockAddr(const char *cp)
{
    __pmSockAddr *addr = __pmSockAddrAlloc();
    if (addr) {
        if (cp == NULL || strcmp(cp, "INADDR_ANY") == 0) {
	    addr->sockaddr.inet.sin_addr.s_addr = INADDR_ANY;
	    /* Set the address family to 0, meaning "not set". */
	    addr->sockaddr.raw.sa_family = 0;
	}
	else {
	    int sts;
	    /* Determine the address family. */
#if defined(HAVE_STRUCT_SOCKADDR_UN)
	    if (*cp == __pmPathSeparator()) {
		if (strlen(cp) >= sizeof(addr->sockaddr.local.sun_path))
		    sts = -1; /* too long */
		else {
		    addr->sockaddr.raw.sa_family = AF_UNIX;
		    strcpy(addr->sockaddr.local.sun_path, cp);
		    sts = 1;
		}
	    }
	    else
#endif
	    if (strchr(cp, ':') != NULL) {
		addr->sockaddr.raw.sa_family = AF_INET6;
	        sts = inet_pton(AF_INET6, cp, &addr->sockaddr.ipv6.sin6_addr);
	    }
	    else {
		addr->sockaddr.raw.sa_family = AF_INET;
	        sts = inet_pton(AF_INET, cp, &addr->sockaddr.inet.sin_addr);
	    }
	    if (sts <= 0) {
	        __pmSockAddrFree(addr);
		addr = NULL;
	    }
	}
    }
    return addr;
}

/*
 * Convert an address to a string.
 * The caller must free the buffer.
 */
char *
__pmSockAddrToString(__pmSockAddr *addr)
{
    char str[INET6_ADDRSTRLEN];
    int family;
    const char *sts;

    sts = NULL;
    family = addr->sockaddr.raw.sa_family;
    if (family == AF_INET)
	sts = inet_ntop(family, &addr->sockaddr.inet.sin_addr, str, sizeof(str));
    else if (family == AF_INET6)
	sts = inet_ntop(family, &addr->sockaddr.ipv6.sin6_addr, str, sizeof(str));
#if defined(HAVE_STRUCT_SOCKADDR_UN)
    else if (family == AF_UNIX)
	return strdup(addr->sockaddr.local.sun_path);
#endif
    if (sts == NULL)
	return NULL;
    return strdup(str);
}

#endif /* !HAVE_SECURE_SOCKETS */<|MERGE_RESOLUTION|>--- conflicted
+++ resolved
@@ -806,13 +806,8 @@
 
 #ifdef PCP_DEBUG
     if ((pmDebug & DBG_TRACE_CONTEXT) && (pmDebug & DBG_TRACE_DESPERATE)) {
-<<<<<<< HEAD
 	fprintf(stderr, "%s:__pmBind(fd=%d, family=%d, port=%d, addr=%s)\n",
 	    __FILE__, fd, __pmSockAddrGetFamily(sock), __pmSockAddrGetPort(sock),
-=======
-	fprintf(stderr, "__pmBind(fd=%d, family=%d, port=%d, addr=%s)\n",
-	    fd, __pmSockAddrGetFamily(sock), __pmSockAddrGetPort(sock),
->>>>>>> 04eb96dc
 	    __pmSockAddrToString(sock));
     }
 #endif

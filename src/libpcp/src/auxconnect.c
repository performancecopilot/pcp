--- conflicted
+++ resolved
@@ -756,23 +756,14 @@
         addr->sockaddr.inet.sin_addr.s_addr &= mask->sockaddr.inet.sin_addr.s_addr;
     else if (addr->sockaddr.raw.sa_family == AF_INET6) {
         /* IPv6: Mask it byte by byte */
-<<<<<<< HEAD
-        char *addrBytes = addr->sockaddr.ipv6.sin6_addr.s6_addr;
-	const char *maskBytes = mask->sockaddr.ipv6.sin6_addr.s6_addr;
-=======
         unsigned char *addrBytes = addr->sockaddr.ipv6.sin6_addr.s6_addr;
 	const unsigned char *maskBytes = mask->sockaddr.ipv6.sin6_addr.s6_addr;
->>>>>>> 7093a0cf
 	for (i = 0; i < sizeof(addr->sockaddr.ipv6.sin6_addr.s6_addr); ++i)
             addrBytes[i] &= maskBytes[i];
     }
     else
 	__pmNotifyErr(LOG_ERR,
-<<<<<<< HEAD
-		"__pmSockAddrMask: Invalid address family: %d\n", addr->sockaddr.raw.family);
-=======
 		"__pmSockAddrMask: Invalid address family: %d\n", addr->sockaddr.raw.sa_family);
->>>>>>> 7093a0cf
 
     return addr;
 }
@@ -783,20 +774,13 @@
     if (addr1->sockaddr.raw.sa_family != addr2->sockaddr.raw.sa_family)
         return addr1->sockaddr.raw.sa_family - addr2->sockaddr.raw.sa_family;
 
-<<<<<<< HEAD
-    if (addr1->sockaddr.raw.sa_family == PR_AF_INET)
-        return addr1->sockaddr.inet.sin_addr.s_addr - addr2->sockaddr.inet.sin_addr.s_addr;
-
-    if (addr1->sockaddr.raw.sa_family == PR_AF_INET6) {
-=======
     if (addr1->sockaddr.raw.sa_family == AF_INET)
         return addr1->sockaddr.inet.sin_addr.s_addr - addr2->sockaddr.inet.sin_addr.s_addr;
 
     if (addr1->sockaddr.raw.sa_family == AF_INET6) {
->>>>>>> 7093a0cf
         /* IPv6: Compare it byte by byte */
-      return memcmp(&addr1->sockaddr.ipv6.sin6_addr.s6_addr, &addr2->sockaddr.ipv6.sin6_addr.s6_addr,
-		    sizeof(addr1->sockaddr.ipv6.sin6_addr.s6_addr));
+        return memcmp(&addr1->sockaddr.ipv6.sin6_addr.s6_addr, &addr2->sockaddr.ipv6.sin6_addr.s6_addr,
+		      sizeof(addr1->sockaddr.ipv6.sin6_addr.s6_addr));
     }
 
     __pmNotifyErr(LOG_ERR,
@@ -824,23 +808,6 @@
         if (cp == NULL || strcmp(cp, "INADDR_ANY") == 0) {
 	    addr->sockaddr.inet.sin_addr.s_addr = INADDR_ANY;
 	    /* Set the address family to 0, meaning "not set". */
-<<<<<<< HEAD
-	    addr->sockaddr.raw.family = 0;
-	}
-	else {
-#ifdef IS_MINGW
-	  /* TODO: IPv6: is inet_pton supported on MINGW?? */
-	    unsigned long in;
-	    in = inet_addr(cp);
-	    addr->sockaddr.inet.inaddr.s_addr = in;
-#else
-	    int domain = (strchr(cp, ':') == NULL) ? AF_INET : AF_INET6;
-	    int sts;
-	    if (domain == AF_INET)
-	      sts = inet_pton(domain, cp, &addr->inet.sin_addr);
-	    else
-	      sts = inet_pton(domain, cp, &addr->ipv6.sin6_addr);
-=======
 	    addr->sockaddr.raw.sa_family = 0;
 	}
 	else {
@@ -850,15 +817,10 @@
 	      sts = inet_pton(domain, cp, &addr->sockaddr.inet.sin_addr);
 	    else
 	      sts = inet_pton(domain, cp, &addr->sockaddr.ipv6.sin6_addr);
->>>>>>> 7093a0cf
 	    if (sts <= 0) {
 	        __pmSockAddrFree(addr);
 		addr = NULL;
 	    }
-<<<<<<< HEAD
-#endif
-=======
->>>>>>> 7093a0cf
 	}
     }
     return addr;
@@ -875,20 +837,11 @@
     int domain;
     const char *sts;
 
-<<<<<<< HEAD
-    domain = addr->raw.sa_family;
-    if (domain == AF_INET)
-      sts = inet_ntop(domain, &addr->inet.sin_addr, str, sizeof(str));
-    else
-      sts = inet_ntop(domain, &addr->ipv6.sin6_addr, str, sizeof(str));
-
-=======
     domain = addr->sockaddr.raw.sa_family;
     if (domain == AF_INET)
 	sts = inet_ntop(domain, &addr->sockaddr.inet.sin_addr, str, sizeof(str));
     else
 	sts = inet_ntop(domain, &addr->sockaddr.ipv6.sin6_addr, str, sizeof(str));
->>>>>>> 7093a0cf
     if (sts == NULL)
 	return NULL;
     return strdup(str);

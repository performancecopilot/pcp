--- conflicted
+++ resolved
@@ -542,14 +542,10 @@
 
 PCP_3.18 {
     __pmLock_extcall;
-<<<<<<< HEAD
-} PCP_3.17;
-
-PCP_3.19 {
-    __pmCurrentContext;
-} PCP_3.18;
-=======
     __pmFeaturesIPC;
     __pmSetFeaturesIPC;
 } PCP_3.17;
->>>>>>> e0320c50
+
+PCP_3.19 {
+    __pmCurrentContext;
+} PCP_3.18;
--- conflicted
+++ resolved
@@ -43,11 +43,8 @@
 import sys
 import curses
 import select
-<<<<<<< HEAD
 import signal
-=======
 import pwd
->>>>>>> ec914dc8
 import cpmapi as c_api
 import cpmgui as c_gui
 from pcp import pmapi, pmgui

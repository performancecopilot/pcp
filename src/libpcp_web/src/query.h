/*
 * Copyright (c) 2017-2021 Red Hat.
 * Copyright (c) 2020 Yushan ZHANG.
 * Copyright (c) 2022 Shiyao CHEN.
 *
 * This library is free software; you can redistribute it and/or modify it
 * under the terms of the GNU Lesser General Public License as published
 * by the Free Software Foundation; either version 2.1 of the License, or
 * (at your option) any later version.
 *
 * This library is distributed in the hope that it will be useful, but
 * WITHOUT ANY WARRANTY; without even the implied warranty of MERCHANTABILITY
 * or FITNESS FOR A PARTICULAR PURPOSE.  See the GNU Lesser General Public
 * License for more details.
 */
#ifndef SERIES_QUERY_H
#define SERIES_QUERY_H

#include "pmapi.h"
#include "pmwebapi.h"
#include "batons.h"
#ifdef HAVE_REGEX_H
#include <regex.h>
#endif

/*
 * Time series querying
 */

/* Various query node_t types */
typedef enum nodetype {
    N_INTEGER	= 1,
    N_NAME,
    N_PLUS,
    N_MINUS,
    N_STAR,
    N_SLASH,
    N_AVG,
    N_AVG_INST,
    N_AVG_SAMPLE,
    N_COUNT,
    N_DELTA,
    N_MAX,
    N_MAX_INST,
    N_MAX_SAMPLE,
    N_MIN,
    N_MIN_INST,
    N_MIN_SAMPLE,
    N_SUM,
    N_SUM_INST,
    N_SUM_SAMPLE,
    N_STDEV_INST,
    N_STDEV_SAMPLE,
<<<<<<< HEAD
    N_TOPK_INST,
    N_TOPK_SAMPLE,
=======
    N_NTH_PERCENTILE_INST,
    N_NTH_PERCENTILE_SAMPLE,
>>>>>>> 99adef37
    N_ANON,
    N_RATE,
    N_INSTANT,
    N_DOUBLE,
    N_LT,
    N_LEQ,
    N_EQ,
    N_GLOB,
    N_GEQ,
    N_GT,
    N_NEQ,
    N_AND,
    N_OR,
    N_REQ,
    N_RNE,
    N_NEG,
    N_STRING,
    N_RESCALE,
    N_SCALE,
    N_DEFINED,
    N_ABS,
    N_FLOOR,
    N_LOG,
    N_SQRT,
    N_ROUND,

/* node_t time-related sub-types */
    N_RANGE = 100,
    N_INTERVAL,
    N_TIMEZONE,
    N_START,
    N_FINISH,
    N_SAMPLES,
    N_ALIGN,
    N_OFFSET,

/* node_t name-related sub-types */
    N_QUERY = 200,
    N_LABEL,
    N_METRIC,
    N_CONTEXT,
    N_INSTANCE,

    MAX_NODETYPE
} nodetype_t;

typedef struct seriesGetSID {
    seriesBatonMagic	header;		/* MAGIC_SID */
    sds			name;		/* series or source SID */
    sds			metric;		/* back-pointer for instance series */
    /* various flags */
    unsigned int	freed : 1;	/* freed individually on completion */
    void		*baton;
} seriesGetSID;

typedef struct meta {
    int			type;	/* PM_TYPE_* */
    int			sem;	/* PM_SEM_* */
    pmUnits		units;
} meta_t;

typedef struct series_set {
    unsigned char	*series;
    int			nseries;
} series_set_t;

typedef struct series_instance_set {
    /* Number of series instances */
    int			num_instances;
    pmSeriesValue	*series_instance;
} series_instance_set_t;

typedef struct series_sample_set {
    seriesGetSID		*sid;
    sds				metric_name;
    pmSeriesDesc		series_desc;
    void			*baton;
    int				compatibility;
    /* Number of series samples */
    int				num_samples;
    series_instance_set_t	*series_sample;
} series_sample_set_t;

typedef struct series_value_set {
    /* Number of series identifiers*/
    int				num_series;
    series_sample_set_t		*series_values;
} series_value_set_t;


typedef struct timing {
    /* input string */
    pmSeriesTimeWindow	window;

    /* parsed inputs */
    struct timeval	delta;	
    struct timeval	align;
    struct timeval	start;
    struct timeval	end;
    unsigned int	count;		/* sample count */
    unsigned int	offset;		/* sample offset */
    int			zone;		/* pmNewZone handle */
} timing_t;


typedef struct node {
    enum nodetype	type;
    enum nodetype	subtype;
    void		*baton;

    sds			key;
    sds 		value;
    struct node		*left;
    struct node		*right;
    struct meta		meta;

    /* result set of series at this node */
    struct series_set	result;

    /* partial match data for glob/regex */
    int			nmatches;
    sds			*matches;
    regex_t		regex;	/* compiled regex */
    unsigned long long	cursor;

    /* result set of time series values at this node */
    series_value_set_t	value_set;

    /* Corresponding time specifier */
    timing_t		time;
} node_t;


typedef struct series {
    sds			name;
    node_t		*expr;
    timing_t		time;
} series_t;

extern int series_parse(sds, series_t *, char **, void *);
extern int series_solve(pmSeriesSettings *, node_t *, timing_t *, pmSeriesFlags, void *);
extern int series_load(pmSeriesSettings *, node_t *, timing_t *, pmSeriesFlags, void *);
extern void series_stats_inc(pmSeriesSettings *, unsigned int);

extern const char *series_instance_name(sds);
extern const char *series_context_name(sds);
extern const char *series_metric_name(sds);
extern const char *series_label_name(sds);

#endif	/* SERIES_QUERY_H */<|MERGE_RESOLUTION|>--- conflicted
+++ resolved
@@ -51,13 +51,10 @@
     N_SUM_SAMPLE,
     N_STDEV_INST,
     N_STDEV_SAMPLE,
-<<<<<<< HEAD
     N_TOPK_INST,
     N_TOPK_SAMPLE,
-=======
     N_NTH_PERCENTILE_INST,
     N_NTH_PERCENTILE_SAMPLE,
->>>>>>> 99adef37
     N_ANON,
     N_RATE,
     N_INSTANT,

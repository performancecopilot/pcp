#!/usr/bin/python

#
# pmcollectl.py
#
# Copyright (C) 2012-2013 Red Hat Inc.
#
# This program is free software; you can redistribute it and/or modify it
# under the terms of the GNU General Public License as published by the
# Free Software Foundation; either version 2 of the License, or (at your
# option) any later version.
# 
# This program is distributed in the hope that it will be useful, but
# WITHOUT ANY WARRANTY; without even the implied warranty of MERCHANTABILITY
# or FITNESS FOR A PARTICULAR PURPOSE.  See the GNU General Public License
# for more details.
#

"""System status collector using the libpcp Wrapper module

Additional Information:

Performance Co-Pilot Web Site
http://oss.sgi.com/projects/pcp
"""

##############################################################################
#
# imports
#

import os
import sys
import copy
import time
import cpmapi as c_api
import cpmgui as c_gui
from pcp import pmapi, pmgui
from pcp.pmsubsys import cpu, interrupt, disk, memory, net, proc, subsys

me = "pmcollectl"

def usage ():
    print "\nUsage:", sys.argv[0], "\n\t[-sSUBSYS] [-f|--filename FILE] [-p|--playback FILE]"
    print '''\t[-R|--runtime N] [-c|--count N] [-i|--interval N] [--verbose]
'''


# round  -----------------------------------------------------------------


def round (value, magnitude):
    return (value + (magnitude / 2)) / magnitude


# record ---------------------------------------------------------------

def record (pm, config, duration, file):
    global me

    if os.path.exists(file):
        print me + "archive %s already exists\n" % file
        sys.exit(1)
    status = pm.pmRecordSetup (file, me, 0)
    (status, rhp) = pm.pmRecordAddHost ("localhost", 1, config)
    status = pm.pmRecordControl (0, c_gui.PM_REC_SETARG, "-T" + str(duration) + "sec")
    status = pm.pmRecordControl (0, c_gui.PM_REC_ON, "")
    # XXX: duration should be a time interval allowing sub-second resolution
    time.sleep(duration)
    pm.pmRecordControl (0, c_gui.PM_REC_STATUS, "")
    status = pm.pmRecordControl (rhp, c_gui.PM_REC_OFF, "")
    if status < 0 and status != c_api.PM_ERR_IPC:
        check_status (status)


# record_add_creator ------------------------------------------------------

def record_add_creator (fn):
    f = open (fn, "r+")
    args = ""
    for i in sys.argv:
        args = args + i + " "
    f.write("# Created by " + args)
    f.write("\n#\n")
    f.close()

# record_check_creator ------------------------------------------------------

def record_check_creator (fn, doc):
    f = open (fn + "/" + me + ".pcp", "r")
    line = f.readline()
    if line.find("# Created by ") == 0:
        print doc + line[13:]
    f.close()


# _collect_print ---------------------------------------------------------------


class _collect_print(object):
    def print_header1(self):
        if self.verbosity == "brief":
            self.print_header1_brief()
        elif self.verbosity == "detail":
            self.print_header1_detail()
        elif self.verbosity == "verbose":
            self.print_header1_verbose()
    def print_header2(self):
        if self.verbosity == "brief":
            self.print_header2_brief()
        elif self.verbosity == "detail":
            self.print_header2_detail()
        elif self.verbosity == "verbose":
            self.print_header2_verbose()
    def print_header1_brief(self):
        True
    def print_header2_brief(self):
        True
    def print_header1_detail(self):
        True
    def print_header2_detail(self):
        True
    def print_header1_verbose(self):
        True
    def print_header2_verbose(self):
        True
    def print_line(self):
        if self.verbosity == "brief":
            self.print_brief()
        elif self.verbosity == "detail":
            self.print_detail()
        elif self.verbosity == "verbose":
            self.print_verbose()
    def print_brief(self):
        True
    def print_verbose(self):
        True
    def print_detail(self):
        True
    def divide_check(self, dividend, divisor):
        if divisor == 0:
            return 0
        else:
            return dividend / divisor
    def set_verbosity(self, verbosity):
        self.verbosity = verbosity


# _cpu_collect_print --------------------------------------------------


class _cpu_collect_print(cpu, _collect_print):
    def print_header1_brief(self):
        print '#<--------CPU-------->',
    def print_header1_detail(self):
        print '# SINGLE CPU STATISTICS'
    def print_header1_verbose(self):
        print '# CPU SUMMARY (INTR, CTXSW & PROC /sec)'

    def print_header2_brief(self):
        print '#cpu sys inter  ctxsw',
    def print_header2_detail(self):
        print '#   Cpu  User Nice  Sys Wait IRQ  Soft Steal Idle'
    def print_header2_verbose(self):
        print '#User  Nice   Sys  Wait   IRQ  Soft Steal  Idle  CPUs  Intr  Ctxsw  Proc  RunQ   Run   Avg1  Avg5 Avg15 RunT BlkT'

    def print_brief(self):
        print "%4d" % (100 * (self.get_metric_value('kernel.all.cpu.nice') +
                              self.get_metric_value('kernel.all.cpu.user') +
                              self.get_metric_value('kernel.all.cpu.intr') +
                              self.get_metric_value('kernel.all.cpu.sys') +
                              self.get_metric_value('kernel.all.cpu.steal') +
                              self.get_metric_value('kernel.all.cpu.irq.hard') +
                              self.get_metric_value('kernel.all.cpu.irq.soft')) /
                       self.cpu_total),
        print "%3d" % (100 * (self.get_metric_value('kernel.all.cpu.intr') +
                              self.get_metric_value('kernel.all.cpu.sys') +
                              self.get_metric_value('kernel.all.cpu.steal') +
                              self.get_metric_value('kernel.all.cpu.irq.hard') +
                              self.get_metric_value('kernel.all.cpu.irq.soft')) /
                       self.cpu_total),
        print "%5d %6d" % (self.get_metric_value('kernel.all.intr'),
                           self.get_metric_value('kernel.all.pswitch')),
    def print_detail(self):
        for k in range(self.get_len(self.get_metric_value('kernel.percpu.cpu.user'))):
            print "    %3d  %4d %4d  %3d %4d %3d  %4d %5d %4d" % (
                k,
                (100 * (self.get_scalar_value('kernel.percpu.cpu.nice',k) +
                        self.get_scalar_value('kernel.percpu.cpu.user',k) +
                        self.get_scalar_value('kernel.percpu.cpu.intr',k) +
                        self.get_scalar_value('kernel.percpu.cpu.sys',k) +
                        self.get_scalar_value('kernel.percpu.cpu.steal',k) +
                        self.get_scalar_value('kernel.percpu.cpu.irq.hard',k) +
                        self.get_scalar_value('kernel.percpu.cpu.irq.soft',k)) /
             self.cpu_total),
            self.get_scalar_value('kernel.percpu.cpu.nice',k),
            (100 * (self.get_scalar_value('kernel.percpu.cpu.intr',k) +
                    self.get_scalar_value('kernel.percpu.cpu.sys',k) +
                    self.get_scalar_value('kernel.percpu.cpu.steal',k) +
                    self.get_scalar_value('kernel.percpu.cpu.irq.hard',k) +
                    self.get_scalar_value('kernel.percpu.cpu.irq.soft',k)) /
             self.cpu_total),
            self.get_scalar_value('kernel.percpu.cpu.wait.total',k),
            self.get_scalar_value('kernel.percpu.cpu.irq.hard',k),
            self.get_scalar_value('kernel.percpu.cpu.irq.soft',k),
            self.get_scalar_value('kernel.percpu.cpu.steal',k),
            self.get_scalar_value('kernel.percpu.cpu.idle',k) / 10)
    def print_verbose(self):
        ncpu = self.get_metric_value('hinv.ncpu')
        print "%4d %6d %5d %4d %4d %5d " % (
            (100 * (self.get_metric_value('kernel.all.cpu.nice') +
                    self.get_metric_value('kernel.all.cpu.user') +
                    self.get_metric_value('kernel.all.cpu.intr') +
                    self.get_metric_value('kernel.all.cpu.sys') +
                    self.get_metric_value('kernel.all.cpu.steal') +
                    self.get_metric_value('kernel.all.cpu.irq.hard') +
                    self.get_metric_value('kernel.all.cpu.irq.soft')) /
             self.cpu_total),
            self.get_metric_value('kernel.all.cpu.nice'),
            (100 * (self.get_metric_value('kernel.all.cpu.intr') +
                    self.get_metric_value('kernel.all.cpu.sys') +
                    self.get_metric_value('kernel.all.cpu.steal') +
                    self.get_metric_value('kernel.all.cpu.irq.hard') +
                    self.get_metric_value('kernel.all.cpu.irq.soft')) /
             self.cpu_total),
            self.get_metric_value('kernel.all.cpu.wait.total'),
            self.get_metric_value('kernel.all.cpu.irq.hard'),
            self.get_metric_value('kernel.all.cpu.irq.soft')
            ),
        print "%6d %6d %5d %5d %6d" % (
            self.get_metric_value('kernel.all.cpu.steal'),
            self.get_metric_value('kernel.all.cpu.idle') / (10 * ncpu),
            ncpu,
            self.get_metric_value('kernel.all.intr'),
            self.get_metric_value('kernel.all.pswitch')
            ),
        print "%5d %5d %5d %5.2f %5.2f %5.2f %4d %4d" % (
            self.get_metric_value('kernel.all.nprocs'),
            self.get_metric_value('kernel.all.runnable'),
            self.get_metric_value('proc.runq.runnable'),
            self.get_metric_value('kernel.all.load')[0],
            self.get_metric_value('kernel.all.load')[1],
            self.get_metric_value('kernel.all.load')[2],
            self.get_metric_value('kernel.all.runnable'),
            self.get_metric_value('proc.runq.blocked'))


# _interrupt_collect_print --------------------------------------------------


class _interrupt_collect_print(interrupt, _collect_print):
    def print_header1_brief(self):
            ndashes = (((self.get_len(self.metric_values[0])) * 6) - 6) / 2
            h = "#<"
            for k in range(ndashes):
                h += "-"
            h += "Int"
            for k in range(ndashes):
                h += "-"
            h += ">"
            print h,
    def print_header1_detail(self):
            print '# INTERRUPT DETAILS'
            print '# Int    ',
            for k in range(len(self.metric_values[0])):
                print 'Cpu%d ' % k,
            print 'Type            Device(s)'
    def print_header1_verbose(self):
            print '# INTERRUPT SUMMARY'
    def print_header2_brief(self):
            for k in range(len(self.metric_values[0])):
                if k == 0:
                    print '#Cpu%d ' % k,
                else:
                    print 'Cpu%d ' % k,
    def print_header2_verbose(self):
            print '#    ',
            for k in range(len(self.metric_values[0])):
                print 'Cpu%d ' % k,
            print
    def print_brief(self):
        int_count = []
        for k in range(len(self.metric_values[0])):
            int_count.append(0)
            for j  in range(0, len(self.metric_values)):
                int_count[k] += self.metric_values[j][k]
                
        for k in range(len(self.metric_values[0])):
            print "%4d " % (int_count[k]),
    def print_detail(self):
        for j  in range(0, len(self.metrics_dict)):
            for k in range(len(self.metric_values[0])):
                have_nonzero_value = False
                if self.metric_values[j][k] != 0:
                    have_nonzero_value = True
                if not have_nonzero_value:
                    continue
                # pcp does not give the interrupt # so print spaces
                print "%-8s" % self.metrics[j].split(".")[3],
                for k in range(len(self.metric_values[0])):
                    print "%4d " % (self.metric_values[j][k]),
                text = (pm.pmLookupText(self.metric_pmids[j], c_api.PM_TEXT_ONELINE))
                print "%-18s %s" % (text[:(str.index(text," "))],
                                 text[(str.index(text," ")):])
    def print_verbose(self):
        print "     ",
        self.print_brief()
        print


# _disk_collect_print --------------------------------------------------


class _disk_collect_print(disk, _collect_print):
    def print_header1_brief(self):
            print '<----------Disks----------->',
    def print_header1_detail(self):
            print '# DISK STATISTICS (/sec)'
    def print_header1_verbose(self):
            print '\n\n# DISK SUMMARY (/sec)'
    def print_header2_brief(self):
            print ' KBRead  Reads KBWrit Writes',
    def print_header2_detail(self):
            print '#          <---------reads---------><---------writes---------><--------averages--------> Pct'
            print '#Name       KBytes Merged  IOs Size  KBytes Merged  IOs Size  RWSize  QLen  Wait SvcTim Util'
    def print_header2_verbose(self):
            print '#KBRead RMerged  Reads SizeKB  KBWrite WMerged Writes SizeKB\n',
    def print_brief(self):
        print "%6d %6d %6d %6d" % (
            self.get_metric_value('disk.all.read_bytes') / 1024,
            self.get_metric_value('disk.all.read'),
            self.get_metric_value('disk.all.write_bytes') / 1024,
            self.get_metric_value('disk.all.write')),
    def print_detail(self):
        for j in xrange(len(self.metric_pmids)):
            try:
                (inst, iname) = pm.pmGetInDom(self.metric_descs[j])
                break
            except pmapi.pmErr, e:
                iname = "X"

        # metric values may be scalars or arrays depending on # of disks
        for j in xrange(self.get_len(self.get_metric_value('disk.dev.read_bytes'))):
            print "%-10s %6d %6d %4d %4d  %6d %6d %4d %4d  %6d %6d %4d %6d %4d" % (
                iname[j],
                self.get_scalar_value ('disk.dev.read_bytes', j),
                self.get_scalar_value ('disk.dev.read_merge', j),
                self.get_scalar_value ('disk.dev.read', j),
                self.get_scalar_value ('disk.dev.blkread', j),
                self.get_scalar_value ('disk.dev.write_bytes', j),
                self.get_scalar_value ('disk.dev.write_merge', j),
                self.get_scalar_value ('disk.dev.write', j),
                self.get_scalar_value ('disk.dev.blkwrite', j),
                0, 0, 0, 0, 0)
# ??? replace 0 with required fields

    def print_verbose(self):
        avgrdsz = avgwrsz = 0
        if self.get_metric_value('disk.all.read') > 0:
            avgrdsz = self.get_metric_value('disk.all.read_bytes')
            avgrdsz /= self.get_metric_value('disk.all.read')
        if self.get_metric_value('disk.all.write') > 0:
            avgwrsz = self.get_metric_value('disk.all.write_bytes')
            avgwrsz /= self.get_metric_value('disk.all.write')

        print '%6d %6d %6d %6d %7d %8d %6d %6d' % (
            avgrdsz,
            self.get_metric_value('disk.all.read_merge'),
            self.get_metric_value('disk.all.read'),
            0,
            avgwrsz,
            self.get_metric_value('disk.all.write_merge'),
            self.get_metric_value('disk.all.write'),
            0)


# _memory_collect_print --------------------------------------------------


class _memory_collect_print(memory, _collect_print):
    def print_header1_brief(self):
        print '#<-----------Memory----------->'
    def print_header1_verbose(self):
        print '# MEMORY SUMMARY'
    def print_header2_brief(self):
        print '#Free Buff Cach Inac Slab  Map'
    def print_header2_verbose(self):
        print '#<-------------------------------Physical Memory--------------------------------------><-----------Swap------------><-------Paging------>'
        print '#   Total    Used    Free    Buff  Cached    Slab  Mapped    Anon  Commit  Locked Inact Total  Used  Free   In  Out Fault MajFt   In  Out'
    def print_brief(self):
        print "%4dM %3dM %3dM %3dM %3dM %3dM " % (
            round(self.get_metric_value('mem.freemem'), 1000),
            round(self.get_metric_value('mem.util.bufmem'), 1000),
            round(self.get_metric_value('mem.util.cached'), 1000),
            round(self.get_metric_value('mem.util.inactive'), 1000),
            round(self.get_metric_value('mem.util.slab'), 1000),
            round(self.get_metric_value('mem.util.mapped'), 1000)),
    def print_verbose(self):
        print "%8dM %6dM %6dM %6dM %6dM %6dM %6dM %6dM %6dM %6dM %5dM %5dM %5dM %5dM %6d %6d %6d %6d %6d %6d " % (
            round(self.get_metric_value('mem.physmem'), 1000),
            round(self.get_metric_value('mem.util.used'), 1000),
            round(self.get_metric_value('mem.freemem'), 1000),
            round(self.get_metric_value('mem.util.bufmem'), 1000),
            round(self.get_metric_value('mem.util.cached'), 1000),
            round(self.get_metric_value('mem.util.slab'), 1000),
            round(self.get_metric_value('mem.util.mapped'), 1000),
            round(self.get_metric_value('mem.util.anonpages'), 1000),
            round(self.get_metric_value('mem.util.committed_AS'), 1000),
            round(self.get_metric_value('mem.util.mlocked'), 1000),
            round(self.get_metric_value('mem.util.inactive'), 1000),
            round(self.get_metric_value('mem.util.swapTotal'), 1000),
            round(self.get_metric_value('swap.used'), 1000),
            round(self.get_metric_value('swap.free'), 1000),
            round(self.get_metric_value('swap.pagesin'), 1000),
            round(self.get_metric_value('swap.pagesout'), 1000),
            round(self.get_metric_value('mem.vmstat.pgfault') -
                  self.get_metric_value('mem.vmstat.pgmajfault'), 1000),
            round(self.get_metric_value('mem.vmstat.pgmajfault'), 1000),
            round(self.get_metric_value('mem.vmstat.pgpgin'), 1000),
            round(self.get_metric_value('mem.vmstat.pgpgout'), 1000))


# _net_collect_print --------------------------------------------------


class _net_collect_print(net, _collect_print):
    def print_header1_brief(self):
            print '<----------Network--------->',
    def print_header1_detail(self):
            print '# NETWORK STATISTICS (/sec)'
    def print_header1_verbose(self):
            print '\n\n# NETWORK SUMMARY (/sec)'
    def print_header2_brief(self):
            print ' KBIn  PktIn  KBOut  PktOut',
    def print_header2_detail(self):
            print '#Num    Name   KBIn  PktIn SizeIn  MultI   CmpI  ErrsI  KBOut PktOut  SizeO   CmpO ErrsO'
    def print_header2_verbose(self):
            print '# KBIn  PktIn SizeIn  MultI   CmpI  ErrsI  KBOut PktOut  SizeO   CmpO  ErrsO'
    def print_brief(self):
        print "%5d %6d %6d %6d" % (
            sum(self.get_metric_value('network.interface.in.bytes')) / 1024,
            sum(self.get_metric_value('network.interface.in.packets')),
            sum(self.get_metric_value('network.interface.out.bytes')) / 1024,
            sum(self.get_metric_value('network.interface.out.packets'))),
    def print_verbose(self):
        self.get_metric_value('network.interface.in.bytes')[0] = 0 # don't include loopback
        self.get_metric_value('network.interface.in.bytes')[1] = 0
        print '%6d %5d %6d %6d %6d %6d %6d %6d %6d %6d %7d' % (
            sum(self.get_metric_value('network.interface.in.bytes')) / 1024,
            sum(self.get_metric_value('network.interface.in.packets')),
            sum(self.get_metric_value('network.interface.in.bytes')) /
            sum(self.get_metric_value('network.interface.in.packets')),
            sum(self.get_metric_value('network.interface.in.mcasts')),
            sum(self.get_metric_value('network.interface.in.compressed')),
            sum(self.get_metric_value('network.interface.in.errors')),
            sum(self.get_metric_value('network.interface.out.bytes')) / 1024,
            sum(self.get_metric_value('network.interface.out.packets')),
            sum(self.get_metric_value('network.interface.out.bytes')) /
            sum(self.get_metric_value('network.interface.out.packets')),
            sum(self.get_metric_value('network.interface.total.mcasts')),
            sum(self.get_metric_value('network.interface.out.errors')))
    def print_detail(self):
        for j in xrange(len(self.metric_pmids)):
            try:
                (inst, iname) = pm.pmGetInDom(self.metric_descs[j])
                break
            except pmapi.pmErr, e:
                iname = "X"

        for j in xrange(len(self.get_metric_value('network.interface.in.bytes'))):
            print '%4d %-7s %6d %5d %6d %6d %6d %6d %6d %6d %6d %6d %7d' % (
                j, iname[j],
                self.get_metric_value('network.interface.in.bytes')[j] / 1024,
                self.get_metric_value('network.interface.in.packets')[j],
                self.divide_check (self.get_metric_value('network.interface.in.bytes')[j],
                                   self.get_metric_value('network.interface.in.packets')[j]),
                self.get_metric_value('network.interface.in.mcasts')[j],
                self.get_metric_value('network.interface.in.compressed')[j],
                self.get_metric_value('network.interface.in.errors')[j],
                self.get_metric_value('network.interface.in.packets')[j],
                self.get_metric_value('network.interface.out.packets')[j],
                self.divide_check (self.get_metric_value('network.interface.in.packets')[j],
                                   self.get_metric_value('network.interface.out.packets')[j]) / 1024,
                    self.get_metric_value('network.interface.total.mcasts')[j],
                    self.get_metric_value('network.interface.out.compressed')[j])


# _generic_collect_print --------------------------------------------------


class _generic_collect_print(subsys, _collect_print):
    True


# main ----------------------------------------------------------------------


if __name__ == '__main__':

    n_samples = 0
    i = 1
    subsys = list()
    verbosity = "brief"
    output_file = ""
    input_file = ""
    duration = 0
    interval_arg = 1
    duration_arg = 0
    create_archive = False
    replay_archive = False

    ss = _generic_collect_print()
    cpu = _cpu_collect_print()
    interrupt = _interrupt_collect_print()
    # interrupt metrics are setup on the fly; an archive may not provide this
    interrupt.init_metrics(pmapi.pmContext())
    disk = _disk_collect_print()
    memory = _memory_collect_print()
    net = _net_collect_print()

    s_options = {"d":[disk,"brief"],"D":[disk,"detail"],
                 "c":[cpu,"brief"],"C":[cpu,"detail"],
                 "n":[net,"brief"],"N":[net,"detail"],
                 "j":[interrupt,"brief"],"J":[interrupt,"detail"],
                 "b":[ss,"brief"], # "B":[ss,"detail"],
                 "m":[memory,"brief"], # "M":[ss,"detail"],
#                 "f":[ss,"brief"],"F":[ss,"detail"],
#                 "y":[ss,"brief"],"Y":[ss,"detail"],
#                 "z":[ss,"detail"],"Z":[ss,"detail"]
                 }

    while i < len(sys.argv):
        if (sys.argv[i] == "-c" or sys.argv[i] == "--count"):
            i += 1
            n_samples = int(sys.argv[i])
        elif (sys.argv[i][:2] == "-c"):
            n_samples = int(sys.argv[i][2:])
        elif (sys.argv[i] == "-f" or sys.argv[i] == "--filename"):
            i += 1
            output_file = sys.argv[i]
            create_archive = True
        elif (sys.argv[i] == "-p" or sys.argv[i] == "--playback"):
            i += 1
            input_file = sys.argv[i]
            replay_archive = True
        elif (sys.argv[i] == "-R" or sys.argv[i] == "--runtime"):
            i += 1
            duration_arg = sys.argv[i]
        elif (sys.argv[i] == "-i" or sys.argv[i] == "--interval"):
            i += 1
            interval_arg = sys.argv[i]
	# TODO: --subsys XYZ
        elif (sys.argv[i][:2] == "-s"):
            for j in xrange(len(sys.argv[i][2:])):
                subsys_arg = sys.argv[i][j+2:j+3]
                try:
                    subsys.append(s_options[subsys_arg][0])
                except KeyError:
                    print sys.argv[0] + ": Unimplemented subsystem -s" + subsys_arg
                    sys.exit(1)
                if subsys_arg.isupper():
                    verbosity =  s_options[subsys_arg][1]
        elif (sys.argv[i] == "--verbose"):
            if verbosity != "detail":
                verbosity = "verbose"
        elif (sys.argv[i] == "--help" or sys.argv[i] == "-h"):
            usage()
            sys.exit(1)
        elif (sys.argv[i][:1] == "-"):
            print sys.argv[0] + ": Unknown option ", sys.argv[i]
            print "Try `" + sys.argv[0] + " --help' for more information."
            sys.exit(1)
        i += 1

    if len(subsys) == 0:
        if create_archive:
            map( lambda x: subsys.append(x) , (cpu, disk, net, interrupt, memory) )
        else:
            map( lambda x: subsys.append(x) , (cpu, disk, net) )

    if replay_archive:
        lines = []
        if not os.path.exists(input_file):
            print input_file, "does not exist"
            sys.exit(1)
        for line in open(input_file):
            lines.append(line[:-1].split())
        archive = os.path.join(os.path.dirname(input_file), lines[len(lines)-1][2])
        try:
            pm = pmapi.pmContext(c_api.PM_CONTEXT_ARCHIVE, archive)
        except pmapi.pmErr, e:
            print "Cannot open PCP archive: %s" % archive
            sys.exit(1)
    else:
        try:
            pm = pmapi.pmContext()
<<<<<<< HEAD
        except pmErr, e:
=======
        except pmapi.pmErr, e:
>>>>>>> 8791ec0c
            print "Cannot connect to pmcd on %s" % "localhost"
            sys.exit(1)

    if duration_arg != 0:
        (code, timeval, errmsg) = pm.pmParseInterval(duration_arg)
        if code < 0:
            print errmsg
            sys.exit(1)
        duration = timeval.tv_sec

    (delta, errmsg) = pm.pmParseInterval(str(interval_arg) + " seconds")

    if output_file != "":
        configuration = "log mandatory on every " + str(interval_arg) + " seconds { "
        for s in subsys:
            configuration += s.dump_metrics()
        configuration += "}"
        if duration == 0:
            if n_samples != 0:
                duration = n_samples * interval_arg
            else:
                duration = 10 * interval_arg
        client = pmgui.GuiClient()
        record(client, configuration, duration, output_file)
        record_add_creator(output_file)
        sys.exit(0)

    for s in subsys:
        try:
            metrics = str(s.metrics)
            s.setup_metrics(pm)
        except pmErr, e:
            if replay_archive:
                from textwrap import TextWrapper,fill
                wrapper = TextWrapper()
                print str(cpu.metrics)
                print "One of the following metrics is required but absent in " + input_file + "\n" + wrapper.fill(str(metrics))
            else:
                print "unable to setup metrics"
            sys.exit(1)
        s.set_verbosity(verbosity)
        s.get_stats(pm)

    # brief headings for different subsystems are concatenated together
    if verbosity == "brief":
        for s in subsys:
            if s == 0: continue
            s.print_header1()
        print
        for s in subsys:
            if s == 0: continue
            s.print_header2()
        print

    n = 0

    host = pm.pmGetContextHostName()
    if host == "localhost":
        host = os.uname()[1]

    try:
        while (n < n_samples) or (n_samples == 0):
            pm.pmtimevalSleep(delta)
            if verbosity != "brief" and len(subsys) > 1:
                print "\n### RECORD %d >>> %s <<< %s ###" % (n+1,  host, time.strftime("%a %b %d %H:%M:%S %Y"))

            for s in subsys:
                if s == 0: continue
                if verbosity != "brief" and (len(subsys) > 1 or n == 0):
                    print
                    s.print_header1()
                    s.print_header2()
                try:
                    s.get_stats(pm)
                except pmErr, e:
                    if str(e).find("PM_ERR_EOL") != -1:
                        print str(e)
                        sys.exit(1)
                s.get_total()
                s.print_line()
            if verbosity == "brief":
                print

            n += 1
    except KeyboardInterrupt:
        True<|MERGE_RESOLUTION|>--- conflicted
+++ resolved
@@ -594,11 +594,7 @@
     else:
         try:
             pm = pmapi.pmContext()
-<<<<<<< HEAD
-        except pmErr, e:
-=======
         except pmapi.pmErr, e:
->>>>>>> 8791ec0c
             print "Cannot connect to pmcd on %s" % "localhost"
             sys.exit(1)
 
@@ -630,7 +626,7 @@
         try:
             metrics = str(s.metrics)
             s.setup_metrics(pm)
-        except pmErr, e:
+        except pmapi.pmErr, e:
             if replay_archive:
                 from textwrap import TextWrapper,fill
                 wrapper = TextWrapper()
@@ -673,7 +669,7 @@
                     s.print_header2()
                 try:
                     s.get_stats(pm)
-                except pmErr, e:
+                except pmapi.pmErr, e:
                     if str(e).find("PM_ERR_EOL") != -1:
                         print str(e)
                         sys.exit(1)

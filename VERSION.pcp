--- conflicted
+++ resolved
@@ -1,13 +1,6 @@
 #
 # This file is used by configure to get version information
 #
-<<<<<<< HEAD
 PACKAGE_MAJOR=4
 PACKAGE_MINOR=0
-PACKAGE_REVISION=0
-=======
-PACKAGE_MAJOR=3
-PACKAGE_MINOR=5
-PACKAGE_REVISION=7
->>>>>>> 0c5bf6b7
-PACKAGE_BUILD=1+PACKAGE_REVISION=0